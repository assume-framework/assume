[tool.poetry]
name = "assume-framework"
version = "0.2.0"
description = "ASSUME - Agent-Based Electricity Markets Simulation Toolbox"
authors = ["ASSUME Developers <contact@assume-project.de>"]
license = "LICENSE"
readme = "README.md"

homepage = "https://assume.readthedocs.io"
repository = "https://github.com/assume-framework/assume"

keywords = ["agent based simulation", "energy market", "reinforcement learning", "market simulation", "simulation"]

classifiers=[
    "Development Status :: 3 - Alpha",
    "Intended Audience :: Developers",
    "License :: OSI Approved :: GNU Affero General Public License v3 or later (AGPLv3+)",
    "Operating System :: OS Independent",
    "Framework :: AsyncIO",
    "Topic :: Scientific/Engineering",
    "Topic :: Software Development :: Libraries :: Python Modules",
]

packages = [
    { include="assume", from="." },
]

[tool.poetry.dependencies]
python = "^3.10"
paho-mqtt = "^1.5.1"
<<<<<<< HEAD
mango-agents = {git = "https://gitlab.com/maurerle/mango"}
=======
mango-agents-assume = "^1.1.1-1"
>>>>>>> 948b53a0
tqdm = "^4.64.1"
python-dateutil = "^2.8.2"
sqlalchemy = "^2.0.9"
pandas = {version = "^2.0.0"}
psycopg2-binary = "^2.9.5"
pyomo = "^6.6.1"
pyyaml = "^6.0"
nest-asyncio = "^1.5.6"
black = {version = "^23.3.0", optional = true}
isort = {version = "^5.12.0", optional = true}
mypy = {version = "^1.1.1", optional = true}
matplotlib = {version = "^3.7.2", optional = true}
pytest = {version = "^7.2.2", optional = true}
pytest-cov = {version = "^4.1.0", optional = true}
pytest-asyncio = {version = "^0.21.1", optional = true}
torch = {version = "^2.0.1", optional = true}

glpk = {version = "^0.4.7", optional = true}

[tool.poetry.group.dev.dependencies]
black = "^23.3.0"
isort = "^5.12.0"
mypy = "^1.1.1"
pytest = "^7.2.2"
pytest-cov = "^4.1.0"
pytest-asyncio = "^0.21.1"


[tool.poetry.extras]
learning = ["torch"]
optimize = ["glpk"]
test = ["black", "isort", "matplotlib", "pytest", "pytest-cov", "pytest-asyncio", "glpk"]


[tool.poetry.scripts]
assume = "assume.cli:cli"

[build-system]
requires = ["poetry-core"]
build-backend = "poetry.core.masonry.api"

[tool.isort]
profile = "black"

[tool.pytest]
testpaths = "tests"

[tool.pytest.ini_options]
asyncio_mode = "auto"
filterwarnings = [
    "ignore:Call to deprecated create function FieldDescriptor",
    "ignore:Call to deprecated create function Descriptor",
    "ignore:Call to deprecated create function FileDescriptor",
    "ignore:Call to deprecated create function EnumValueDescriptor",
    "ignore:Call to deprecated create function EnumDescriptor",
]
markers = [
    "slow: marks tests as slow (deselect with '-m \"not slow\"')",
    "require_learning",
]
addopts = "--ignore=assume-db"

[tool.coverage.run]
omit = ["tests/*"]
source = ["assume"]

[tool.coverage.report]
# https://stackoverflow.com/a/5850364
exclude_lines = ["if __name__ == .__main__.:"]

[tool.mypy]
warn_unused_configs = true
warn_redundant_casts = true
warn_unused_ignores = true
warn_no_return = true
warn_unreachable = true
strict_equality = true
# output
show_error_context = true
show_column_numbers = true
show_error_codes = true
pretty = true
ignore_missing_imports = true<|MERGE_RESOLUTION|>--- conflicted
+++ resolved
@@ -28,11 +28,7 @@
 [tool.poetry.dependencies]
 python = "^3.10"
 paho-mqtt = "^1.5.1"
-<<<<<<< HEAD
-mango-agents = {git = "https://gitlab.com/maurerle/mango"}
-=======
 mango-agents-assume = "^1.1.1-1"
->>>>>>> 948b53a0
 tqdm = "^4.64.1"
 python-dateutil = "^2.8.2"
 sqlalchemy = "^2.0.9"
