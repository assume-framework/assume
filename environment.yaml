# SPDX-FileCopyrightText: ASSUME Developers
#
# SPDX-License-Identifier: AGPL-3.0-or-later

name: assume-framework
channels:
- conda-forge
dependencies:
- python>=3.11
- pip
- python
- ipykernel
- pandas
- numpy
- tqdm
- SQLAlchemy
- matplotlib
<<<<<<< HEAD
- pypsa>=0.26.3
=======
- pyomo
- pyyaml
>>>>>>> a52c4dce

- pip:
  - .<|MERGE_RESOLUTION|>--- conflicted
+++ resolved
@@ -15,12 +15,8 @@
 - tqdm
 - SQLAlchemy
 - matplotlib
-<<<<<<< HEAD
-- pypsa>=0.26.3
-=======
 - pyomo
 - pyyaml
->>>>>>> a52c4dce
 
 - pip:
   - .