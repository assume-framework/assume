--- conflicted
+++ resolved
@@ -418,10 +418,7 @@
         "type": "postgres",
         "uid": "P7B13B9DF907EC40C"
       },
-<<<<<<< HEAD
-=======
       "description": "The evaluation reward is the reward for evaluation episodes which are calculated with unseen data.",
->>>>>>> 948b53a0
       "fieldConfig": {
         "defaults": {
           "color": {
@@ -1015,34 +1012,6 @@
             ]
           }
         },
-<<<<<<< HEAD
-        "overrides": []
-      },
-      "gridPos": {
-        "h": 9,
-        "w": 24,
-        "x": 0,
-        "y": 63
-      },
-      "id": 6,
-      "options": {
-        "footer": {
-          "fields": "",
-          "reducer": [
-            "sum"
-          ],
-          "show": false
-        },
-        "showHeader": true,
-        "sortBy": []
-      },
-      "pluginVersion": "9.2.15",
-      "targets": [
-        {
-          "datasource": {
-            "type": "postgres",
-            "uid": "P7B13B9DF907EC40C"
-=======
         "overrides": [
           {
             "matcher": {
@@ -1055,7 +1024,6 @@
                 "value": 110
               }
             ]
->>>>>>> 948b53a0
           },
           {
             "matcher": {
@@ -1244,8 +1212,7 @@
             "mode": "absolute",
             "steps": [
               {
-                "color": "green",
-                "value": null
+                "color": "green"
               },
               {
                 "color": "red",
@@ -1452,8 +1419,7 @@
             "mode": "absolute",
             "steps": [
               {
-                "color": "green",
-                "value": null
+                "color": "green"
               },
               {
                 "color": "red",
@@ -2060,689 +2026,7 @@
           }
         }
       ],
-<<<<<<< HEAD
-      "title": "Examplary Subset of RL Parameteres",
-      "type": "table"
-    },
-    {
-      "collapsed": false,
-      "gridPos": {
-        "h": 1,
-        "w": 24,
-        "x": 0,
-        "y": 72
-      },
-      "id": 16,
-      "panels": [],
-      "title": "Unit-specific and Episodic Data ",
-      "type": "row"
-=======
       "type": "barchart"
->>>>>>> 948b53a0
-    },
-    {
-      "datasource": {
-        "type": "postgres",
-        "uid": "P7B13B9DF907EC40C"
-      },
-      "fieldConfig": {
-        "defaults": {
-          "color": {
-            "mode": "thresholds"
-          },
-          "custom": {
-            "axisCenteredZero": false,
-            "axisColorMode": "text",
-            "axisLabel": "",
-            "axisPlacement": "auto",
-            "fillOpacity": 80,
-            "gradientMode": "none",
-            "hideFrom": {
-              "legend": false,
-              "tooltip": false,
-              "viz": false
-            },
-            "lineWidth": 1,
-            "scaleDistribution": {
-              "type": "linear"
-            }
-          },
-          "mappings": [],
-          "thresholds": {
-            "mode": "absolute",
-            "steps": [
-              {
-                "color": "green"
-              },
-              {
-                "color": "red",
-                "value": 80
-              }
-            ]
-          }
-        },
-        "overrides": [
-          {
-            "matcher": {
-              "id": "byName",
-              "options": "reward (mean)"
-            },
-            "properties": [
-              {
-                "id": "color",
-                "value": {
-                  "fixedColor": "green",
-                  "mode": "fixed"
-                }
-              }
-            ]
-          }
-        ]
-      },
-      "gridPos": {
-        "h": 8,
-        "w": 12,
-        "x": 0,
-<<<<<<< HEAD
-        "y": 73
-      },
-      "id": 31,
-=======
-        "y": 89
-      },
-      "id": 29,
->>>>>>> 948b53a0
-      "options": {
-        "barRadius": 0,
-        "barWidth": 0.97,
-        "groupWidth": 0.7,
-        "legend": {
-          "calcs": [],
-          "displayMode": "list",
-          "placement": "bottom",
-          "showLegend": true
-        },
-        "orientation": "auto",
-        "showValue": "always",
-        "stacking": "none",
-        "tooltip": {
-          "mode": "single",
-          "sort": "none"
-        },
-        "xField": "episode",
-        "xTickLabelRotation": 0,
-        "xTickLabelSpacing": 100
-      },
-      "pluginVersion": "9.2.15",
-      "targets": [
-        {
-          "datasource": {
-            "type": "postgres",
-            "uid": "P7B13B9DF907EC40C"
-          },
-<<<<<<< HEAD
-          "format": "table",
-          "group": [],
-          "metricColumn": "simulation",
-          "rawQuery": true,
-          "rawSql": "SELECT\n  datetime,\n  simulation,\n  unit,\n  (episode::float),\n  reward\nFROM rl_params\nwhere simulation like '${simulation}' || '_%' AND\n      unit = '$rl_unit'",
-          "refId": "A",
-          "select": [
-            [
-              {
-                "params": [
-                  "reward"
-                ],
-                "type": "column"
-              },
-              {
-                "params": [
-                  "avg",
-                  "24"
-                ],
-                "type": "moving_window"
-              },
-              {
-                "params": [
-                  "avg_reward"
-                ],
-                "type": "alias"
-              }
-            ],
-            [
-              {
-                "params": [
-                  "reward"
-                ],
-                "type": "column"
-              },
-              {
-                "params": [
-                  "avg",
-                  "24"
-                ],
-                "type": "moving_window"
-              },
-              {
-                "params": [
-                  "avg_reward"
-                ],
-                "type": "alias"
-              }
-            ]
-          ],
-          "table": "rl_params",
-          "timeColumn": "index",
-          "timeColumnType": "timestamp",
-          "where": [
-            {
-              "name": "$__timeFilter",
-              "params": [],
-              "type": "macro"
-            }
-          ]
-        }
-      ],
-      "title": "Avg. reward of unit $rl_unit",
-      "transformations": [
-        {
-          "id": "calculateField",
-          "options": {
-            "binary": {
-              "left": "index",
-              "reducer": "sum",
-              "right": "episode"
-            },
-            "mode": "binary",
-            "reduce": {
-              "reducer": "sum"
-            }
-          }
-        },
-        {
-          "id": "groupBy",
-          "options": {
-            "fields": {
-              "episode": {
-                "aggregations": [],
-                "operation": "groupby"
-              },
-              "index  episode": {
-                "aggregations": [],
-                "operation": "aggregate"
-              },
-              "reward": {
-                "aggregations": [
-                  "mean"
-                ],
-                "operation": "aggregate"
-              }
-            }
-          }
-        },
-        {
-          "id": "sortBy",
-          "options": {
-            "fields": {},
-            "sort": [
-              {
-                "field": "episode"
-              }
-            ]
-          }
-        }
-      ],
-      "type": "barchart"
-    },
-    {
-      "datasource": {
-        "type": "postgres",
-        "uid": "P7B13B9DF907EC40C"
-      },
-      "fieldConfig": {
-        "defaults": {
-          "color": {
-            "mode": "thresholds"
-          },
-          "custom": {
-            "axisCenteredZero": false,
-            "axisColorMode": "text",
-            "axisLabel": "",
-            "axisPlacement": "auto",
-            "fillOpacity": 80,
-            "gradientMode": "none",
-            "hideFrom": {
-              "legend": false,
-              "tooltip": false,
-              "viz": false
-            },
-            "lineWidth": 1,
-            "scaleDistribution": {
-              "type": "linear"
-            }
-          },
-          "mappings": [],
-          "thresholds": {
-            "mode": "absolute",
-            "steps": [
-              {
-                "color": "green"
-              },
-              {
-                "color": "red",
-                "value": 80
-              }
-            ]
-          }
-        },
-        "overrides": [
-          {
-            "matcher": {
-              "id": "byName",
-              "options": "profit (sum)"
-            },
-            "properties": [
-              {
-                "id": "color",
-                "value": {
-                  "fixedColor": "red",
-                  "mode": "fixed"
-                }
-              }
-            ]
-          }
-        ]
-      },
-      "gridPos": {
-        "h": 16,
-        "w": 12,
-        "x": 12,
-        "y": 73
-      },
-      "id": 33,
-      "options": {
-        "barRadius": 0,
-        "barWidth": 0.97,
-        "groupWidth": 0.7,
-        "legend": {
-          "calcs": [],
-          "displayMode": "list",
-          "placement": "bottom",
-          "showLegend": true
-        },
-        "orientation": "auto",
-        "showValue": "always",
-        "stacking": "none",
-        "tooltip": {
-          "mode": "single",
-          "sort": "none"
-        },
-        "xField": "episode",
-        "xTickLabelRotation": 0,
-        "xTickLabelSpacing": 100
-      },
-      "pluginVersion": "9.2.15",
-      "targets": [
-        {
-          "datasource": {
-            "type": "postgres",
-            "uid": "P7B13B9DF907EC40C"
-          },
-          "format": "table",
-          "group": [],
-          "metricColumn": "simulation",
-          "rawQuery": true,
-          "rawSql": "SELECT\n  datetime,\n  simulation,\n  unit,\n  (episode::float),\n  profit\nFROM rl_params\nwhere simulation like '${simulation}' || '_%' AND\n      unit = '$rl_unit'",
-=======
-          "format": "time_series",
-          "group": [],
-          "metricColumn": "none",
-          "rawQuery": true,
-          "rawSql": "SELECT\r\n  $__timeGroupAlias(start_time,$__interval),\r\n  price AS \"Bid price:\",\r\n  bid_id as \"bid_id\"\r\nFROM market_orders\r\nWHERE\r\n  $__timeFilter(start_time) AND\r\n  simulation = '$simulation'\r\n  AND unit_id = '$rl_unit'\r\nGROUP BY 1, unit_id, price, bid_id\r\nORDER BY 1",
->>>>>>> 948b53a0
-          "refId": "A",
-          "select": [
-            [
-              {
-                "params": [
-<<<<<<< HEAD
-                  "reward"
-                ],
-                "type": "column"
-              },
-              {
-                "params": [
-                  "avg",
-                  "24"
-                ],
-                "type": "moving_window"
-              },
-              {
-                "params": [
-                  "avg_reward"
-                ],
-                "type": "alias"
-              }
-            ],
-            [
-              {
-                "params": [
-                  "reward"
-                ],
-                "type": "column"
-              },
-              {
-                "params": [
-                  "avg",
-                  "24"
-                ],
-                "type": "moving_window"
-              },
-              {
-                "params": [
-                  "avg_reward"
-                ],
-                "type": "alias"
-              }
-            ]
-          ],
-          "table": "rl_params",
-          "timeColumn": "index",
-          "timeColumnType": "timestamp",
-          "where": [
-            {
-              "name": "$__timeFilter",
-              "params": [],
-              "type": "macro"
-            }
-          ]
-        }
-      ],
-      "title": "Total profit of unit $rl_unit",
-      "transformations": [
-        {
-          "id": "calculateField",
-          "options": {
-            "binary": {
-              "left": "index",
-              "reducer": "sum",
-              "right": "episode"
-            },
-            "mode": "binary",
-            "reduce": {
-              "reducer": "sum"
-            }
-          }
-        },
-        {
-          "id": "groupBy",
-          "options": {
-            "fields": {
-              "episode": {
-                "aggregations": [],
-                "operation": "groupby"
-              },
-              "index  episode": {
-                "aggregations": [],
-                "operation": "aggregate"
-              },
-              "profit": {
-                "aggregations": [
-                  "sum"
-                ],
-                "operation": "aggregate"
-              },
-              "regret": {
-                "aggregations": [
-                  "mean"
-                ],
-                "operation": "aggregate"
-              },
-              "reward": {
-                "aggregations": [
-                  "mean"
-                ],
-                "operation": "aggregate"
-              }
-            }
-          }
-        },
-        {
-          "id": "sortBy",
-          "options": {
-            "fields": {},
-            "sort": [
-              {
-                "field": "episode"
-              }
-            ]
-          }
-        }
-      ],
-      "type": "barchart"
-    },
-    {
-      "datasource": {
-        "type": "postgres",
-        "uid": "P7B13B9DF907EC40C"
-      },
-      "fieldConfig": {
-        "defaults": {
-          "color": {
-            "mode": "thresholds"
-          },
-          "custom": {
-            "axisCenteredZero": false,
-            "axisColorMode": "text",
-            "axisLabel": "",
-            "axisPlacement": "auto",
-            "fillOpacity": 80,
-            "gradientMode": "none",
-            "hideFrom": {
-              "legend": false,
-              "tooltip": false,
-              "viz": false
-            },
-            "lineWidth": 1,
-            "scaleDistribution": {
-              "type": "linear"
-            }
-          },
-          "mappings": [],
-          "thresholds": {
-            "mode": "absolute",
-            "steps": [
-              {
-                "color": "green"
-              },
-              {
-                "color": "red",
-                "value": 80
-              }
-            ]
-          }
-        },
-        "overrides": [
-          {
-            "matcher": {
-              "id": "byName",
-              "options": "regret (mean)"
-            },
-            "properties": [
-              {
-                "id": "color",
-                "value": {
-                  "fixedColor": "purple",
-                  "mode": "fixed"
-                }
-              }
-            ]
-          }
-        ]
-      },
-      "gridPos": {
-        "h": 8,
-        "w": 12,
-        "x": 0,
-        "y": 81
-      },
-      "id": 32,
-      "options": {
-        "barRadius": 0,
-        "barWidth": 0.97,
-        "groupWidth": 0.7,
-        "legend": {
-          "calcs": [],
-          "displayMode": "list",
-          "placement": "bottom",
-          "showLegend": true
-        },
-        "orientation": "auto",
-        "showValue": "always",
-        "stacking": "none",
-        "tooltip": {
-          "mode": "single",
-          "sort": "none"
-        },
-        "xField": "episode",
-        "xTickLabelRotation": 0,
-        "xTickLabelSpacing": 100
-      },
-      "pluginVersion": "9.2.15",
-      "targets": [
-        {
-          "datasource": {
-            "type": "postgres",
-            "uid": "P7B13B9DF907EC40C"
-          },
-          "format": "table",
-          "group": [],
-          "metricColumn": "simulation",
-          "rawQuery": true,
-          "rawSql": "SELECT\n  datetime,\n  simulation,\n  unit,\n  (episode::float),\n  regret\nFROM rl_params\nwhere simulation like '${simulation}' || '_%' AND\n      unit = '$rl_unit'",
-          "refId": "A",
-          "select": [
-            [
-              {
-                "params": [
-                  "reward"
-                ],
-                "type": "column"
-              },
-              {
-                "params": [
-                  "avg",
-                  "24"
-                ],
-                "type": "moving_window"
-              },
-              {
-                "params": [
-                  "avg_reward"
-                ],
-                "type": "alias"
-              }
-            ],
-            [
-              {
-                "params": [
-                  "reward"
-                ],
-                "type": "column"
-              },
-              {
-                "params": [
-                  "avg",
-                  "24"
-                ],
-                "type": "moving_window"
-              },
-              {
-                "params": [
-                  "avg_reward"
-                ],
-                "type": "alias"
-=======
-                  "price"
-                ],
-                "type": "column"
->>>>>>> 948b53a0
-              }
-            ]
-          ],
-          "table": "market_orders",
-          "timeColumn": "datetime",
-          "timeColumnType": "timestamp",
-          "where": [
-            {
-              "name": "$__timeFilter",
-              "params": [],
-              "type": "macro"
-            }
-          ]
-        }
-      ],
-<<<<<<< HEAD
-      "title": "Arg. regret of unit $rl_unit",
-      "transformations": [
-        {
-          "id": "calculateField",
-          "options": {
-            "binary": {
-              "left": "index",
-              "reducer": "sum",
-              "right": "episode"
-            },
-            "mode": "binary",
-            "reduce": {
-              "reducer": "sum"
-            }
-          }
-        },
-        {
-          "id": "groupBy",
-          "options": {
-            "fields": {
-              "episode": {
-                "aggregations": [],
-                "operation": "groupby"
-              },
-              "index  episode": {
-                "aggregations": [],
-                "operation": "aggregate"
-              },
-              "regret": {
-                "aggregations": [
-                  "mean"
-                ],
-                "operation": "aggregate"
-              },
-              "reward": {
-                "aggregations": [
-                  "mean"
-                ],
-                "operation": "aggregate"
-              }
-            }
-          }
-        },
-        {
-          "id": "sortBy",
-          "options": {
-            "fields": {},
-            "sort": [
-              {
-                "field": "episode"
-              }
-            ]
-          }
-        }
-      ],
-      "type": "barchart"
-=======
-      "title": "Bid price",
-      "type": "timeseries"
->>>>>>> 948b53a0
     },
     {
       "datasource": {
@@ -2768,7 +2052,7 @@
               "tooltip": false,
               "viz": false
             },
-            "lineInterpolation": "stepAfter",
+            "lineInterpolation": "linear",
             "lineWidth": 1,
             "pointSize": 5,
             "scaleDistribution": {
@@ -2798,51 +2082,15 @@
             ]
           }
         },
-<<<<<<< HEAD
         "overrides": []
-=======
-        "overrides": [
-          {
-            "__systemRef": "hideSeriesFrom",
-            "matcher": {
-              "id": "byNames",
-              "options": {
-                "mode": "exclude",
-                "names": [
-                  "noisy_action_Pinflex"
-                ],
-                "prefix": "All except:",
-                "readOnly": true
-              }
-            },
-            "properties": [
-              {
-                "id": "custom.hideFrom",
-                "value": {
-                  "legend": false,
-                  "tooltip": false,
-                  "viz": true
-                }
-              }
-            ]
-          }
-        ]
->>>>>>> 948b53a0
       },
       "gridPos": {
         "h": 8,
         "w": 12,
-<<<<<<< HEAD
         "x": 0,
         "y": 89
       },
       "id": 29,
-=======
-        "x": 12,
-        "y": 89
-      },
-      "id": 26,
->>>>>>> 948b53a0
       "options": {
         "legend": {
           "calcs": [],
@@ -2863,7 +2111,6 @@
             "uid": "P7B13B9DF907EC40C"
           },
           "format": "time_series",
-<<<<<<< HEAD
           "group": [],
           "metricColumn": "none",
           "rawQuery": true,
@@ -2918,7 +2165,7 @@
               "tooltip": false,
               "viz": false
             },
-            "lineInterpolation": "linear",
+            "lineInterpolation": "stepAfter",
             "lineWidth": 1,
             "pointSize": 5,
             "scaleDistribution": {
@@ -2948,7 +2195,32 @@
             ]
           }
         },
-        "overrides": []
+        "overrides": [
+          {
+            "__systemRef": "hideSeriesFrom",
+            "matcher": {
+              "id": "byNames",
+              "options": {
+                "mode": "exclude",
+                "names": [
+                  "noisy_action_Pinflex"
+                ],
+                "prefix": "All except:",
+                "readOnly": true
+              }
+            },
+            "properties": [
+              {
+                "id": "custom.hideFrom",
+                "value": {
+                  "legend": false,
+                  "tooltip": false,
+                  "viz": true
+                }
+              }
+            ]
+          }
+        ]
       },
       "gridPos": {
         "h": 8,
@@ -2956,7 +2228,7 @@
         "x": 12,
         "y": 89
       },
-      "id": 34,
+      "id": 26,
       "options": {
         "legend": {
           "calcs": [],
@@ -2969,7 +2241,6 @@
           "sort": "none"
         }
       },
-      "pluginVersion": "9.2.15",
       "targets": [
         {
           "datasource": {
@@ -2980,13 +2251,7 @@
           "group": [],
           "metricColumn": "none",
           "rawQuery": true,
-          "rawSql": "SELECT\r\n  $__timeGroupAlias(start_time,$__interval),\r\n  volume AS \"Bid volume:\",\r\n  bid_id as \"bid_id\"\r\nFROM market_orders\r\nWHERE\r\n  $__timeFilter(start_time) AND\r\n  simulation = '$simulation'\r\n  AND unit_id = '$rl_unit'\r\nGROUP BY 1, unit_id, volume, bid_id\r\nORDER BY 1",
-=======
-          "group": [],
-          "metricColumn": "none",
-          "rawQuery": true,
           "rawSql": "SELECT\n  $__timeGroupAlias(datetime,$__interval),\n  actions_0 AS \"action_Pinflex\",\n  actions_0+exploration_noise_0 AS \"noisy_action_Pinflex\",\n  simulation AS \"simulation\"\nFROM rl_params\nWHERE\n  $__timeFilter(datetime) AND\n  simulation = '$simulation' AND\n  unit = '$rl_unit'\n\nORDER BY 1",
->>>>>>> 948b53a0
           "refId": "A",
           "select": [
             [
@@ -3010,12 +2275,8 @@
           ]
         }
       ],
-<<<<<<< HEAD
-      "title": "Bid volume",
-=======
       "title": "Normalized Action values - P_inflex",
       "transformations": [],
->>>>>>> 948b53a0
       "type": "timeseries"
     },
     {
@@ -3063,7 +2324,8 @@
             "mode": "absolute",
             "steps": [
               {
-                "color": "green"
+                "color": "green",
+                "value": null
               },
               {
                 "color": "red",
@@ -3104,11 +2366,7 @@
           "group": [],
           "metricColumn": "none",
           "rawQuery": true,
-<<<<<<< HEAD
-          "rawSql": "SELECT\n  $__timeGroupAlias(datetime,$__interval),\n  actions_0 AS \"action_Pinflex\",\n  actions_0+exploration_noise_0 AS \"noisy_action_Pinflex\",\n  simulation AS \"simulation\"\nFROM rl_params\nWHERE\n  $__timeFilter(datetime) AND\n  simulation = '$simulation' AND\n  unit = '$rl_unit'\n\nORDER BY 1",
-=======
           "rawSql": "SELECT\r\n  $__timeGroupAlias(start_time,$__interval),\r\n  volume AS \"Bid volume:\",\r\n  bid_id as \"bid_id\"\r\nFROM market_orders\r\nWHERE\r\n  $__timeFilter(start_time) AND\r\n  simulation = '$simulation'\r\n  AND unit_id = '$rl_unit'\r\nGROUP BY 1, unit_id, volume, bid_id\r\nORDER BY 1",
->>>>>>> 948b53a0
           "refId": "A",
           "select": [
             [
@@ -3266,22 +2524,14 @@
           "type": "postgres",
           "uid": "P7B13B9DF907EC40C"
         },
-<<<<<<< HEAD
-        "definition": "SELECT DISTINCT\nSUBSTRING(m.simulation, 0, LENGTH(m.simulation) +1  - strpos(REVERSE(m.simulation),'_')) AS market_simulation\nFROM rl_params m\nwhere learning_mode = True",
-=======
         "definition": "SELECT DISTINCT\nSUBSTRING(m.simulation, 0, LENGTH(m.simulation) +1  - strpos(REVERSE(m.simulation),'_')) AS market_simulation\nFROM rl_params m\nwhere learning_mode is True",
->>>>>>> 948b53a0
         "description": "Can choose which simulation we want to show ",
         "hide": 0,
         "includeAll": false,
         "multi": false,
         "name": "simulation",
         "options": [],
-<<<<<<< HEAD
-        "query": "SELECT DISTINCT\nSUBSTRING(m.simulation, 0, LENGTH(m.simulation) +1  - strpos(REVERSE(m.simulation),'_')) AS market_simulation\nFROM rl_params m\nwhere learning_mode = True",
-=======
         "query": "SELECT DISTINCT\nSUBSTRING(m.simulation, 0, LENGTH(m.simulation) +1  - strpos(REVERSE(m.simulation),'_')) AS market_simulation\nFROM rl_params m\nwhere learning_mode is True",
->>>>>>> 948b53a0
         "refresh": 2,
         "regex": "",
         "skipUrlSync": false,
@@ -3317,11 +2567,7 @@
   },
   "time": {
     "from": "2018-12-31T23:00:00.000Z",
-<<<<<<< HEAD
-    "to": "2019-01-31T22:59:59.000Z"
-=======
     "to": "2019-01-15T22:59:59.000Z"
->>>>>>> 948b53a0
   },
   "timepicker": {
     "refresh_intervals": [
@@ -3336,10 +2582,6 @@
   "timezone": "",
   "title": "Assume: Training progress",
   "uid": "JKQzx0q4k",
-<<<<<<< HEAD
-  "version": 4,
-=======
   "version": 16,
->>>>>>> 948b53a0
   "weekStart": ""
 }