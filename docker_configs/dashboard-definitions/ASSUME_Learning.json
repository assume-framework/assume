--- conflicted
+++ resolved
@@ -120,8 +120,6 @@
       "type": "text"
     },
     {
-<<<<<<< HEAD
-=======
       "collapsed": false,
       "gridPos": {
         "h": 1,
@@ -135,7 +133,6 @@
       "type": "row"
     },
     {
->>>>>>> b53a650a
       "datasource": {
         "type": "postgres",
         "uid": "P7B13B9DF907EC40C"
@@ -194,11 +191,7 @@
         "h": 8,
         "w": 12,
         "x": 0,
-<<<<<<< HEAD
-        "y": 12
-=======
         "y": 15
->>>>>>> b53a650a
       },
       "id": 31,
       "options": {
@@ -563,16 +556,8 @@
             "mode": "absolute",
             "steps": [
               {
-<<<<<<< HEAD
-                "color": "green"
-              },
-              {
-                "color": "red",
-                "value": 80
-=======
                 "color": "green",
                 "value": null
->>>>>>> b53a650a
               }
             ]
           }
@@ -748,538 +733,6 @@
             "axisColorMode": "text",
             "axisLabel": "",
             "axisPlacement": "auto",
-<<<<<<< HEAD
-            "barAlignment": 0,
-            "barWidthFactor": 0.6,
-            "drawStyle": "line",
-            "fillOpacity": 0,
-            "gradientMode": "none",
-            "hideFrom": {
-              "legend": false,
-              "tooltip": false,
-              "viz": false
-            },
-            "insertNulls": false,
-            "lineInterpolation": "linear",
-            "lineWidth": 1,
-            "pointSize": 5,
-            "scaleDistribution": {
-              "type": "linear"
-            },
-            "showPoints": "auto",
-            "spanNulls": false,
-            "stacking": {
-              "group": "A",
-              "mode": "none"
-            },
-            "thresholdsStyle": {
-              "mode": "off"
-            }
-          },
-          "mappings": [],
-          "thresholds": {
-            "mode": "absolute",
-            "steps": [
-              {
-                "color": "green"
-              },
-              {
-                "color": "red",
-                "value": 80
-              }
-            ]
-          }
-        },
-        "overrides": [
-          {
-            "__systemRef": "hideSeriesFrom",
-            "matcher": {
-              "id": "byNames",
-              "options": {
-                "mode": "exclude",
-                "names": [
-                  "profit episode 1",
-                  "profit episode 45"
-                ],
-                "prefix": "All except:",
-                "readOnly": true
-              }
-            },
-            "properties": [
-              {
-                "id": "custom.hideFrom",
-                "value": {
-                  "legend": false,
-                  "tooltip": false,
-                  "viz": true
-                }
-              }
-            ]
-          }
-        ]
-      },
-      "gridPos": {
-        "h": 11,
-        "w": 24,
-        "x": 0,
-        "y": 44
-      },
-      "id": 22,
-      "options": {
-        "legend": {
-          "calcs": [],
-          "displayMode": "list",
-          "placement": "bottom",
-          "showLegend": true
-        },
-        "tooltip": {
-          "mode": "single",
-          "sort": "none"
-        }
-      },
-      "pluginVersion": "11.4.0",
-      "targets": [
-        {
-          "datasource": {
-            "type": "postgres",
-            "uid": "P7B13B9DF907EC40C"
-          },
-          "format": "time_series",
-          "group": [],
-          "metricColumn": "none",
-          "rawQuery": true,
-          "rawSql": "SELECT \r\n  $__timeGroupAlias(datetime,$__interval),\r\n  'episode ' || episode AS \"episode\",\r\n  sum(sum(profit)) OVER (PARTITION BY episode ORDER BY datetime) AS \"profit\"\r\nFROM\r\n  rl_params\r\nWHERE\r\n  $__timeFilter(datetime)\r\n  and (simulation ~ '^${simulation}_[1-9]+' OR simulation ~ '^${simulation}_eval_[1-9]+')\r\nGROUP BY 1, datetime, episode\r\nORDER BY 1",
-          "refId": "A",
-          "select": [
-            [
-              {
-                "params": [
-                  "power"
-                ],
-                "type": "column"
-              }
-            ]
-          ],
-          "table": "market_dispatch",
-          "timeColumn": "datetime",
-          "timeColumnType": "timestamp",
-          "where": [
-            {
-              "name": "$__timeFilter",
-              "params": [],
-              "type": "macro"
-            }
-          ]
-        }
-      ],
-      "title": "Cumulative average PROFIT over all units per episode",
-      "type": "timeseries"
-    },
-    {
-      "datasource": {
-        "type": "postgres",
-        "uid": "P7B13B9DF907EC40C"
-      },
-      "fieldConfig": {
-        "defaults": {
-          "color": {
-            "mode": "thresholds"
-          },
-          "custom": {
-            "align": "auto",
-            "cellOptions": {
-              "type": "auto"
-            },
-            "inspect": false
-          },
-          "mappings": [],
-          "thresholds": {
-            "mode": "absolute",
-            "steps": [
-              {
-                "color": "green",
-                "value": null
-              },
-              {
-                "color": "red",
-                "value": 80
-              }
-            ]
-          }
-        },
-        "overrides": [
-          {
-            "matcher": {
-              "id": "byName",
-              "options": "learning_mode"
-            },
-            "properties": [
-              {
-                "id": "custom.width",
-                "value": 110
-              }
-            ]
-          },
-          {
-            "matcher": {
-              "id": "byName",
-              "options": "perform_evaluation"
-            },
-            "properties": [
-              {
-                "id": "custom.width",
-                "value": 126
-              }
-            ]
-          },
-          {
-            "matcher": {
-              "id": "byName",
-              "options": "profit"
-            },
-            "properties": [
-              {
-                "id": "custom.width",
-                "value": 119
-              }
-            ]
-          },
-          {
-            "matcher": {
-              "id": "byName",
-              "options": "reward"
-            },
-            "properties": [
-              {
-                "id": "custom.width",
-                "value": 112
-              }
-            ]
-          },
-          {
-            "matcher": {
-              "id": "byName",
-              "options": "unit"
-            },
-            "properties": [
-              {
-                "id": "custom.width",
-                "value": 73
-              }
-            ]
-          },
-          {
-            "matcher": {
-              "id": "byName",
-              "options": "actions_1"
-            },
-            "properties": [
-              {
-                "id": "custom.width",
-                "value": 112
-              }
-            ]
-          },
-          {
-            "matcher": {
-              "id": "byName",
-              "options": "actions_0"
-            },
-            "properties": [
-              {
-                "id": "custom.width",
-                "value": 111
-              }
-            ]
-          },
-          {
-            "matcher": {
-              "id": "byName",
-              "options": "regret"
-            },
-            "properties": [
-              {
-                "id": "custom.width",
-                "value": 124
-              }
-            ]
-          }
-        ]
-      },
-      "gridPos": {
-        "h": 9,
-        "w": 24,
-        "x": 0,
-        "y": 55
-      },
-      "id": 6,
-      "options": {
-        "cellHeight": "sm",
-        "footer": {
-          "countRows": false,
-          "fields": "",
-          "reducer": [
-            "sum"
-          ],
-          "show": false
-        },
-        "showHeader": true,
-        "sortBy": []
-      },
-      "pluginVersion": "11.4.0",
-      "targets": [
-        {
-          "datasource": {
-            "type": "postgres",
-            "uid": "P7B13B9DF907EC40C"
-          },
-          "format": "table",
-          "group": [],
-          "metricColumn": "none",
-          "rawQuery": true,
-          "rawSql": "SELECT \r\n*\r\nFROM rl_params TABLESAMPLE BERNOULLI(1)\r\nwhere simulation ~ '^${simulation}_[1-9]+'\r\nlimit 50;",
-          "refId": "A",
-          "select": [
-            [
-              {
-                "params": [
-                  "power"
-                ],
-                "type": "column"
-              }
-            ]
-          ],
-          "table": "market_dispatch",
-          "timeColumn": "datetime",
-          "timeColumnType": "timestamp",
-          "where": [
-            {
-              "name": "$__timeFilter",
-              "params": [],
-              "type": "macro"
-            }
-          ]
-        }
-      ],
-      "title": "Exemplary subset of RL parameters",
-      "type": "table"
-    },
-    {
-      "collapsed": false,
-      "gridPos": {
-        "h": 1,
-        "w": 24,
-        "x": 0,
-        "y": 64
-      },
-      "id": 16,
-      "panels": [],
-      "title": "Unit-specific and Episodic Data ",
-      "type": "row"
-    },
-    {
-      "datasource": {
-        "type": "grafana-postgresql-datasource",
-        "uid": "P7B13B9DF907EC40C"
-      },
-      "fieldConfig": {
-        "defaults": {
-          "color": {
-            "mode": "thresholds"
-          },
-          "custom": {
-            "axisBorderShow": false,
-            "axisCenteredZero": false,
-            "axisColorMode": "text",
-            "axisLabel": "",
-            "axisPlacement": "auto",
-            "fillOpacity": 80,
-            "gradientMode": "none",
-            "hideFrom": {
-              "legend": false,
-              "tooltip": false,
-              "viz": false
-            },
-            "lineWidth": 1,
-            "scaleDistribution": {
-              "type": "linear"
-            },
-            "thresholdsStyle": {
-              "mode": "off"
-            }
-          },
-          "mappings": [],
-          "thresholds": {
-            "mode": "absolute",
-            "steps": [
-              {
-                "color": "green",
-                "value": null
-              },
-              {
-                "color": "red",
-                "value": 80
-              }
-            ]
-          }
-        },
-        "overrides": [
-          {
-            "matcher": {
-              "id": "byName",
-              "options": "reward"
-            },
-            "properties": [
-              {
-                "id": "color",
-                "value": {
-                  "fixedColor": "green",
-                  "mode": "fixed"
-                }
-              }
-            ]
-          }
-        ]
-      },
-      "gridPos": {
-        "h": 8,
-        "w": 12,
-        "x": 0,
-        "y": 65
-      },
-      "id": 31,
-      "options": {
-        "barRadius": 0,
-        "barWidth": 0.97,
-        "fullHighlight": false,
-        "groupWidth": 0.7,
-        "legend": {
-          "calcs": [],
-          "displayMode": "list",
-          "placement": "bottom",
-          "showLegend": true
-        },
-        "orientation": "auto",
-        "showValue": "always",
-        "stacking": "none",
-        "tooltip": {
-          "mode": "single",
-          "sort": "none"
-        },
-        "xField": "episode",
-        "xTickLabelRotation": 0,
-        "xTickLabelSpacing": 100
-      },
-      "pluginVersion": "11.4.0",
-      "targets": [
-        {
-          "datasource": {
-            "type": "postgres",
-            "uid": "P7B13B9DF907EC40C"
-          },
-          "editorMode": "code",
-          "format": "table",
-          "group": [],
-          "metricColumn": "simulation",
-          "rawQuery": true,
-          "rawSql": "SELECT\n  episode,\n  avg(reward) as reward\nFROM rl_params\nwhere simulation ~ '^${simulation}_[1-9]+' AND\n      unit = '$rl_unit' AND learning_mode is true\ngroup by episode\norder by episode",
-          "refId": "A",
-          "select": [
-            [
-              {
-                "params": [
-                  "reward"
-                ],
-                "type": "column"
-              },
-              {
-                "params": [
-                  "avg",
-                  "24"
-                ],
-                "type": "moving_window"
-              },
-              {
-                "params": [
-                  "avg_reward"
-                ],
-                "type": "alias"
-              }
-            ],
-            [
-              {
-                "params": [
-                  "reward"
-                ],
-                "type": "column"
-              },
-              {
-                "params": [
-                  "avg",
-                  "24"
-                ],
-                "type": "moving_window"
-              },
-              {
-                "params": [
-                  "avg_reward"
-                ],
-                "type": "alias"
-              }
-            ]
-          ],
-          "sql": {
-            "columns": [
-              {
-                "parameters": [],
-                "type": "function"
-              }
-            ],
-            "groupBy": [
-              {
-                "property": {
-                  "type": "string"
-                },
-                "type": "groupBy"
-              }
-            ],
-            "limit": 50
-          },
-          "table": "rl_params",
-          "timeColumn": "index",
-          "timeColumnType": "timestamp",
-          "where": [
-            {
-              "name": "$__timeFilter",
-              "params": [],
-              "type": "macro"
-            }
-          ]
-        }
-      ],
-      "title": "Avg. REWARD of unit $rl_unit",
-      "type": "barchart"
-    },
-    {
-      "datasource": {
-        "type": "grafana-postgresql-datasource",
-        "uid": "P7B13B9DF907EC40C"
-      },
-      "fieldConfig": {
-        "defaults": {
-          "color": {
-            "mode": "thresholds"
-          },
-          "custom": {
-            "axisBorderShow": false,
-            "axisCenteredZero": false,
-            "axisColorMode": "text",
-            "axisLabel": "",
-            "axisPlacement": "auto",
-            "fillOpacity": 80,
-            "gradientMode": "none",
-=======
->>>>>>> b53a650a
             "hideFrom": {
               "legend": false,
               "tooltip": false,
@@ -1722,20 +1175,8 @@
         "overrides": [
           {
             "matcher": {
-<<<<<<< HEAD
-              "id": "byNames",
-              "options": {
-                "mode": "exclude",
-                "names": [
-                  "noisy_action_Pinflex example_02a_base_eval_4"
-                ],
-                "prefix": "All except:",
-                "readOnly": true
-              }
-=======
               "id": "byName",
               "options": "reward"
->>>>>>> b53a650a
             },
             "properties": [
               {
@@ -1783,11 +1224,7 @@
           "group": [],
           "metricColumn": "simulation",
           "rawQuery": true,
-<<<<<<< HEAD
-          "rawSql": "SELECT\n  $__timeGroupAlias(datetime,$__interval),\n    case\n    when actions_0::float >= actions_1::float then actions_1::float\n    when actions_0::float < actions_1::float then actions_0::float\n  end as \"noisy_action_Pinflex\",\n  case\n    when actions_0::float >= actions_1::float then GREATEST(-1, LEAST(1, actions_1::float - exploration_noise_1::float))\n    when actions_0::float < actions_1::float then GREATEST(-1, LEAST(1, actions_0::float - exploration_noise_0::float))\n  end as \"action_Pinflex\",\n  simulation AS \"simulation\"\nFROM rl_params\nWHERE\n  $__timeFilter(datetime)\n  and (simulation ~ '^${simulation}_[1-9]+' OR simulation ~ '^${simulation}_eval_[1-9]+') AND\n  unit = '$rl_unit'\nORDER BY 1",
-=======
           "rawSql": "SELECT \n    datetime,\n    unit, \n    reward\nFROM rl_params\nWHERE \n    $__timeFilter(datetime)  -- Ensuring the query filters by the dashboard's time range\n    AND simulation ~ '^${simulation}_eval_[1-9]+'\n    AND learning_mode IS TRUE\n    AND unit IN (${rl_unit})  \n    AND episode = ${eval_episode}  -- Filtering for the specific episode\nORDER BY datetime, unit;\n",
->>>>>>> b53a650a
           "refId": "A",
           "select": [
             [
@@ -1932,20 +1369,8 @@
         "overrides": [
           {
             "matcher": {
-<<<<<<< HEAD
-              "id": "byNames",
-              "options": {
-                "mode": "exclude",
-                "names": [
-                  "noisy_action_Pflex example_02a_base_eval_9"
-                ],
-                "prefix": "All except:",
-                "readOnly": true
-              }
-=======
               "id": "byName",
               "options": "reward"
->>>>>>> b53a650a
             },
             "properties": [
               {
@@ -1993,11 +1418,7 @@
           "group": [],
           "metricColumn": "simulation",
           "rawQuery": true,
-<<<<<<< HEAD
-          "rawSql": "SELECT\n  $__timeGroupAlias(datetime,$__interval),\n  case\n    when actions_0::float <= actions_1::float then actions_1::float\n    when actions_0::float > actions_1::float then actions_0::float \n  end as \"noisy_action_Pflex\",\n  case\n    when actions_0::float <= actions_1::float then GREATEST(-1, LEAST(1, actions_1::float - exploration_noise_1::float)) \n    when actions_0::float > actions_1::float then GREATEST(-1, LEAST(1, actions_0::float - exploration_noise_0::float))\n  end as \"action_Pflex\",\n  simulation AS \"simulation\"\nFROM rl_params\nWHERE\n  $__timeFilter(datetime)\n  and (simulation ~ '^${simulation}_[1-9]+' OR simulation ~ '^${simulation}_eval_[1-9]+') AND\n  unit = '$rl_unit'\nORDER BY 1",
-=======
           "rawSql": "SELECT \n    datetime,\n    unit, \n    profit / 1000 AS profit\nFROM rl_params\nWHERE \n    $__timeFilter(datetime)  -- Ensuring the query filters by the dashboard's time range\n    AND simulation ~ '^${simulation}_[1-9]+'\n    AND learning_mode IS TRUE\n    AND unit IN (${rl_unit})  \n    AND episode = ${episode}  -- Filtering for the specific episode\nORDER BY datetime, unit;\n",
->>>>>>> b53a650a
           "refId": "A",
           "select": [
             [
@@ -2638,145 +2059,6 @@
           }
         }
       ],
-      "type": "timeseries"
-    },
-    {
-      "datasource": {
-        "type": "grafana-postgresql-datasource",
-        "uid": "P7B13B9DF907EC40C"
-      },
-      "description": "Learning to bid for 24 products changes the action space from 2 to 48 (24x inflex, 24x flex bid prices). This needs to be differently visualized, hence the second plot. ",
-      "fieldConfig": {
-        "defaults": {
-          "color": {
-            "mode": "palette-classic"
-          },
-          "custom": {
-            "axisBorderShow": false,
-            "axisCenteredZero": false,
-            "axisColorMode": "text",
-            "axisLabel": "",
-            "axisPlacement": "auto",
-            "barAlignment": 0,
-            "barWidthFactor": 0.6,
-            "drawStyle": "line",
-            "fillOpacity": 0,
-            "gradientMode": "none",
-            "hideFrom": {
-              "legend": false,
-              "tooltip": false,
-              "viz": false
-            },
-            "insertNulls": false,
-            "lineInterpolation": "stepAfter",
-            "lineWidth": 1,
-            "pointSize": 5,
-            "scaleDistribution": {
-              "type": "linear"
-            },
-            "showPoints": "auto",
-            "spanNulls": false,
-            "stacking": {
-              "group": "A",
-              "mode": "none"
-            },
-            "thresholdsStyle": {
-              "mode": "line"
-            }
-          },
-          "mappings": [],
-          "thresholds": {
-            "mode": "absolute",
-            "steps": [
-              {
-                "color": "green"
-              },
-              {
-                "color": "red",
-                "value": 0.857
-              }
-            ]
-          }
-        },
-        "overrides": [
-          {
-            "__systemRef": "hideSeriesFrom",
-            "matcher": {
-              "id": "byNames",
-              "options": {
-                "mode": "exclude",
-                "names": [
-                  "max_action_price example_02a_base_lstm_50"
-                ],
-                "prefix": "All except:",
-                "readOnly": true
-              }
-            },
-            "properties": [
-              {
-                "id": "custom.hideFrom",
-                "value": {
-                  "legend": false,
-                  "tooltip": false,
-                  "viz": true
-                }
-              }
-            ]
-          }
-        ]
-      },
-      "gridPos": {
-        "h": 8,
-        "w": 12,
-        "x": 12,
-        "y": 93
-      },
-      "id": 37,
-      "options": {
-        "legend": {
-          "calcs": [],
-          "displayMode": "list",
-          "placement": "bottom",
-          "showLegend": true
-        },
-        "tooltip": {
-          "mode": "single",
-          "sort": "none"
-        }
-      },
-      "pluginVersion": "11.4.0",
-      "targets": [
-        {
-          "datasource": {
-            "type": "grafana-postgresql-datasource",
-            "uid": "P7B13B9DF907EC40C"
-          },
-          "editorMode": "code",
-          "format": "time_series",
-          "hide": false,
-          "rawQuery": true,
-          "rawSql": "WITH unpivoted_data AS (\r\n    SELECT\r\n        simulation,\r\n        datetime + ((column_offset / 2) || ' hour')::INTERVAL AS bid_time, -- Adjust timestamp based on column                                              -- Original column name\r\n        action_price                                                   -- Unpivoted bid price\r\n    FROM (\r\n        SELECT\r\n            simulation,\r\n            datetime,\r\n            unnest(array[\r\n                actions_0::float, actions_1::float, actions_2::float, actions_3::float, actions_4::float, actions_5::float, actions_6::float, actions_7::float, actions_8::float, actions_9::float,\r\n                actions_10::float, actions_11::float, actions_12::float, actions_13::float, actions_14::float, actions_15::float, actions_16::float, actions_17::float, actions_18::float, actions_19::float,\r\n                actions_20::float, actions_21::float, actions_22::float, actions_23::float, actions_24::float, actions_25::float, actions_26::float, actions_27::float, actions_28::float, actions_29::float,\r\n                actions_30::float, actions_31::float, actions_32::float, actions_33::float, actions_34::float, actions_35::float, actions_36::float, actions_37::float, actions_38::float, actions_39::float,\r\n                actions_40::float, actions_41::float, actions_42::float, actions_43::float, actions_44::float, actions_45::float, actions_46::float, actions_47::float\r\n            ]) AS action_price,                                        -- Unpivot the bid prices\r\n            generate_series(0, 47) AS column_offset                 -- Generate column indices dynamically\r\n        FROM rl_params\r\n        WHERE (simulation ~ '^${simulation}_[1-9]+' OR simulation ~ '^${simulation}_eval_[1-9]+') AND unit = '$rl_unit'\r\n    ) subquery\r\n)\r\n-- Final output for plotting\r\nSELECT\r\n    $__timeGroupAlias(bid_time,$__interval),\r\n    MIN(action_price) AS \"min_action_price\",\r\n    MAX(action_price) AS \"max_action_price\",\r\n    simulation as \"simulation\"\r\nFROM unpivoted_data\r\nWHERE $__timeFilter(bid_time)\r\nGROUP BY simulation, bid_time\r\nORDER BY 1",
-          "refId": "A",
-          "sql": {
-            "columns": [
-              {
-                "parameters": [],
-                "type": "function"
-              }
-            ],
-            "groupBy": [
-              {
-                "property": {
-                  "type": "string"
-                },
-                "type": "groupBy"
-              }
-            ],
-            "limit": 50
-          }
-        }
-      ],
-      "title": "Action values from DAM-bidding - P_flex and P_inflex, no noise",
       "type": "timeseries"
     }
   ],
@@ -2991,13 +2273,8 @@
     ]
   },
   "time": {
-<<<<<<< HEAD
-    "from": "2019-02-28T23:00:00.000Z",
-    "to": "2019-03-31T21:59:59.000Z"
-=======
     "from": "2019-03-12T19:33:33.705Z",
     "to": "2019-03-16T12:22:11.644Z"
->>>>>>> b53a650a
   },
   "timeRangeUpdatedDuringEditOrView": false,
   "timepicker": {
@@ -3014,10 +2291,6 @@
   "timezone": "",
   "title": "ASSUME: Training progress",
   "uid": "JKQzx0q4k",
-<<<<<<< HEAD
-  "version": 3,
-=======
   "version": 4,
->>>>>>> b53a650a
   "weekStart": ""
 }