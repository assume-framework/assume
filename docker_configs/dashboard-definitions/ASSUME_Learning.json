{
  "annotations": {
    "list": [
      {
        "builtIn": 1,
        "datasource": {
          "type": "grafana",
          "uid": "-- Grafana --"
        },
        "enable": true,
        "hide": true,
        "iconColor": "rgba(0, 211, 255, 1)",
        "name": "Annotations & Alerts",
        "target": {
          "limit": 100,
          "matchAny": false,
          "tags": [],
          "type": "dashboard"
        },
        "type": "dashboard"
      }
    ]
  },
  "description": "Here, the reinforcement learning specific data of assume will be plotted. Especially the process during the learning",
  "editable": true,
  "fiscalYearStartMonth": 0,
  "graphTooltip": 0,
  "id": 2,
  "links": [],
  "panels": [
    {
      "description": "",
      "fieldConfig": {
        "defaults": {},
        "overrides": []
      },
      "gridPos": {
        "h": 2,
        "w": 24,
        "x": 0,
        "y": 0
      },
      "id": 10,
      "options": {
        "code": {
          "language": "plaintext",
          "showLineNumbers": false,
          "showMiniMap": false
        },
        "content": "# Welcome to ASSUMES Learning Dashboard\n",
        "mode": "markdown"
      },
      "pluginVersion": "11.4.0",
      "title": "",
      "type": "text"
    },
    {
      "description": "",
      "fieldConfig": {
        "defaults": {},
        "overrides": []
      },
      "gridPos": {
        "h": 10,
        "w": 5,
        "x": 0,
        "y": 2
      },
      "id": 8,
      "options": {
        "code": {
          "language": "plaintext",
          "showLineNumbers": false,
          "showMiniMap": false
        },
        "content": "#### Introduction\n\nHere we visualize the results of the reinforcement learning process for the specified units that use a learning strategy. \nReinforcement Learning is a machine learning paradigm where an agent learns to make a sequence of decisions in an environment to maximize a reward signal. \nThe agent explores the environment, takes actions, and receives feedback in the form of rewards. \nThe goal is to learn a strategy (policy) that guides the agent to make actions that lead to the highest cumulative reward over time. \nTo better understand the agent's learning process, we use visualizations that illustrate key aspects of its journey.",
        "mode": "markdown"
      },
      "pluginVersion": "11.4.0",
      "title": " ",
      "type": "text"
    },
    {
      "description": "",
      "fieldConfig": {
        "defaults": {},
        "overrides": []
      },
      "gridPos": {
        "h": 10,
        "w": 19,
        "x": 5,
        "y": 2
      },
      "id": 12,
      "options": {
        "code": {
          "language": "plaintext",
          "showLineNumbers": false,
          "showMiniMap": false
        },
        "content": "#### How to use the dashboard\n\nThis interactive tool is designed to help you gain insights into the learning journey of our reinforcement learning (RL) agent. \nTo understand the dashboard take note of the following three points:\n\n##### 1. Division of the Dashboard:\nThe dashboard is divided into two parts. \nThe upper part summarizes the results for all learning units over all simulated episodes. \nThe lower part focuses the results on specific units and episodes, which you can select according to the second point.\n\n\n##### 2. Selection of Metrics and Simulation Subsets:\nThe dashboard is devided in system wide plots and specific plots for certain episodes, timeframes and learning units.\nOn the top of the dashboard, you'll find a list of available choices for the episode of the simualtion and a list of RL units. \nChoose the ones you're interested in by selecting their names in the list. The selected metrics will be displayed on the choice-specific visualization area.\n\n\n##### 3. Interaction with Plots:\nThe plots are interactive. You can zoom in and out, click on data points to view specific details etc.\nIn the upper left corner of each plot you find additional information about the depicted data.\n\nIf you need some guidance for interpreting the results, you can orient yourself on the follwing steps:\n\n1. Understand Learning Trends: \nObserve how reward, regret, and other metrics change over time. \nLook for trends such as increasing rewards, or decreasing regret. Take note of the evaluation runs, which are done every x episodes. There the exploration isturned off and a \"normal run\" with the currently learned policies is made. \nWhile the reward in all learning episodes can fluctuate you should see a clear rising trend in the evaluation reward. the \n2. Examine Policy and Action Patterns: \nVisualize the agent's learned policy and action distribution. Do you see some pattern in the agents actions. Do these patterns make sense with regard to your domain knowledge?\n5. Compare Different Strategies: \nFor an easy comparison we introduced the ASSUME Comparison dashboard. There you can easily compare two runs with and without learning. Analyse different behaviour of the agents there. \n6. Experiment and Learn: \nUse this tool to experiment with different settings and learn about RL agent behavior. \nIt's a great way to develop a deeper understanding of RL concepts.",
        "mode": "markdown"
      },
      "pluginVersion": "11.4.0",
      "title": "",
      "type": "text"
    },
    {
      "datasource": {
        "type": "postgres",
        "uid": "P7B13B9DF907EC40C"
      },
      "description": "The reward is a measure for the learning agent to determine how desirable (reward > 0) or undesirable (reward < 0) the chosen actions are. This plot shows the rewards averaged over all learning units for each episode. ",
      "fieldConfig": {
        "defaults": {
          "color": {
            "mode": "thresholds"
          },
          "custom": {
            "axisBorderShow": false,
            "axisCenteredZero": false,
            "axisColorMode": "text",
            "axisLabel": "",
            "axisPlacement": "auto",
            "fillOpacity": 80,
            "gradientMode": "none",
            "hideFrom": {
              "legend": false,
              "tooltip": false,
              "viz": false
            },
            "lineWidth": 1,
            "scaleDistribution": {
              "type": "linear"
            },
            "thresholdsStyle": {
              "mode": "off"
            }
          },
          "mappings": [],
          "thresholds": {
            "mode": "absolute",
            "steps": [
              {
                "color": "green",
                "value": null
              },
              {
                "color": "red",
                "value": 80
              }
            ]
          }
        },
        "overrides": []
      },
      "gridPos": {
        "h": 8,
        "w": 24,
        "x": 0,
        "y": 12
      },
      "id": 20,
      "options": {
        "barRadius": 0,
        "barWidth": 0.97,
        "fullHighlight": false,
        "groupWidth": 0.7,
        "legend": {
          "calcs": [],
          "displayMode": "list",
          "placement": "bottom",
          "showLegend": true
        },
        "orientation": "auto",
        "showValue": "always",
        "stacking": "none",
        "tooltip": {
          "mode": "single",
          "sort": "none"
        },
        "xField": "episode",
        "xTickLabelRotation": 0,
        "xTickLabelSpacing": 100
      },
      "pluginVersion": "11.4.0",
      "targets": [
        {
          "datasource": {
            "type": "postgres",
            "uid": "P7B13B9DF907EC40C"
          },
          "editorMode": "code",
          "format": "table",
          "group": [],
          "metricColumn": "simulation",
          "rawQuery": true,
          "rawSql": "SELECT\n  episode,\n  avg(reward) as profit\nFROM rl_params\nwhere simulation ~ '^${simulation}_[1-9]+' AND\n      unit = '$rl_unit' AND learning_mode is true\ngroup by episode\norder by episode",
          "refId": "A",
          "select": [
            [
              {
                "params": [
                  "reward"
                ],
                "type": "column"
              },
              {
                "params": [
                  "avg",
                  "24"
                ],
                "type": "moving_window"
              },
              {
                "params": [
                  "avg_reward"
                ],
                "type": "alias"
              }
            ],
            [
              {
                "params": [
                  "reward"
                ],
                "type": "column"
              },
              {
                "params": [
                  "avg",
                  "24"
                ],
                "type": "moving_window"
              },
              {
                "params": [
                  "avg_reward"
                ],
                "type": "alias"
              }
            ]
          ],
          "sql": {
            "columns": [
              {
                "parameters": [],
                "type": "function"
              }
            ],
            "groupBy": [
              {
                "property": {
                  "type": "string"
                },
                "type": "groupBy"
              }
            ],
            "limit": 50
          },
          "table": "rl_params",
          "timeColumn": "index",
          "timeColumnType": "timestamp",
          "where": [
            {
              "name": "$__timeFilter",
              "params": [],
              "type": "macro"
            }
          ]
        }
      ],
      "title": "Average REWARD of all learning units",
      "type": "barchart"
    },
    {
      "collapsed": false,
      "gridPos": {
        "h": 1,
        "w": 24,
        "x": 0,
        "y": 20
      },
      "id": 18,
      "panels": [],
      "title": "Simulation Wide Data",
      "type": "row"
    },
    {
      "datasource": {
        "type": "postgres",
        "uid": "P7B13B9DF907EC40C"
      },
      "description": "The evaluation reward is the reward for evaluation episodes which are calculated with unseen data.",
      "fieldConfig": {
        "defaults": {
          "color": {
            "mode": "thresholds"
          },
          "custom": {
            "axisBorderShow": false,
            "axisCenteredZero": false,
            "axisColorMode": "text",
            "axisLabel": "",
            "axisPlacement": "auto",
            "fillOpacity": 80,
            "gradientMode": "none",
            "hideFrom": {
              "legend": false,
              "tooltip": false,
              "viz": false
            },
            "lineWidth": 1,
            "scaleDistribution": {
              "type": "linear"
            },
            "thresholdsStyle": {
              "mode": "off"
            }
          },
          "mappings": [],
          "thresholds": {
            "mode": "absolute",
            "steps": [
              {
                "color": "green",
                "value": null
              },
              {
                "color": "red",
                "value": 80
              }
            ]
          }
        },
        "overrides": []
      },
      "gridPos": {
        "h": 8,
        "w": 24,
        "x": 0,
        "y": 21
      },
      "id": 35,
      "options": {
        "barRadius": 0,
        "barWidth": 0.97,
        "fullHighlight": false,
        "groupWidth": 0.7,
        "legend": {
          "calcs": [],
          "displayMode": "list",
          "placement": "bottom",
          "showLegend": true
        },
        "orientation": "auto",
        "showValue": "always",
        "stacking": "none",
        "tooltip": {
          "mode": "single",
          "sort": "none"
        },
        "xField": "episode",
        "xTickLabelRotation": 0,
        "xTickLabelSpacing": 100
      },
      "pluginVersion": "11.4.0",
      "targets": [
        {
          "datasource": {
            "type": "postgres",
            "uid": "P7B13B9DF907EC40C"
          },
          "editorMode": "code",
          "format": "table",
          "group": [],
          "metricColumn": "simulation",
          "rawQuery": true,
          "rawSql": "SELECT\n  episode,\n  avg(reward) as reward\nFROM rl_params\nwhere simulation ~ '^${simulation}_eval_[1-9]+' AND\n      unit = '$rl_unit' AND learning_mode is true\ngroup by episode\norder by episode",
          "refId": "A",
          "select": [
            [
              {
                "params": [
                  "reward"
                ],
                "type": "column"
              },
              {
                "params": [
                  "avg",
                  "24"
                ],
                "type": "moving_window"
              },
              {
                "params": [
                  "avg_reward"
                ],
                "type": "alias"
              }
            ],
            [
              {
                "params": [
                  "reward"
                ],
                "type": "column"
              },
              {
                "params": [
                  "avg",
                  "24"
                ],
                "type": "moving_window"
              },
              {
                "params": [
                  "avg_reward"
                ],
                "type": "alias"
              }
            ]
          ],
          "sql": {
            "columns": [
              {
                "parameters": [],
                "type": "function"
              }
            ],
            "groupBy": [
              {
                "property": {
                  "type": "string"
                },
                "type": "groupBy"
              }
            ],
            "limit": 50
          },
          "table": "rl_params",
          "timeColumn": "index",
          "timeColumnType": "timestamp",
          "where": [
            {
              "name": "$__timeFilter",
              "params": [],
              "type": "macro"
            }
          ]
        }
      ],
      "title": "Average EVALUATION REWARD of all learning units",
      "transformations": [
        {
          "id": "calculateField",
          "options": {
            "binary": {
              "left": "index",
              "reducer": "sum",
              "right": "episode"
            },
            "mode": "binary",
            "reduce": {
              "reducer": "sum"
            }
          }
        },
        {
          "id": "groupBy",
          "options": {
            "fields": {
              "episode": {
                "aggregations": [],
                "operation": "groupby"
              },
              "index  episode": {
                "aggregations": [],
                "operation": "aggregate"
              },
              "reward": {
                "aggregations": [
                  "mean"
                ],
                "operation": "aggregate"
              }
            }
          }
        },
        {
          "id": "sortBy",
          "options": {
            "fields": {},
            "sort": [
              {
                "field": "episode"
              }
            ]
          }
        }
      ],
      "type": "barchart"
    },
    {
      "datasource": {
        "type": "postgres",
        "uid": "P7B13B9DF907EC40C"
      },
      "description": "",
      "fieldConfig": {
        "defaults": {
          "color": {
            "mode": "palette-classic"
          },
          "custom": {
            "axisBorderShow": false,
            "axisCenteredZero": false,
            "axisColorMode": "text",
            "axisLabel": "",
            "axisPlacement": "auto",
            "barAlignment": 0,
            "barWidthFactor": 0.6,
            "drawStyle": "line",
            "fillOpacity": 0,
            "gradientMode": "none",
            "hideFrom": {
              "legend": false,
              "tooltip": false,
              "viz": false
            },
            "insertNulls": false,
            "lineInterpolation": "linear",
            "lineWidth": 1,
            "pointSize": 5,
            "scaleDistribution": {
              "type": "linear"
            },
            "showPoints": "auto",
            "spanNulls": false,
            "stacking": {
              "group": "A",
              "mode": "none"
            },
            "thresholdsStyle": {
              "mode": "off"
            }
          },
          "mappings": [],
          "thresholds": {
            "mode": "absolute",
            "steps": [
              {
                "color": "green"
              },
              {
                "color": "red",
                "value": 80
              }
            ]
          }
        },
        "overrides": [
          {
            "matcher": {
              "id": "byName",
              "options": "regret (mean)"
            },
            "properties": [
              {
                "id": "color",
                "value": {
                  "fixedColor": "red",
                  "mode": "fixed"
                }
              }
            ]
          },
          {
            "matcher": {
              "id": "byType",
              "options": "time"
            },
            "properties": [
              {
                "id": "custom.axisPlacement",
                "value": "auto"
              },
              {
                "id": "custom.axisLabel",
                "value": "Development over all modelled episodes"
              }
            ]
          },
          {
            "__systemRef": "hideSeriesFrom",
            "matcher": {
              "id": "byNames",
              "options": {
                "mode": "exclude",
                "names": [
                  "reward episode 44",
                  "reward episode 1"
                ],
                "prefix": "All except:",
                "readOnly": true
              }
            },
            "properties": [
              {
                "id": "custom.hideFrom",
                "value": {
                  "legend": false,
                  "tooltip": false,
                  "viz": true
                }
              }
            ]
          }
        ]
      },
      "gridPos": {
        "h": 15,
        "w": 24,
        "x": 0,
        "y": 29
      },
      "id": 14,
      "options": {
        "legend": {
          "calcs": [],
          "displayMode": "list",
          "placement": "bottom",
          "showLegend": true
        },
        "timezone": [
          ""
        ],
        "tooltip": {
          "mode": "single",
          "sort": "none"
        }
      },
      "pluginVersion": "11.4.0",
      "targets": [
        {
          "datasource": {
            "type": "postgres",
            "uid": "P7B13B9DF907EC40C"
          },
          "format": "time_series",
          "group": [],
          "metricColumn": "none",
          "rawQuery": true,
          "rawSql": "-- this query creates a cumulative sum of the reward until now\r\nSELECT \r\n  $__timeGroupAlias(datetime,$__interval),\r\n  'episode ' || episode AS \"episode\",\r\n  sum(sum(reward)) OVER (PARTITION BY episode ORDER BY datetime) AS \"reward\"\r\nFROM\r\n  rl_params\r\nWHERE\r\n  $__timeFilter(datetime) \r\n  and (simulation ~ '^${simulation}_[1-9]+' OR simulation ~ '^${simulation}_eval_[1-9]+')\r\nGROUP BY 1, datetime, episode\r\nORDER BY 1",
          "refId": "A",
          "select": [
            [
              {
                "params": [
                  "power"
                ],
                "type": "column"
              }
            ]
          ],
          "table": "market_dispatch",
          "timeColumn": "datetime",
          "timeColumnType": "timestamp",
          "where": [
            {
              "name": "$__timeFilter",
              "params": [],
              "type": "macro"
            }
          ]
        }
      ],
      "title": "Cumulative average REWARD over all units per episode",
      "type": "timeseries"
    },
    {
      "datasource": {
        "type": "postgres",
        "uid": "P7B13B9DF907EC40C"
      },
      "fieldConfig": {
        "defaults": {
          "color": {
            "mode": "palette-classic"
          },
          "custom": {
            "axisBorderShow": false,
            "axisCenteredZero": false,
            "axisColorMode": "text",
            "axisLabel": "",
            "axisPlacement": "auto",
            "barAlignment": 0,
            "barWidthFactor": 0.6,
            "drawStyle": "line",
            "fillOpacity": 0,
            "gradientMode": "none",
            "hideFrom": {
              "legend": false,
              "tooltip": false,
              "viz": false
            },
            "insertNulls": false,
            "lineInterpolation": "linear",
            "lineWidth": 1,
            "pointSize": 5,
            "scaleDistribution": {
              "type": "linear"
            },
            "showPoints": "auto",
            "spanNulls": false,
            "stacking": {
              "group": "A",
              "mode": "none"
            },
            "thresholdsStyle": {
              "mode": "off"
            }
          },
          "mappings": [],
          "thresholds": {
            "mode": "absolute",
            "steps": [
              {
                "color": "green"
              },
              {
                "color": "red",
                "value": 80
              }
            ]
          }
        },
        "overrides": [
          {
            "__systemRef": "hideSeriesFrom",
            "matcher": {
              "id": "byNames",
              "options": {
                "mode": "exclude",
                "names": [
                  "profit episode 1",
                  "profit episode 45"
                ],
                "prefix": "All except:",
                "readOnly": true
              }
            },
            "properties": [
              {
                "id": "custom.hideFrom",
                "value": {
                  "legend": false,
                  "tooltip": false,
                  "viz": true
                }
              }
            ]
          }
        ]
      },
      "gridPos": {
        "h": 11,
        "w": 24,
        "x": 0,
        "y": 44
      },
      "id": 22,
      "options": {
        "legend": {
          "calcs": [],
          "displayMode": "list",
          "placement": "bottom",
          "showLegend": true
        },
        "tooltip": {
          "mode": "single",
          "sort": "none"
        }
      },
      "pluginVersion": "11.4.0",
      "targets": [
        {
          "datasource": {
            "type": "postgres",
            "uid": "P7B13B9DF907EC40C"
          },
          "format": "time_series",
          "group": [],
          "metricColumn": "none",
          "rawQuery": true,
          "rawSql": "SELECT \r\n  $__timeGroupAlias(datetime,$__interval),\r\n  'episode ' || episode AS \"episode\",\r\n  sum(sum(profit)) OVER (PARTITION BY episode ORDER BY datetime) AS \"profit\"\r\nFROM\r\n  rl_params\r\nWHERE\r\n  $__timeFilter(datetime)\r\n  and (simulation ~ '^${simulation}_[1-9]+' OR simulation ~ '^${simulation}_eval_[1-9]+')\r\nGROUP BY 1, datetime, episode\r\nORDER BY 1",
          "refId": "A",
          "select": [
            [
              {
                "params": [
                  "power"
                ],
                "type": "column"
              }
            ]
          ],
          "table": "market_dispatch",
          "timeColumn": "datetime",
          "timeColumnType": "timestamp",
          "where": [
            {
              "name": "$__timeFilter",
              "params": [],
              "type": "macro"
            }
          ]
        }
      ],
      "title": "Cumulative average PROFIT over all units per episode",
      "type": "timeseries"
    },
    {
      "datasource": {
        "type": "postgres",
        "uid": "P7B13B9DF907EC40C"
      },
      "fieldConfig": {
        "defaults": {
          "color": {
            "mode": "thresholds"
          },
          "custom": {
            "align": "auto",
            "cellOptions": {
              "type": "auto"
            },
            "inspect": false
          },
          "mappings": [],
          "thresholds": {
            "mode": "absolute",
            "steps": [
              {
                "color": "green",
                "value": null
              },
              {
                "color": "red",
                "value": 80
              }
            ]
          }
        },
        "overrides": [
          {
            "matcher": {
              "id": "byName",
              "options": "learning_mode"
            },
            "properties": [
              {
                "id": "custom.width",
                "value": 110
              }
            ]
          },
          {
            "matcher": {
              "id": "byName",
              "options": "perform_evaluation"
            },
            "properties": [
              {
                "id": "custom.width",
                "value": 126
              }
            ]
          },
          {
            "matcher": {
              "id": "byName",
              "options": "profit"
            },
            "properties": [
              {
                "id": "custom.width",
                "value": 119
              }
            ]
          },
          {
            "matcher": {
              "id": "byName",
              "options": "reward"
            },
            "properties": [
              {
                "id": "custom.width",
                "value": 112
              }
            ]
          },
          {
            "matcher": {
              "id": "byName",
              "options": "unit"
            },
            "properties": [
              {
                "id": "custom.width",
                "value": 73
              }
            ]
          },
          {
            "matcher": {
              "id": "byName",
              "options": "actions_1"
            },
            "properties": [
              {
                "id": "custom.width",
                "value": 112
              }
            ]
          },
          {
            "matcher": {
              "id": "byName",
              "options": "actions_0"
            },
            "properties": [
              {
                "id": "custom.width",
                "value": 111
              }
            ]
          },
          {
            "matcher": {
              "id": "byName",
              "options": "regret"
            },
            "properties": [
              {
                "id": "custom.width",
                "value": 124
              }
            ]
          }
        ]
      },
      "gridPos": {
        "h": 9,
        "w": 24,
        "x": 0,
        "y": 55
      },
      "id": 6,
      "options": {
        "cellHeight": "sm",
        "footer": {
          "countRows": false,
          "fields": "",
          "reducer": [
            "sum"
          ],
          "show": false
        },
        "showHeader": true,
        "sortBy": []
      },
      "pluginVersion": "11.4.0",
      "targets": [
        {
          "datasource": {
            "type": "postgres",
            "uid": "P7B13B9DF907EC40C"
          },
          "format": "table",
          "group": [],
          "metricColumn": "none",
          "rawQuery": true,
          "rawSql": "SELECT \r\n*\r\nFROM rl_params TABLESAMPLE BERNOULLI(1)\r\nwhere simulation ~ '^${simulation}_[1-9]+'\r\nlimit 50;",
          "refId": "A",
          "select": [
            [
              {
                "params": [
                  "power"
                ],
                "type": "column"
              }
            ]
          ],
          "table": "market_dispatch",
          "timeColumn": "datetime",
          "timeColumnType": "timestamp",
          "where": [
            {
              "name": "$__timeFilter",
              "params": [],
              "type": "macro"
            }
          ]
        }
      ],
      "title": "Exemplary subset of RL parameters",
      "type": "table"
    },
    {
      "collapsed": false,
      "gridPos": {
        "h": 1,
        "w": 24,
        "x": 0,
        "y": 64
      },
      "id": 16,
      "panels": [],
      "title": "Unit-specific and Episodic Data ",
      "type": "row"
    },
    {
      "datasource": {
        "type": "grafana-postgresql-datasource",
        "uid": "P7B13B9DF907EC40C"
      },
      "fieldConfig": {
        "defaults": {
          "color": {
            "mode": "thresholds"
          },
          "custom": {
            "axisBorderShow": false,
            "axisCenteredZero": false,
            "axisColorMode": "text",
            "axisLabel": "",
            "axisPlacement": "auto",
            "fillOpacity": 80,
            "gradientMode": "none",
            "hideFrom": {
              "legend": false,
              "tooltip": false,
              "viz": false
            },
            "lineWidth": 1,
            "scaleDistribution": {
              "type": "linear"
            },
            "thresholdsStyle": {
              "mode": "off"
            }
          },
          "mappings": [],
          "thresholds": {
            "mode": "absolute",
            "steps": [
              {
                "color": "green",
                "value": null
              },
              {
                "color": "red",
                "value": 80
              }
            ]
          }
        },
        "overrides": [
          {
            "matcher": {
              "id": "byName",
              "options": "reward"
            },
            "properties": [
              {
                "id": "color",
                "value": {
                  "fixedColor": "green",
                  "mode": "fixed"
                }
              }
            ]
          }
        ]
      },
      "gridPos": {
        "h": 8,
        "w": 12,
        "x": 0,
        "y": 65
      },
      "id": 31,
      "options": {
        "barRadius": 0,
        "barWidth": 0.97,
        "fullHighlight": false,
        "groupWidth": 0.7,
        "legend": {
          "calcs": [],
          "displayMode": "list",
          "placement": "bottom",
          "showLegend": true
        },
        "orientation": "auto",
        "showValue": "always",
        "stacking": "none",
        "tooltip": {
          "mode": "single",
          "sort": "none"
        },
        "xField": "episode",
        "xTickLabelRotation": 0,
        "xTickLabelSpacing": 100
      },
      "pluginVersion": "11.4.0",
      "targets": [
        {
          "datasource": {
            "type": "postgres",
            "uid": "P7B13B9DF907EC40C"
          },
          "editorMode": "code",
          "format": "table",
          "group": [],
          "metricColumn": "simulation",
          "rawQuery": true,
          "rawSql": "SELECT\n  episode,\n  avg(reward) as reward\nFROM rl_params\nwhere simulation ~ '^${simulation}_[1-9]+' AND\n      unit = '$rl_unit' AND learning_mode is true\ngroup by episode\norder by episode",
          "refId": "A",
          "select": [
            [
              {
                "params": [
                  "reward"
                ],
                "type": "column"
              },
              {
                "params": [
                  "avg",
                  "24"
                ],
                "type": "moving_window"
              },
              {
                "params": [
                  "avg_reward"
                ],
                "type": "alias"
              }
            ],
            [
              {
                "params": [
                  "reward"
                ],
                "type": "column"
              },
              {
                "params": [
                  "avg",
                  "24"
                ],
                "type": "moving_window"
              },
              {
                "params": [
                  "avg_reward"
                ],
                "type": "alias"
              }
            ]
          ],
          "sql": {
            "columns": [
              {
                "parameters": [],
                "type": "function"
              }
            ],
            "groupBy": [
              {
                "property": {
                  "type": "string"
                },
                "type": "groupBy"
              }
            ],
            "limit": 50
          },
          "table": "rl_params",
          "timeColumn": "index",
          "timeColumnType": "timestamp",
          "where": [
            {
              "name": "$__timeFilter",
              "params": [],
              "type": "macro"
            }
          ]
        }
      ],
      "title": "Avg. REWARD of unit $rl_unit",
      "type": "barchart"
    },
    {
      "datasource": {
        "type": "grafana-postgresql-datasource",
        "uid": "P7B13B9DF907EC40C"
      },
      "fieldConfig": {
        "defaults": {
          "color": {
            "mode": "thresholds"
          },
          "custom": {
            "axisBorderShow": false,
            "axisCenteredZero": false,
            "axisColorMode": "text",
            "axisLabel": "",
            "axisPlacement": "auto",
            "fillOpacity": 80,
            "gradientMode": "none",
            "hideFrom": {
              "legend": false,
              "tooltip": false,
              "viz": false
            },
            "lineWidth": 1,
            "scaleDistribution": {
              "type": "linear"
            },
            "thresholdsStyle": {
              "mode": "off"
            }
          },
          "mappings": [],
          "thresholds": {
            "mode": "absolute",
            "steps": [
              {
                "color": "green",
                "value": null
              },
              {
                "color": "red",
                "value": 80
              }
            ]
          }
        },
        "overrides": [
          {
            "matcher": {
              "id": "byName",
              "options": "regret"
            },
            "properties": [
              {
                "id": "color",
                "value": {
                  "fixedColor": "purple",
                  "mode": "fixed"
                }
              }
            ]
          }
        ]
      },
      "gridPos": {
        "h": 8,
        "w": 12,
        "x": 12,
        "y": 65
      },
      "id": 32,
      "options": {
        "barRadius": 0,
        "barWidth": 0.97,
        "fullHighlight": false,
        "groupWidth": 0.7,
        "legend": {
          "calcs": [],
          "displayMode": "list",
          "placement": "bottom",
          "showLegend": true
        },
        "orientation": "auto",
        "showValue": "always",
        "stacking": "none",
        "tooltip": {
          "mode": "single",
          "sort": "none"
        },
        "xField": "episode",
        "xTickLabelRotation": 0,
        "xTickLabelSpacing": 100
      },
      "pluginVersion": "11.4.0",
      "targets": [
        {
          "datasource": {
            "type": "postgres",
            "uid": "P7B13B9DF907EC40C"
          },
          "editorMode": "code",
          "format": "table",
          "group": [],
          "metricColumn": "simulation",
          "rawQuery": true,
          "rawSql": "SELECT\n  episode,\n  avg(regret) as regret\nFROM rl_params\nwhere simulation ~ '^${simulation}_[1-9]+' AND\n      unit = '$rl_unit' AND learning_mode is true\ngroup by episode\norder by episode",
          "refId": "A",
          "select": [
            [
              {
                "params": [
                  "reward"
                ],
                "type": "column"
              },
              {
                "params": [
                  "avg",
                  "24"
                ],
                "type": "moving_window"
              },
              {
                "params": [
                  "avg_reward"
                ],
                "type": "alias"
              }
            ],
            [
              {
                "params": [
                  "reward"
                ],
                "type": "column"
              },
              {
                "params": [
                  "avg",
                  "24"
                ],
                "type": "moving_window"
              },
              {
                "params": [
                  "avg_reward"
                ],
                "type": "alias"
              }
            ]
          ],
          "sql": {
            "columns": [
              {
                "parameters": [],
                "type": "function"
              }
            ],
            "groupBy": [
              {
                "property": {
                  "type": "string"
                },
                "type": "groupBy"
              }
            ],
            "limit": 50
          },
          "table": "rl_params",
          "timeColumn": "index",
          "timeColumnType": "timestamp",
          "where": [
            {
              "name": "$__timeFilter",
              "params": [],
              "type": "macro"
            }
          ]
        }
      ],
      "title": "Avg. REGRET of unit $rl_unit",
      "type": "barchart"
    },
    {
      "datasource": {
        "type": "postgres",
        "uid": "P7B13B9DF907EC40C"
      },
      "fieldConfig": {
        "defaults": {
          "color": {
            "mode": "thresholds"
          },
          "custom": {
            "axisBorderShow": false,
            "axisCenteredZero": false,
            "axisColorMode": "text",
            "axisLabel": "",
            "axisPlacement": "auto",
            "fillOpacity": 80,
            "gradientMode": "none",
            "hideFrom": {
              "legend": false,
              "tooltip": false,
              "viz": false
            },
            "lineWidth": 1,
            "scaleDistribution": {
              "type": "linear"
            },
            "thresholdsStyle": {
              "mode": "off"
            }
          },
          "mappings": [],
          "thresholds": {
            "mode": "absolute",
            "steps": [
              {
                "color": "green",
                "value": null
              },
              {
                "color": "red",
                "value": 80
              }
            ]
          }
        },
        "overrides": [
          {
            "matcher": {
              "id": "byName",
              "options": "reward (mean)"
            },
            "properties": [
              {
                "id": "color",
                "value": {
                  "fixedColor": "green",
                  "mode": "fixed"
                }
              }
            ]
          }
        ]
      },
      "gridPos": {
        "h": 8,
        "w": 12,
        "x": 0,
        "y": 73
      },
      "id": 36,
      "options": {
        "barRadius": 0,
        "barWidth": 0.97,
        "fullHighlight": false,
        "groupWidth": 0.7,
        "legend": {
          "calcs": [],
          "displayMode": "list",
          "placement": "bottom",
          "showLegend": true
        },
        "orientation": "auto",
        "showValue": "always",
        "stacking": "none",
        "tooltip": {
          "mode": "single",
          "sort": "none"
        },
        "xField": "episode",
        "xTickLabelRotation": 0,
        "xTickLabelSpacing": 100
      },
      "pluginVersion": "11.4.0",
      "targets": [
        {
          "datasource": {
            "type": "postgres",
            "uid": "P7B13B9DF907EC40C"
          },
          "format": "table",
          "group": [],
          "metricColumn": "simulation",
          "rawQuery": true,
          "rawSql": "SELECT\n  datetime,\n  simulation,\n  unit,\n  (episode::float),\n  reward\nFROM rl_params\nwhere simulation ~ '^${simulation}_eval_[1-9]+' AND\n      unit = '$rl_unit' and perform_evaluation is True",
          "refId": "A",
          "select": [
            [
              {
                "params": [
                  "reward"
                ],
                "type": "column"
              },
              {
                "params": [
                  "avg",
                  "24"
                ],
                "type": "moving_window"
              },
              {
                "params": [
                  "avg_reward"
                ],
                "type": "alias"
              }
            ],
            [
              {
                "params": [
                  "reward"
                ],
                "type": "column"
              },
              {
                "params": [
                  "avg",
                  "24"
                ],
                "type": "moving_window"
              },
              {
                "params": [
                  "avg_reward"
                ],
                "type": "alias"
              }
            ]
          ],
          "table": "rl_params",
          "timeColumn": "index",
          "timeColumnType": "timestamp",
          "where": [
            {
              "name": "$__timeFilter",
              "params": [],
              "type": "macro"
            }
          ]
        }
      ],
      "title": "Avg. EVALUATION REWARD of unit $rl_unit",
      "transformations": [
        {
          "id": "calculateField",
          "options": {
            "binary": {
              "left": {
                "matcher": {
                  "id": "byName",
                  "options": "index"
                }
              },
              "right": {
                "matcher": {
                  "id": "byName",
                  "options": "episode"
                }
              }
            },
            "mode": "binary",
            "reduce": {
              "reducer": "sum"
            }
          }
        },
        {
          "id": "groupBy",
          "options": {
            "fields": {
              "episode": {
                "aggregations": [],
                "operation": "groupby"
              },
              "index  episode": {
                "aggregations": [],
                "operation": "aggregate"
              },
              "reward": {
                "aggregations": [
                  "mean"
                ],
                "operation": "aggregate"
              }
            }
          }
        },
        {
          "id": "sortBy",
          "options": {
            "fields": {},
            "sort": [
              {
                "field": "episode"
              }
            ]
          }
        }
      ],
      "type": "barchart"
    },
    {
      "datasource": {
        "type": "grafana-postgresql-datasource",
        "uid": "P7B13B9DF907EC40C"
      },
      "fieldConfig": {
        "defaults": {
          "color": {
            "mode": "thresholds"
          },
          "custom": {
            "axisBorderShow": false,
            "axisCenteredZero": false,
            "axisColorMode": "text",
            "axisLabel": "",
            "axisPlacement": "auto",
            "fillOpacity": 80,
            "gradientMode": "none",
            "hideFrom": {
              "legend": false,
              "tooltip": false,
              "viz": false
            },
            "lineWidth": 1,
            "scaleDistribution": {
              "type": "linear"
            },
            "thresholdsStyle": {
              "mode": "off"
            }
          },
          "mappings": [],
          "thresholds": {
            "mode": "absolute",
            "steps": [
              {
                "color": "green",
                "value": null
              },
              {
                "color": "red",
                "value": 80
              }
            ]
          }
        },
        "overrides": [
          {
            "matcher": {
              "id": "byName",
              "options": "profit"
            },
            "properties": [
              {
                "id": "color",
                "value": {
                  "fixedColor": "red",
                  "mode": "fixed"
                }
              }
            ]
          }
        ]
      },
      "gridPos": {
        "h": 8,
        "w": 12,
        "x": 12,
        "y": 73
      },
      "id": 33,
      "options": {
        "barRadius": 0,
        "barWidth": 0.97,
        "fullHighlight": false,
        "groupWidth": 0.7,
        "legend": {
          "calcs": [],
          "displayMode": "list",
          "placement": "bottom",
          "showLegend": true
        },
        "orientation": "auto",
        "showValue": "always",
        "stacking": "none",
        "tooltip": {
          "mode": "single",
          "sort": "none"
        },
        "xField": "episode",
        "xTickLabelRotation": 0,
        "xTickLabelSpacing": 100
      },
      "pluginVersion": "11.4.0",
      "targets": [
        {
          "datasource": {
            "type": "postgres",
            "uid": "P7B13B9DF907EC40C"
          },
          "editorMode": "code",
          "format": "table",
          "group": [],
          "metricColumn": "simulation",
          "rawQuery": true,
          "rawSql": "SELECT\n  episode,\n  sum(profit) as profit\nFROM rl_params\nwhere simulation ~ '^${simulation}_[1-9]+' AND\n      unit = '$rl_unit' AND learning_mode is true\ngroup by episode\norder by episode",
          "refId": "A",
          "select": [
            [
              {
                "params": [
                  "reward"
                ],
                "type": "column"
              },
              {
                "params": [
                  "avg",
                  "24"
                ],
                "type": "moving_window"
              },
              {
                "params": [
                  "avg_reward"
                ],
                "type": "alias"
              }
            ],
            [
              {
                "params": [
                  "reward"
                ],
                "type": "column"
              },
              {
                "params": [
                  "avg",
                  "24"
                ],
                "type": "moving_window"
              },
              {
                "params": [
                  "avg_reward"
                ],
                "type": "alias"
              }
            ]
          ],
          "sql": {
            "columns": [
              {
                "parameters": [],
                "type": "function"
              }
            ],
            "groupBy": [
              {
                "property": {
                  "type": "string"
                },
                "type": "groupBy"
              }
            ],
            "limit": 50
          },
          "table": "rl_params",
          "timeColumn": "index",
          "timeColumnType": "timestamp",
          "where": [
            {
              "name": "$__timeFilter",
              "params": [],
              "type": "macro"
            }
          ]
        }
      ],
      "title": "Total PROFIT of unit $rl_unit",
      "type": "barchart"
    },
    {
      "datasource": {
        "type": "grafana-postgresql-datasource",
        "uid": "P7B13B9DF907EC40C"
      },
      "fieldConfig": {
        "defaults": {
          "color": {
            "mode": "palette-classic"
          },
          "custom": {
            "axisBorderShow": false,
            "axisCenteredZero": false,
            "axisColorMode": "text",
            "axisLabel": "",
            "axisPlacement": "auto",
            "barAlignment": 0,
            "barWidthFactor": 0.6,
            "drawStyle": "line",
            "fillOpacity": 0,
            "gradientMode": "none",
            "hideFrom": {
              "legend": false,
              "tooltip": false,
              "viz": false
            },
            "insertNulls": false,
            "lineInterpolation": "stepAfter",
            "lineWidth": 1,
            "pointSize": 5,
            "scaleDistribution": {
              "type": "linear"
            },
            "showPoints": "auto",
            "spanNulls": false,
            "stacking": {
              "group": "A",
              "mode": "none"
            },
            "thresholdsStyle": {
              "mode": "off"
            }
          },
          "mappings": [],
          "thresholds": {
            "mode": "absolute",
            "steps": [
              {
                "color": "green",
                "value": null
              },
              {
                "color": "red",
                "value": 80
              }
            ]
          }
        },
        "overrides": [
          {
            "__systemRef": "hideSeriesFrom",
            "matcher": {
              "id": "byNames",
              "options": {
                "mode": "exclude",
                "names": [
                  "noisy_action_Pinflex example_02a_base_eval_4"
                ],
                "prefix": "All except:",
                "readOnly": true
              }
            },
            "properties": [
              {
                "id": "custom.hideFrom",
                "value": {
                  "legend": false,
                  "tooltip": false,
                  "viz": true
                }
              }
            ]
          }
        ]
      },
      "gridPos": {
        "h": 12,
        "w": 12,
        "x": 0,
        "y": 81
      },
      "id": 26,
      "options": {
        "legend": {
          "calcs": [],
          "displayMode": "list",
          "placement": "bottom",
          "showLegend": true
        },
        "tooltip": {
          "mode": "single",
          "sort": "none"
        }
      },
      "pluginVersion": "11.4.0",
      "targets": [
        {
          "datasource": {
            "type": "postgres",
            "uid": "P7B13B9DF907EC40C"
          },
          "editorMode": "code",
          "format": "time_series",
          "group": [],
          "metricColumn": "none",
          "rawQuery": true,
          "rawSql": "SELECT\n  $__timeGroupAlias(datetime,$__interval),\n    case\n    when actions_0::float >= actions_1::float then actions_1::float\n    when actions_0::float < actions_1::float then actions_0::float\n  end as \"noisy_action_Pinflex\",\n  case\n    when actions_0::float >= actions_1::float then GREATEST(-1, LEAST(1, actions_1::float - exploration_noise_1::float))\n    when actions_0::float < actions_1::float then GREATEST(-1, LEAST(1, actions_0::float - exploration_noise_0::float))\n  end as \"action_Pinflex\",\n  simulation AS \"simulation\"\nFROM rl_params\nWHERE\n  $__timeFilter(datetime)\n  and (simulation ~ '^${simulation}_[1-9]+' OR simulation ~ '^${simulation}_eval_[1-9]+') AND\n  unit = '$rl_unit'\nORDER BY 1",
          "refId": "A",
          "select": [
            [
              {
                "params": [
                  "power"
                ],
                "type": "column"
              }
            ]
          ],
          "sql": {
            "columns": [
              {
                "parameters": [],
                "type": "function"
              }
            ],
            "groupBy": [
              {
                "property": {
                  "type": "string"
                },
                "type": "groupBy"
              }
            ],
            "limit": 50
          },
          "table": "market_dispatch",
          "timeColumn": "datetime",
          "timeColumnType": "timestamp",
          "where": [
            {
              "name": "$__timeFilter",
              "params": [],
              "type": "macro"
            }
          ]
        }
      ],
      "title": "Normalized Action values - P_inflex",
      "type": "timeseries"
    },
    {
      "datasource": {
        "type": "grafana-postgresql-datasource",
        "uid": "P7B13B9DF907EC40C"
      },
      "fieldConfig": {
        "defaults": {
          "color": {
            "mode": "palette-classic"
          },
          "custom": {
            "axisBorderShow": false,
            "axisCenteredZero": false,
            "axisColorMode": "text",
            "axisLabel": "",
            "axisPlacement": "auto",
            "barAlignment": 0,
            "barWidthFactor": 0.6,
            "drawStyle": "line",
            "fillOpacity": 0,
            "gradientMode": "none",
            "hideFrom": {
              "legend": false,
              "tooltip": false,
              "viz": false
            },
            "insertNulls": false,
            "lineInterpolation": "stepAfter",
            "lineWidth": 1,
            "pointSize": 5,
            "scaleDistribution": {
              "type": "linear"
            },
            "showPoints": "auto",
            "spanNulls": false,
            "stacking": {
              "group": "A",
              "mode": "none"
            },
            "thresholdsStyle": {
              "mode": "off"
            }
          },
          "mappings": [],
          "thresholds": {
            "mode": "absolute",
            "steps": [
              {
                "color": "green",
                "value": null
              },
              {
                "color": "red",
                "value": 80
              }
            ]
          }
        },
        "overrides": [
          {
            "__systemRef": "hideSeriesFrom",
            "matcher": {
              "id": "byNames",
              "options": {
                "mode": "exclude",
                "names": [
                  "noisy_action_Pflex example_02a_base_eval_9"
                ],
                "prefix": "All except:",
                "readOnly": true
              }
            },
            "properties": [
              {
                "id": "custom.hideFrom",
                "value": {
                  "legend": false,
                  "tooltip": false,
                  "viz": true
                }
              }
            ]
          }
        ]
      },
      "gridPos": {
        "h": 12,
        "w": 12,
        "x": 12,
        "y": 81
      },
      "id": 30,
      "options": {
        "legend": {
          "calcs": [],
          "displayMode": "list",
          "placement": "bottom",
          "showLegend": true
        },
        "tooltip": {
          "mode": "single",
          "sort": "none"
        }
      },
      "pluginVersion": "11.4.0",
      "targets": [
        {
          "datasource": {
            "type": "postgres",
            "uid": "P7B13B9DF907EC40C"
          },
          "editorMode": "code",
          "format": "time_series",
          "group": [],
          "metricColumn": "none",
          "rawQuery": true,
          "rawSql": "SELECT\n  $__timeGroupAlias(datetime,$__interval),\n  case\n    when actions_0::float <= actions_1::float then actions_1::float\n    when actions_0::float > actions_1::float then actions_0::float \n  end as \"noisy_action_Pflex\",\n  case\n    when actions_0::float <= actions_1::float then GREATEST(-1, LEAST(1, actions_1::float - exploration_noise_1::float)) \n    when actions_0::float > actions_1::float then GREATEST(-1, LEAST(1, actions_0::float - exploration_noise_0::float))\n  end as \"action_Pflex\",\n  simulation AS \"simulation\"\nFROM rl_params\nWHERE\n  $__timeFilter(datetime)\n  and (simulation ~ '^${simulation}_[1-9]+' OR simulation ~ '^${simulation}_eval_[1-9]+') AND\n  unit = '$rl_unit'\nORDER BY 1",
          "refId": "A",
          "select": [
            [
              {
                "params": [
                  "power"
                ],
                "type": "column"
              }
            ]
          ],
          "sql": {
            "columns": [
              {
                "parameters": [],
                "type": "function"
              }
            ],
            "groupBy": [
              {
                "property": {
                  "type": "string"
                },
                "type": "groupBy"
              }
            ],
            "limit": 50
          },
          "table": "market_dispatch",
          "timeColumn": "datetime",
          "timeColumnType": "timestamp",
          "where": [
            {
              "name": "$__timeFilter",
              "params": [],
              "type": "macro"
            }
          ]
        }
      ],
      "title": "Normalized Action values - P_flex",
      "type": "timeseries"
    },
    {
      "datasource": {
        "type": "postgres",
        "uid": "P7B13B9DF907EC40C"
      },
      "description": "The accepted volume ratio is the ratio between the accepted volume and the offered volume.",
      "fieldConfig": {
        "defaults": {
          "color": {
            "mode": "palette-classic"
          },
          "custom": {
            "axisBorderShow": false,
            "axisCenteredZero": false,
            "axisColorMode": "text",
            "axisLabel": "",
            "axisPlacement": "auto",
            "barAlignment": 0,
            "barWidthFactor": 0.6,
            "drawStyle": "line",
            "fillOpacity": 0,
            "gradientMode": "none",
            "hideFrom": {
              "legend": false,
              "tooltip": false,
              "viz": false
            },
            "insertNulls": false,
            "lineInterpolation": "linear",
            "lineWidth": 1,
            "pointSize": 5,
            "scaleDistribution": {
              "type": "linear"
            },
            "showPoints": "auto",
            "spanNulls": false,
            "stacking": {
              "group": "A",
              "mode": "none"
            },
            "thresholdsStyle": {
              "mode": "off"
            }
          },
          "mappings": [],
          "thresholds": {
            "mode": "absolute",
            "steps": [
              {
                "color": "green",
                "value": null
              },
              {
                "color": "red",
                "value": 80
              }
            ]
          }
        },
        "overrides": []
      },
      "gridPos": {
        "h": 3,
        "w": 2,
        "x": 0,
        "y": 93
      },
      "id": 24,
      "options": {
        "legend": {
          "calcs": [],
          "displayMode": "list",
          "placement": "bottom",
          "showLegend": true
        },
        "tooltip": {
          "mode": "single",
          "sort": "none"
        }
      },
      "pluginVersion": "11.4.0",
      "targets": [
        {
          "datasource": {
            "type": "postgres",
            "uid": "P7B13B9DF907EC40C"
          },
          "format": "time_series",
          "group": [],
          "hide": false,
          "metricColumn": "none",
          "rawQuery": true,
          "rawSql": "SELECT\r\n  $__timeGroupAlias(start_time,$__interval),\r\n  avg(accepted_volume/volume) AS \"accepted_volume\"\r\nFROM market_orders\r\nWHERE\r\n  $__timeFilter(start_time)\r\n  and simulation = '$simulation'\r\nGROUP BY 1, start_time\r\nORDER BY 1",
          "refId": "B",
          "select": [
            [
              {
                "params": [
                  "power"
                ],
                "type": "column"
              }
            ]
          ],
          "table": "market_dispatch",
          "timeColumn": "datetime",
          "timeColumnType": "timestamp",
          "where": [
            {
              "name": "$__timeFilter",
              "params": [],
              "type": "macro"
            }
          ]
        }
      ],
      "title": "[iP] Average Accepted Volume Ratio for all Units  ",
      "type": "timeseries"
    },
    {
      "datasource": {
        "type": "postgres",
        "uid": "P7B13B9DF907EC40C"
      },
      "fieldConfig": {
        "defaults": {
          "color": {
            "mode": "palette-classic"
          },
          "custom": {
            "axisBorderShow": false,
            "axisCenteredZero": false,
            "axisColorMode": "text",
            "axisLabel": "",
            "axisPlacement": "auto",
            "barAlignment": 0,
            "barWidthFactor": 0.6,
            "drawStyle": "line",
            "fillOpacity": 0,
            "gradientMode": "none",
            "hideFrom": {
              "legend": false,
              "tooltip": false,
              "viz": false
            },
            "insertNulls": false,
            "lineInterpolation": "linear",
            "lineWidth": 1,
            "pointSize": 5,
            "scaleDistribution": {
              "type": "linear"
            },
            "showPoints": "auto",
            "spanNulls": false,
            "stacking": {
              "group": "A",
              "mode": "none"
            },
            "thresholdsStyle": {
              "mode": "off"
            }
          },
          "mappings": [],
          "thresholds": {
            "mode": "absolute",
            "steps": [
              {
                "color": "green",
                "value": null
              },
              {
                "color": "red",
                "value": 80
              }
            ]
          }
        },
        "overrides": []
      },
      "gridPos": {
        "h": 3,
        "w": 2,
        "x": 2,
        "y": 93
      },
      "id": 29,
      "options": {
        "legend": {
          "calcs": [],
          "displayMode": "list",
          "placement": "bottom",
          "showLegend": true
        },
        "tooltip": {
          "mode": "single",
          "sort": "none"
        }
      },
      "pluginVersion": "11.4.0",
      "targets": [
        {
          "datasource": {
            "type": "postgres",
            "uid": "P7B13B9DF907EC40C"
          },
          "format": "time_series",
          "group": [],
          "metricColumn": "none",
          "rawQuery": true,
          "rawSql": "SELECT\r\n  $__timeGroupAlias(start_time,$__interval),\r\n  price AS \"Bid price:\",\r\n  bid_id as \"bid_id\"\r\nFROM market_orders\r\nWHERE\r\n  $__timeFilter(start_time) AND\r\n  simulation = '$simulation'\r\n  AND unit_id = '$rl_unit'\r\nGROUP BY 1, unit_id, price, bid_id\r\nORDER BY 1",
          "refId": "A",
          "select": [
            [
              {
                "params": [
                  "price"
                ],
                "type": "column"
              }
            ]
          ],
          "table": "market_orders",
          "timeColumn": "datetime",
          "timeColumnType": "timestamp",
          "where": [
            {
              "name": "$__timeFilter",
              "params": [],
              "type": "macro"
            }
          ]
        }
      ],
      "title": "[iP] Bid price",
      "type": "timeseries"
    },
    {
      "datasource": {
        "type": "postgres",
        "uid": "P7B13B9DF907EC40C"
      },
      "fieldConfig": {
        "defaults": {
          "color": {
            "mode": "palette-classic"
          },
          "custom": {
            "axisBorderShow": false,
            "axisCenteredZero": false,
            "axisColorMode": "text",
            "axisLabel": "",
            "axisPlacement": "auto",
            "barAlignment": 0,
            "barWidthFactor": 0.6,
            "drawStyle": "line",
            "fillOpacity": 0,
            "gradientMode": "none",
            "hideFrom": {
              "legend": false,
              "tooltip": false,
              "viz": false
            },
            "insertNulls": false,
            "lineInterpolation": "linear",
            "lineWidth": 1,
            "pointSize": 5,
            "scaleDistribution": {
              "type": "linear"
            },
            "showPoints": "auto",
            "spanNulls": false,
            "stacking": {
              "group": "A",
              "mode": "none"
            },
            "thresholdsStyle": {
              "mode": "off"
            }
          },
          "mappings": [],
          "thresholds": {
            "mode": "absolute",
            "steps": [
              {
                "color": "green",
                "value": null
              },
              {
                "color": "red",
                "value": 80
              }
            ]
          }
        },
        "overrides": []
      },
      "gridPos": {
        "h": 3,
        "w": 2,
        "x": 4,
        "y": 93
      },
      "id": 34,
      "options": {
        "legend": {
          "calcs": [],
          "displayMode": "list",
          "placement": "bottom",
          "showLegend": true
        },
        "tooltip": {
          "mode": "single",
          "sort": "none"
        }
      },
      "pluginVersion": "11.4.0",
      "targets": [
        {
          "datasource": {
            "type": "postgres",
            "uid": "P7B13B9DF907EC40C"
          },
          "format": "time_series",
          "group": [],
          "metricColumn": "none",
          "rawQuery": true,
          "rawSql": "SELECT\r\n  $__timeGroupAlias(start_time,$__interval),\r\n  volume AS \"Bid volume:\",\r\n  bid_id as \"bid_id\"\r\nFROM market_orders\r\nWHERE\r\n  $__timeFilter(start_time) AND\r\n  simulation = '$simulation'\r\n  AND unit_id = '$rl_unit'\r\nGROUP BY 1, unit_id, volume, bid_id\r\nORDER BY 1",
          "refId": "A",
          "select": [
            [
              {
                "params": [
                  "power"
                ],
                "type": "column"
              }
            ]
          ],
          "table": "market_dispatch",
          "timeColumn": "datetime",
          "timeColumnType": "timestamp",
          "where": [
            {
              "name": "$__timeFilter",
              "params": [],
              "type": "macro"
            }
          ]
        }
      ],
      "title": "[iP] Bid volume",
      "type": "timeseries"
    },
    {
      "datasource": {
        "type": "grafana-postgresql-datasource",
        "uid": "P7B13B9DF907EC40C"
      },
      "description": "Learning to bid for 24 products changes the action space from 2 to 48 (24x inflex, 24x flex bid prices). This needs to be differently visualized, hence the second plot. ",
      "fieldConfig": {
        "defaults": {
          "color": {
            "mode": "palette-classic"
          },
          "custom": {
            "axisBorderShow": false,
            "axisCenteredZero": false,
            "axisColorMode": "text",
            "axisLabel": "",
            "axisPlacement": "auto",
            "barAlignment": 0,
            "barWidthFactor": 0.6,
            "drawStyle": "line",
            "fillOpacity": 0,
            "gradientMode": "none",
            "hideFrom": {
              "legend": false,
              "tooltip": false,
              "viz": false
            },
            "insertNulls": false,
            "lineInterpolation": "stepAfter",
            "lineWidth": 1,
            "pointSize": 5,
            "scaleDistribution": {
              "type": "linear"
            },
            "showPoints": "auto",
            "spanNulls": false,
            "stacking": {
              "group": "A",
              "mode": "none"
            },
            "thresholdsStyle": {
              "mode": "line"
            }
          },
          "mappings": [],
          "thresholds": {
            "mode": "absolute",
            "steps": [
              {
                "color": "green"
              },
              {
                "color": "red",
                "value": 0.857
              }
            ]
          }
        },
        "overrides": [
          {
            "__systemRef": "hideSeriesFrom",
            "matcher": {
              "id": "byNames",
              "options": {
                "mode": "exclude",
                "names": [
                  "max_action_price example_02a_base_lstm_50"
                ],
                "prefix": "All except:",
                "readOnly": true
              }
            },
            "properties": [
              {
                "id": "custom.hideFrom",
                "value": {
                  "legend": false,
                  "tooltip": false,
                  "viz": true
                }
              }
            ]
          }
        ]
      },
      "gridPos": {
        "h": 8,
        "w": 12,
        "x": 12,
        "y": 93
      },
      "id": 37,
      "options": {
        "legend": {
          "calcs": [],
          "displayMode": "list",
          "placement": "bottom",
          "showLegend": true
        },
        "tooltip": {
          "mode": "single",
          "sort": "none"
        }
      },
      "pluginVersion": "11.4.0",
      "targets": [
        {
          "datasource": {
            "type": "grafana-postgresql-datasource",
            "uid": "P7B13B9DF907EC40C"
          },
          "editorMode": "code",
          "format": "time_series",
          "hide": false,
          "rawQuery": true,
          "rawSql": "WITH unpivoted_data AS (\r\n    SELECT\r\n        simulation,\r\n        datetime + ((column_offset / 2) || ' hour')::INTERVAL AS bid_time, -- Adjust timestamp based on column                                              -- Original column name\r\n        action_price                                                   -- Unpivoted bid price\r\n    FROM (\r\n        SELECT\r\n            simulation,\r\n            datetime,\r\n            unnest(array[\r\n                actions_0::float, actions_1::float, actions_2::float, actions_3::float, actions_4::float, actions_5::float, actions_6::float, actions_7::float, actions_8::float, actions_9::float,\r\n                actions_10::float, actions_11::float, actions_12::float, actions_13::float, actions_14::float, actions_15::float, actions_16::float, actions_17::float, actions_18::float, actions_19::float,\r\n                actions_20::float, actions_21::float, actions_22::float, actions_23::float, actions_24::float, actions_25::float, actions_26::float, actions_27::float, actions_28::float, actions_29::float,\r\n                actions_30::float, actions_31::float, actions_32::float, actions_33::float, actions_34::float, actions_35::float, actions_36::float, actions_37::float, actions_38::float, actions_39::float,\r\n                actions_40::float, actions_41::float, actions_42::float, actions_43::float, actions_44::float, actions_45::float, actions_46::float, actions_47::float\r\n            ]) AS action_price,                                        -- Unpivot the bid prices\r\n            generate_series(0, 47) AS column_offset                 -- Generate column indices dynamically\r\n        FROM rl_params\r\n        WHERE (simulation ~ '^${simulation}_[1-9]+' OR simulation ~ '^${simulation}_eval_[1-9]+') AND unit = '$rl_unit'\r\n    ) subquery\r\n)\r\n-- Final output for plotting\r\nSELECT\r\n    $__timeGroupAlias(bid_time,$__interval),\r\n    MIN(action_price) AS \"min_action_price\",\r\n    MAX(action_price) AS \"max_action_price\",\r\n    simulation as \"simulation\"\r\nFROM unpivoted_data\r\nWHERE $__timeFilter(bid_time)\r\nGROUP BY simulation, bid_time\r\nORDER BY 1",
          "refId": "A",
          "sql": {
            "columns": [
              {
                "parameters": [],
                "type": "function"
              }
            ],
            "groupBy": [
              {
                "property": {
                  "type": "string"
                },
                "type": "groupBy"
              }
            ],
            "limit": 50
          }
        }
      ],
      "title": "Action values from DAM-bidding - P_flex and P_inflex, no noise",
      "type": "timeseries"
    }
  ],
  "preload": false,
  "refresh": "",
  "schemaVersion": 40,
  "tags": [],
  "templating": {
    "list": [
      {
        "current": {
<<<<<<< HEAD
          "text": "example_02a_base_lstm_original",
          "value": "example_02a_base_lstm_original"
=======
          "text": "example_02a_base",
          "value": "example_02a_base"
>>>>>>> ee2294fa
        },
        "datasource": {
          "type": "postgres",
          "uid": "P7B13B9DF907EC40C"
        },
        "definition": "SELECT DISTINCT\nSUBSTRING(m.simulation, 0, LENGTH(m.simulation) +1  - strpos(REVERSE(m.simulation),'_')) AS market_simulation\nFROM rl_params m\nwhere perform_evaluation is False and learning_mode is True",
        "description": "Can choose which simulation we want to show ",
        "includeAll": false,
        "name": "simulation",
        "options": [],
        "query": "SELECT DISTINCT\nSUBSTRING(m.simulation, 0, LENGTH(m.simulation) +1  - strpos(REVERSE(m.simulation),'_')) AS market_simulation\nFROM rl_params m\nwhere perform_evaluation is False and learning_mode is True",
        "refresh": 2,
        "regex": "",
        "sort": 1,
        "type": "query"
      },
      {
        "current": {
          "text": "pp_6",
          "value": "pp_6"
        },
        "datasource": {
          "type": "postgres",
          "uid": "P7B13B9DF907EC40C"
        },
        "definition": "SELECT DISTINCT unit\nFROM rl_params\nwhere simulation ~ '^${simulation}_[1-9]+'",
        "description": "All units that have an reinforcment learning strategy and hence have the Rl specific parameteres logged",
        "includeAll": false,
        "label": "rl_unit",
        "name": "rl_unit",
        "options": [],
        "query": "SELECT DISTINCT unit\nFROM rl_params\nwhere simulation ~ '^${simulation}_[1-9]+'",
        "refresh": 2,
        "regex": "",
        "type": "query"
      },
      {
        "current": {
<<<<<<< HEAD
          "text": "1551394800000",
          "value": "1551394800000"
=======
          "text": "1551402000000",
          "value": "1551402000000"
>>>>>>> ee2294fa
        },
        "datasource": {
          "type": "postgres",
          "uid": "P7B13B9DF907EC40C"
        },
        "definition": "",
        "hide": 2,
        "includeAll": false,
        "name": "timeRange",
        "options": [],
        "query": "SELECT MIN(datetime), MAX(datetime) FROM rl_params",
        "refresh": 1,
        "regex": "",
        "type": "query"
      }
    ]
  },
  "time": {
    "from": "2019-02-28T23:00:00.000Z",
    "to": "2019-03-31T21:59:59.000Z"
  },
  "timepicker": {
    "refresh_intervals": [
      "5s",
      "1m",
      "5m",
      "15m",
      "30m",
      "1h",
      "2h"
    ]
  },
  "timezone": "",
  "title": "ASSUME: Training progress",
  "uid": "JKQzx0q4k",
  "version": 3,
  "weekStart": ""
}<|MERGE_RESOLUTION|>--- conflicted
+++ resolved
@@ -275,19 +275,6 @@
       "type": "barchart"
     },
     {
-      "collapsed": false,
-      "gridPos": {
-        "h": 1,
-        "w": 24,
-        "x": 0,
-        "y": 20
-      },
-      "id": 18,
-      "panels": [],
-      "title": "Simulation Wide Data",
-      "type": "row"
-    },
-    {
       "datasource": {
         "type": "postgres",
         "uid": "P7B13B9DF907EC40C"
@@ -2616,13 +2603,8 @@
     "list": [
       {
         "current": {
-<<<<<<< HEAD
-          "text": "example_02a_base_lstm_original",
-          "value": "example_02a_base_lstm_original"
-=======
           "text": "example_02a_base",
           "value": "example_02a_base"
->>>>>>> ee2294fa
         },
         "datasource": {
           "type": "postgres",
@@ -2661,13 +2643,8 @@
       },
       {
         "current": {
-<<<<<<< HEAD
-          "text": "1551394800000",
-          "value": "1551394800000"
-=======
           "text": "1551402000000",
           "value": "1551402000000"
->>>>>>> ee2294fa
         },
         "datasource": {
           "type": "postgres",
