--- conflicted
+++ resolved
@@ -25,11 +25,7 @@
   "editable": true,
   "fiscalYearStartMonth": 0,
   "graphTooltip": 0,
-<<<<<<< HEAD
-  "id": 2,
-=======
   "id": 1,
->>>>>>> afae9d8b
   "links": [],
   "liveNow": false,
   "panels": [
@@ -855,33 +851,7 @@
                 "readOnly": true
               }
             },
-<<<<<<< HEAD
-            "lineInterpolation": "linear",
-            "lineWidth": 1,
-            "pointSize": 5,
-            "scaleDistribution": {
-              "type": "linear"
-            },
-            "showPoints": "auto",
-            "spanNulls": false,
-            "stacking": {
-              "group": "A",
-              "mode": "none"
-            },
-            "thresholdsStyle": {
-              "mode": "off"
-            }
-          },
-          "mappings": [],
-          "thresholds": {
-            "mode": "absolute",
-            "steps": [
-              {
-                "color": "green"
-              },
-=======
             "properties": [
->>>>>>> afae9d8b
               {
                 "id": "custom.hideFrom",
                 "value": {
