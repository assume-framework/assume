--- conflicted
+++ resolved
@@ -52,13 +52,8 @@
     {
       "description": "",
       "gridPos": {
-<<<<<<< HEAD
-        "h": 11,
-        "w": 4,
-=======
         "h": 10,
         "w": 24,
->>>>>>> b57652f0
         "x": 0,
         "y": 2
       },
@@ -69,11 +64,7 @@
           "showLineNumbers": false,
           "showMiniMap": false
         },
-<<<<<<< HEAD
-        "content": "#### Introduction\n\nHere we visualize the results of the reinforcement learning process for the specified units that use a learning strategy and the respective learning episodes.\nFor the overall learning porcess see the tensorboard implementation. This dashboard rather allows you a deep dive into the specific behavioral differences between episodes and units.  \n",
-=======
         "content": "## How to Use the Dashboard  \n\nThis interactive tool provides insights into the learning process of our reinforcement learning (RL) agent. While the TensorBoard integration (compare ReadMe) provides an overview of the general learning performance of all agents, this dashboard gives you the option to inspect **each agent individually or in comparison**. To effectively navigate the dashboard, keep the following key points in mind:  \n\n### 1. Dashboard Structure  \n\nThe dashboard is divided into two main rows and two columns:  \n\n**COLUMNS**  \n- **Training Episode:** Depicts the results of the selected training episodes at the top of the dashboard. Note that training episodes have special properties such as noise added for exploration purposes.  \n- **Evaluation Episode:** Depicts the results of the selected evaluation episodes.  \n\n**ROWS**  \n- **Per Simulation:** Summarizes results across all simulated episodes, distinguishing between \"training\" and \"evaluation\" episodes.  \n- **Per Episode:** Focuses on specific units and episodes, allowing for detailed analysis.  \n\n### 2. Selecting Metrics and Simulations  \n\nAt the top of the dashboard, you can filter data using the following options:  \n\n- **Simulation ID:** Choose the simulation run you want to analyze.  \n- **Unit & Episode:** Select specific units and episodes for detailed insights. You can also select all units, but be cautious—visualizing a large number of agents may cause performance issues.  \n\nThe selected metrics will be displayed in corresponding visualization areas.  \n\n### 3. Interacting with Plots  \n\nThe plots are fully interactive:  \n\n- **Zoom** in and out to explore trends.  \n- **Click** on data points for detailed values.  \n- **Hover** over the upper-left corner of each plot for additional insights.  \n\n### How to Interpret the Data  \n\nTo make the most of the dashboard, follow these key steps:  \n\n1. **Understand Learning Trends:**  \n   - Observe how **reward** and **profitability** metrics evolve over time.  \n   - Look for an upward trend in evaluation runs (where exploration is off). Unlike fluctuating training rewards, evaluation rewards should show a steady increase.  \n\n2. **Analyze Policy & Action Patterns:**  \n   - Examine the agent's learned policy and action distribution.  \n   - Identify patterns and assess whether they align with\n",
->>>>>>> b57652f0
         "mode": "markdown"
       },
       "pluginVersion": "11.0.1",
@@ -110,17 +101,10 @@
         "uid": "P7B13B9DF907EC40C"
       },
       "gridPos": {
-<<<<<<< HEAD
-        "h": 11,
-        "w": 20,
-        "x": 4,
-        "y": 2
-=======
         "h": 2,
         "w": 12,
         "x": 12,
         "y": 12
->>>>>>> b57652f0
       },
       "id": 49,
       "options": {
@@ -129,19 +113,13 @@
           "showLineNumbers": false,
           "showMiniMap": false
         },
-<<<<<<< HEAD
-        "content": "#### How to use the dashboard\n\nThis interactive tool is designed to help you gain insights into the learning journey of our reinforcement learning (RL) agent. \nPlease note all graphs and tables present results of one episode, for an overview see tensorboard. \nTo understand the dashboard take note of the following three points:\n\n##### 1. Division of the Dashboard:\nThe dashboard is divided into two parts. \nThe upper part simply give you an idea of all learning related logged parameteres so that you can get an overview of what might be analyzed. \nThe lower part focuses the results on specific units, which you can select according to the second point.\n\n\n##### 2. Selection of Simulation Subsets:\nThe dashboard is made up of specific plots for certain episodes, timeframes and learning units.\nOn the top of the dashboard, you'll find a list of available choices for the episode of the simualtion and a list of RL units. \nChoose the ones you're interested in by selecting their names in the list. The selected metrics will be displayed on the choice-specific visualization area.\n\n\n##### 3. Interaction with Plots:\nThe plots are interactive. You can zoom in and out, click on data points to view specific details etc.\nIn the upper left corner of each plot you find additional information about the depicted data.\n",
-=======
         "content": "## Evaluation Episode",
->>>>>>> b57652f0
         "mode": "markdown"
       },
       "pluginVersion": "11.0.1",
       "type": "text"
     },
     {
-<<<<<<< HEAD
-=======
       "collapsed": false,
       "gridPos": {
         "h": 1,
@@ -155,7 +133,6 @@
       "type": "row"
     },
     {
->>>>>>> b57652f0
       "datasource": {
         "type": "postgres",
         "uid": "P7B13B9DF907EC40C"
@@ -903,81 +880,11 @@
                 },
                 "type": "groupBy"
               }
-<<<<<<< HEAD
-            ]
-          }
-        ]
-      },
-      "gridPos": {
-        "h": 9,
-        "w": 24,
-        "x": 0,
-        "y": 13
-      },
-      "id": 6,
-      "options": {
-        "cellHeight": "sm",
-        "footer": {
-          "countRows": false,
-          "fields": "",
-          "reducer": [
-            "sum"
-          ],
-          "show": false
-        },
-        "showHeader": true,
-        "sortBy": []
-      },
-      "pluginVersion": "11.4.0",
-      "targets": [
-        {
-          "datasource": {
-            "type": "postgres",
-            "uid": "P7B13B9DF907EC40C"
-          },
-          "editorMode": "code",
-          "format": "table",
-          "group": [],
-          "metricColumn": "none",
-          "rawQuery": true,
-          "rawSql": "SELECT \r\n*\r\nFROM rl_params TABLESAMPLE BERNOULLI(1)\r\nwhere simulation ~ '^${simulation}_[1-9]+' AND episode = ${episode}\r\nlimit 50;",
-          "refId": "A",
-          "select": [
-            [
-              {
-                "params": [
-                  "power"
-                ],
-                "type": "column"
-              }
-            ]
-          ],
-          "sql": {
-            "columns": [
-              {
-                "parameters": [],
-                "type": "function"
-              }
-            ],
-            "groupBy": [
-              {
-                "property": {
-                  "type": "string"
-                },
-                "type": "groupBy"
-              }
-            ],
-            "limit": 50
-          },
-          "table": "market_dispatch",
-          "timeColumn": "datetime",
-=======
             ],
             "limit": 50
           },
           "table": "rl_params",
           "timeColumn": "index",
->>>>>>> b57652f0
           "timeColumnType": "timestamp",
           "where": [
             {
@@ -1011,11 +918,7 @@
         "h": 1,
         "w": 24,
         "x": 0,
-<<<<<<< HEAD
-        "y": 22
-=======
         "y": 31
->>>>>>> b57652f0
       },
       "id": 42,
       "panels": [],
@@ -1027,14 +930,11 @@
         "type": "postgres",
         "uid": "P7B13B9DF907EC40C"
       },
-      "description": "This gives you the average reward and regret scaled over the entire episode that you selected for one unit. ",
       "fieldConfig": {
         "defaults": {
           "color": {
             "mode": "palette-classic"
           },
-<<<<<<< HEAD
-=======
           "custom": {
             "axisBorderShow": false,
             "axisCenteredZero": false,
@@ -1067,7 +967,6 @@
               "mode": "off"
             }
           },
->>>>>>> b57652f0
           "mappings": [],
           "thresholds": {
             "mode": "absolute",
@@ -1096,26 +995,12 @@
       },
       "gridPos": {
         "h": 8,
-        "w": 17,
+        "w": 12,
         "x": 0,
-<<<<<<< HEAD
-        "y": 23
-=======
         "y": 32
->>>>>>> b57652f0
       },
       "id": 41,
       "options": {
-<<<<<<< HEAD
-        "displayMode": "gradient",
-        "maxVizHeight": 300,
-        "minVizHeight": 16,
-        "minVizWidth": 8,
-        "namePlacement": "auto",
-        "orientation": "auto",
-        "showValue": "always",
-        "stacking": "none",
-=======
         "legend": {
           "calcs": [
             "min",
@@ -1127,7 +1012,6 @@
           "placement": "bottom",
           "showLegend": true
         },
->>>>>>> b57652f0
         "tooltip": {
           "maxHeight": 600,
           "mode": "single",
@@ -1340,11 +1224,7 @@
           "group": [],
           "metricColumn": "simulation",
           "rawQuery": true,
-<<<<<<< HEAD
-          "rawSql": "SELECT\n  datetime,\n  simulation,\n  unit,\n  (episode::float),\n  reward,\n  regret\nFROM rl_params\nwhere simulation ~ '^${simulation}_[1-9]+' AND\n      unit = '$rl_unit' AND learning_mode is true And episode = ${episode}",
-=======
           "rawSql": "SELECT \n    datetime,\n    unit, \n    reward\nFROM rl_params\nWHERE \n    $__timeFilter(datetime)  -- Ensuring the query filters by the dashboard's time range\n    AND simulation ~ '^${simulation}_eval_[1-9]+'\n    AND learning_mode IS TRUE\n    AND unit IN (${rl_unit})  \n    AND episode = ${eval_episode}  -- Filtering for the specific episode\nORDER BY datetime, unit;\n",
->>>>>>> b57652f0
           "refId": "A",
           "select": [
             [
@@ -1616,42 +1496,6 @@
       "title": "Training PROFIT during Episode ${episode}",
       "transformations": [
         {
-<<<<<<< HEAD
-          "id": "groupBy",
-          "options": {
-            "fields": {
-              "datetime": {
-                "aggregations": []
-              },
-              "episode": {
-                "aggregations": []
-              },
-              "index  episode": {
-                "aggregations": [],
-                "operation": "aggregate"
-              },
-              "regret": {
-                "aggregations": [
-                  "mean"
-                ],
-                "operation": "aggregate"
-              },
-              "reward": {
-                "aggregations": [
-                  "mean"
-                ],
-                "operation": "aggregate"
-              },
-              "simulation": {
-                "aggregations": [],
-                "operation": "groupby"
-              }
-            }
-          }
-        }
-      ],
-      "type": "bargauge"
-=======
           "id": "partitionByValues",
           "options": {
             "fields": [
@@ -1662,280 +1506,10 @@
         }
       ],
       "type": "timeseries"
->>>>>>> b57652f0
     },
     {
       "datasource": {
         "type": "postgres",
-        "uid": "P7B13B9DF907EC40C"
-      },
-      "description": "Give you the absolute revenue made in the episode in Euro.",
-      "fieldConfig": {
-        "defaults": {
-          "color": {
-            "mode": "palette-classic"
-          },
-          "custom": {
-<<<<<<< HEAD
-            "align": "auto",
-            "cellOptions": {
-              "type": "auto"
-            },
-            "inspect": false
-=======
-            "axisBorderShow": false,
-            "axisCenteredZero": false,
-            "axisColorMode": "text",
-            "axisLabel": "",
-            "axisPlacement": "auto",
-            "barAlignment": 0,
-            "drawStyle": "line",
-            "fillOpacity": 0,
-            "gradientMode": "none",
-            "hideFrom": {
-              "legend": false,
-              "tooltip": false,
-              "viz": false
-            },
-            "insertNulls": false,
-            "lineInterpolation": "linear",
-            "lineWidth": 1,
-            "pointSize": 5,
-            "scaleDistribution": {
-              "type": "linear"
-            },
-            "showPoints": "auto",
-            "spanNulls": false,
-            "stacking": {
-              "group": "A",
-              "mode": "none"
-            },
-            "thresholdsStyle": {
-              "mode": "off"
-            }
->>>>>>> b57652f0
-          },
-          "mappings": [],
-          "thresholds": {
-            "mode": "absolute",
-            "steps": [
-              {
-                "color": "green",
-                "value": null
-              }
-            ]
-          }
-        },
-        "overrides": [
-          {
-            "matcher": {
-              "id": "byName",
-              "options": "profit"
-            },
-            "properties": [
-              {
-                "id": "custom.axisLabel",
-                "value": "Profit [tsd. Euros]"
-              }
-            ]
-          }
-        ]
-      },
-      "gridPos": {
-        "h": 8,
-<<<<<<< HEAD
-        "w": 6,
-        "x": 17,
-        "y": 23
-=======
-        "w": 12,
-        "x": 12,
-        "y": 40
->>>>>>> b57652f0
-      },
-      "id": 45,
-      "options": {
-<<<<<<< HEAD
-        "cellHeight": "sm",
-        "footer": {
-          "countRows": false,
-          "fields": "",
-          "reducer": [
-            "sum"
-          ],
-          "show": false
-        },
-        "showHeader": true
-=======
-        "legend": {
-          "calcs": [
-            "min",
-            "max",
-            "mean",
-            "sum"
-          ],
-          "displayMode": "table",
-          "placement": "bottom",
-          "showLegend": true
-        },
-        "tooltip": {
-          "maxHeight": 600,
-          "mode": "single",
-          "sort": "none"
-        }
->>>>>>> b57652f0
-      },
-      "pluginVersion": "11.4.0",
-      "targets": [
-        {
-          "datasource": {
-            "type": "postgres",
-            "uid": "P7B13B9DF907EC40C"
-          },
-          "editorMode": "code",
-          "format": "table",
-          "group": [],
-          "metricColumn": "simulation",
-          "rawQuery": true,
-<<<<<<< HEAD
-          "rawSql": "SELECT\n  datetime,\n  simulation,\n  unit,\n  (episode::float),\n  profit\nFROM rl_params\nWHERE simulation ~ '^${simulation}_[1-9]+'  AND\n      unit = '$rl_unit' AND learning_mode is true AND\n      episode = ${episode}",
-=======
-          "rawSql": "SELECT \n    datetime,\n    unit, \n    profit / 1000 as profit\nFROM rl_params\nWHERE \n    $__timeFilter(datetime)  -- Ensuring the query filters by the dashboard's time range\n    AND simulation ~ '^${simulation}_eval_[1-9]+'\n    AND learning_mode IS TRUE\n    AND unit IN (${rl_unit})  \n    AND episode = ${eval_episode}  -- Filtering for the specific episode\nORDER BY datetime, unit;\n",
->>>>>>> b57652f0
-          "refId": "A",
-          "select": [
-            [
-              {
-                "params": [
-                  "reward"
-                ],
-                "type": "column"
-              },
-              {
-                "params": [
-                  "avg",
-                  "24"
-                ],
-                "type": "moving_window"
-              },
-              {
-                "params": [
-                  "avg_reward"
-                ],
-                "type": "alias"
-              }
-            ],
-            [
-              {
-                "params": [
-                  "reward"
-                ],
-                "type": "column"
-              },
-              {
-                "params": [
-                  "avg",
-                  "24"
-                ],
-                "type": "moving_window"
-              },
-              {
-                "params": [
-                  "avg_reward"
-                ],
-                "type": "alias"
-              }
-            ]
-          ],
-          "sql": {
-            "columns": [
-              {
-                "parameters": [],
-                "type": "function"
-              }
-            ],
-            "groupBy": [
-              {
-                "property": {
-                  "type": "string"
-                },
-                "type": "groupBy"
-              }
-            ],
-            "limit": 50
-          },
-          "table": "rl_params",
-          "timeColumn": "index",
-          "timeColumnType": "timestamp",
-          "where": [
-            {
-              "name": "$__timeFilter",
-              "params": [],
-              "type": "macro"
-            }
-          ]
-        }
-      ],
-<<<<<<< HEAD
-      "title": "Total PROFIT of unit $rl_unit",
-      "transformations": [
-        {
-          "id": "groupBy",
-          "options": {
-            "fields": {
-              "episode": {
-                "aggregations": []
-              },
-              "index  episode": {
-                "aggregations": [],
-                "operation": "aggregate"
-              },
-              "profit": {
-                "aggregations": [
-                  "sum"
-                ],
-                "operation": "aggregate"
-              },
-              "regret": {
-                "aggregations": [
-                  "mean"
-                ],
-                "operation": "aggregate"
-              },
-              "reward": {
-                "aggregations": [
-                  "mean"
-                ],
-                "operation": "aggregate"
-              },
-              "simulation": {
-                "aggregations": [],
-                "operation": "groupby"
-              }
-            }
-          }
-        }
-      ],
-      "type": "table"
-=======
-      "title": "Evaluation PROFIT during Eval Episode ${eval_episode}",
-      "transformations": [
-        {
-          "id": "partitionByValues",
-          "options": {
-            "fields": [
-              "unit"
-            ],
-            "keepFields": false
-          }
-        }
-      ],
-      "type": "timeseries"
->>>>>>> b57652f0
-    },
-    {
-      "datasource": {
-        "type": "grafana-postgresql-datasource",
         "uid": "P7B13B9DF907EC40C"
       },
       "fieldConfig": {
@@ -1986,25 +1560,35 @@
             ]
           }
         },
-        "overrides": []
+        "overrides": [
+          {
+            "matcher": {
+              "id": "byName",
+              "options": "profit"
+            },
+            "properties": [
+              {
+                "id": "custom.axisLabel",
+                "value": "Profit [tsd. Euros]"
+              }
+            ]
+          }
+        ]
       },
       "gridPos": {
         "h": 8,
         "w": 12,
-        "x": 0,
-<<<<<<< HEAD
-        "y": 31
-=======
-        "y": 48
->>>>>>> b57652f0
-      },
-      "id": 46,
+        "x": 12,
+        "y": 40
+      },
+      "id": 45,
       "options": {
         "legend": {
           "calcs": [
             "min",
             "max",
-            "mean"
+            "mean",
+            "sum"
           ],
           "displayMode": "table",
           "placement": "bottom",
@@ -2028,11 +1612,7 @@
           "group": [],
           "metricColumn": "simulation",
           "rawQuery": true,
-<<<<<<< HEAD
-          "rawSql": "SELECT\n  $__timeGroupAlias(datetime, $__interval),\n  CASE\n    WHEN actions_0 >= actions_1 THEN actions_1\n    WHEN actions_0 < actions_1 THEN actions_0 \n  END AS \"noisy_action_Pinflex\",\n  CASE\n    WHEN actions_0 >= actions_1 THEN GREATEST(-1, LEAST(1, actions_1 - exploration_noise_1))\n    WHEN actions_0 < actions_1 THEN GREATEST(-1, LEAST(1, actions_0 - exploration_noise_0))\n  END AS \"action_Pinflex\",\n  simulation AS \"simulation\"\nFROM rl_params\nWHERE\n  $__timeFilter(datetime) AND\n  (\n    -- Handle \"eval_\" cases\n    ('${episode}'::text LIKE 'eval_%' AND \n     episode = CAST(REGEXP_REPLACE('${episode}'::text, '^eval_', '') AS DOUBLE PRECISION) )\n    OR\n    -- Handle non-\"eval_\" cases\n    ('${episode}'::text NOT LIKE 'eval_%' AND \n     episode = CAST('${episode}' AS DOUBLE PRECISION))\n  ) AND\n  unit = '$rl_unit'\nORDER BY 1;\n",
-=======
-          "rawSql": "SELECT \n    datetime,\n    unit, \n    actions_0 as noisy_action_0,\n    actions_1 as noisy_action_1,\n    actions_1 - exploration_noise_1 as action_1,\n    actions_0 - exploration_noise_0 as action_0\nFROM rl_params\nWHERE \n    $__timeFilter(datetime)  -- Ensuring the query filters by the dashboard's time range\n    AND simulation ~ '^${simulation}_[1-9]+'\n    AND learning_mode IS TRUE\n    AND unit IN (${rl_unit})  \n    AND episode = ${episode}  -- Filtering for the specific episode\nORDER BY datetime, unit;\n",
->>>>>>> b57652f0
+          "rawSql": "SELECT \n    datetime,\n    unit, \n    profit / 1000 as profit\nFROM rl_params\nWHERE \n    $__timeFilter(datetime)  -- Ensuring the query filters by the dashboard's time range\n    AND simulation ~ '^${simulation}_eval_[1-9]+'\n    AND learning_mode IS TRUE\n    AND unit IN (${rl_unit})  \n    AND episode = ${eval_episode}  -- Filtering for the specific episode\nORDER BY datetime, unit;\n",
           "refId": "A",
           "select": [
             [
@@ -2107,14 +1687,7 @@
           ]
         }
       ],
-<<<<<<< HEAD
-      "title": "Normalized Action values - P_inflex",
-      "transformations": [
-        {
-          "id": "filterFieldsByName",
-          "options": {}
-=======
-      "title": "Training ACTIONS during Episode ${episode}",
+      "title": "Evaluation PROFIT during Eval Episode ${eval_episode}",
       "transformations": [
         {
           "id": "partitionByValues",
@@ -2124,14 +1697,13 @@
             ],
             "keepFields": false
           }
->>>>>>> b57652f0
         }
       ],
       "type": "timeseries"
     },
     {
       "datasource": {
-        "type": "postgres",
+        "type": "grafana-postgresql-datasource",
         "uid": "P7B13B9DF907EC40C"
       },
       "fieldConfig": {
@@ -2182,22 +1754,193 @@
             ]
           }
         },
-<<<<<<< HEAD
-        "overrides": [
-        ]
-=======
         "overrides": []
->>>>>>> b57652f0
+      },
+      "gridPos": {
+        "h": 8,
+        "w": 12,
+        "x": 0,
+        "y": 48
+      },
+      "id": 46,
+      "options": {
+        "legend": {
+          "calcs": [
+            "min",
+            "max",
+            "mean"
+          ],
+          "displayMode": "table",
+          "placement": "bottom",
+          "showLegend": true
+        },
+        "tooltip": {
+          "maxHeight": 600,
+          "mode": "single",
+          "sort": "none"
+        }
+      },
+      "pluginVersion": "11.4.0",
+      "targets": [
+        {
+          "datasource": {
+            "type": "postgres",
+            "uid": "P7B13B9DF907EC40C"
+          },
+          "editorMode": "code",
+          "format": "table",
+          "group": [],
+          "metricColumn": "simulation",
+          "rawQuery": true,
+          "rawSql": "SELECT \n    datetime,\n    unit, \n    actions_0 as noisy_action_0,\n    actions_1 as noisy_action_1,\n    actions_1 - exploration_noise_1 as action_1,\n    actions_0 - exploration_noise_0 as action_0\nFROM rl_params\nWHERE \n    $__timeFilter(datetime)  -- Ensuring the query filters by the dashboard's time range\n    AND simulation ~ '^${simulation}_[1-9]+'\n    AND learning_mode IS TRUE\n    AND unit IN (${rl_unit})  \n    AND episode = ${episode}  -- Filtering for the specific episode\nORDER BY datetime, unit;\n",
+          "refId": "A",
+          "select": [
+            [
+              {
+                "params": [
+                  "reward"
+                ],
+                "type": "column"
+              },
+              {
+                "params": [
+                  "avg",
+                  "24"
+                ],
+                "type": "moving_window"
+              },
+              {
+                "params": [
+                  "avg_reward"
+                ],
+                "type": "alias"
+              }
+            ],
+            [
+              {
+                "params": [
+                  "reward"
+                ],
+                "type": "column"
+              },
+              {
+                "params": [
+                  "avg",
+                  "24"
+                ],
+                "type": "moving_window"
+              },
+              {
+                "params": [
+                  "avg_reward"
+                ],
+                "type": "alias"
+              }
+            ]
+          ],
+          "sql": {
+            "columns": [
+              {
+                "parameters": [],
+                "type": "function"
+              }
+            ],
+            "groupBy": [
+              {
+                "property": {
+                  "type": "string"
+                },
+                "type": "groupBy"
+              }
+            ],
+            "limit": 50
+          },
+          "table": "rl_params",
+          "timeColumn": "index",
+          "timeColumnType": "timestamp",
+          "where": [
+            {
+              "name": "$__timeFilter",
+              "params": [],
+              "type": "macro"
+            }
+          ]
+        }
+      ],
+      "title": "Training ACTIONS during Episode ${episode}",
+      "transformations": [
+        {
+          "id": "partitionByValues",
+          "options": {
+            "fields": [
+              "unit"
+            ],
+            "keepFields": false
+          }
+        }
+      ],
+      "type": "timeseries"
+    },
+    {
+      "datasource": {
+        "type": "postgres",
+        "uid": "P7B13B9DF907EC40C"
+      },
+      "fieldConfig": {
+        "defaults": {
+          "color": {
+            "mode": "palette-classic"
+          },
+          "custom": {
+            "axisBorderShow": false,
+            "axisCenteredZero": false,
+            "axisColorMode": "text",
+            "axisLabel": "",
+            "axisPlacement": "auto",
+            "barAlignment": 0,
+            "drawStyle": "line",
+            "fillOpacity": 0,
+            "gradientMode": "none",
+            "hideFrom": {
+              "legend": false,
+              "tooltip": false,
+              "viz": false
+            },
+            "insertNulls": false,
+            "lineInterpolation": "linear",
+            "lineWidth": 1,
+            "pointSize": 5,
+            "scaleDistribution": {
+              "type": "linear"
+            },
+            "showPoints": "auto",
+            "spanNulls": false,
+            "stacking": {
+              "group": "A",
+              "mode": "none"
+            },
+            "thresholdsStyle": {
+              "mode": "off"
+            }
+          },
+          "mappings": [],
+          "thresholds": {
+            "mode": "absolute",
+            "steps": [
+              {
+                "color": "green",
+                "value": null
+              }
+            ]
+          }
+        },
+        "overrides": []
       },
       "gridPos": {
         "h": 8,
         "w": 12,
         "x": 12,
-<<<<<<< HEAD
-        "y": 31
-=======
         "y": 48
->>>>>>> b57652f0
       },
       "id": 47,
       "options": {
@@ -2229,11 +1972,7 @@
           "group": [],
           "metricColumn": "simulation",
           "rawQuery": true,
-<<<<<<< HEAD
-          "rawSql": "SELECT\n  $__timeGroupAlias(datetime,$__interval),\n  case\n    when actions_0 <= actions_1 then actions_1\n    when actions_0 > actions_1 then actions_0 \n  end as \"noisy_action_Pflex\",\n  case\n    when actions_0 <= actions_1 then GREATEST(-1, LEAST(1, actions_1 - exploration_noise_1)) \n    when actions_0 > actions_1 then GREATEST(-1, LEAST(1, actions_0 - exploration_noise_0))\n  end as \"action_Pflex\",\n  simulation AS \"simulation\"\nFROM rl_params\nWHERE\n  $__timeFilter(datetime) AND\n  (\n    -- Handle \"eval_\" cases\n    ('${episode}'::text LIKE 'eval_%' AND \n     episode = CAST(REGEXP_REPLACE('${episode}'::text, '^eval_', '') AS DOUBLE PRECISION) )\n    OR\n    -- Handle non-\"eval_\" cases\n    ('${episode}'::text NOT LIKE 'eval_%' AND \n     episode = CAST('${episode}' AS DOUBLE PRECISION))\n  ) AND\n  unit = '$rl_unit'\nORDER BY 1",
-=======
           "rawSql": "SELECT \n    datetime,\n    unit, \n    actions_0,\n    actions_1\nFROM rl_params\nWHERE \n    $__timeFilter(datetime)  -- Ensuring the query filters by the dashboard's time range\n    AND simulation ~ '^${simulation}_eval_[1-9]+'\n    AND learning_mode IS TRUE\n    AND unit IN (${rl_unit})  \n    AND episode = ${eval_episode}  -- Filtering for the specific episode\nORDER BY datetime, unit;\n",
->>>>>>> b57652f0
           "refId": "A",
           "select": [
             [
@@ -2308,340 +2047,6 @@
           ]
         }
       ],
-<<<<<<< HEAD
-      "title": "Normalized Action values - P_flex",
-      "transformations": [
-        {
-          "id": "filterFieldsByName",
-          "options": {}
-        }
-      ],
-      "type": "timeseries"
-    },
-    {
-      "datasource": {
-        "type": "grafana-postgresql-datasource",
-        "uid": "P7B13B9DF907EC40C"
-      },
-      "fieldConfig": {
-        "defaults": {
-          "color": {
-            "mode": "thresholds"
-          },
-          "custom": {
-            "align": "auto",
-            "cellOptions": {
-              "type": "auto"
-            },
-            "inspect": false
-          },
-          "mappings": [],
-          "thresholds": {
-            "mode": "absolute",
-            "steps": [
-              {
-                "color": "green"
-              },
-              {
-                "color": "red",
-                "value": 80
-              }
-            ]
-          }
-        },
-        "overrides": []
-      },
-      "gridPos": {
-        "h": 10,
-        "w": 24,
-        "x": 0,
-        "y": 43
-      },
-      "id": 29,
-      "options": {
-        "legend": {
-          "calcs": [],
-          "displayMode": "list",
-          "placement": "bottom",
-          "showLegend": true
-        },
-        "tooltip": {
-          "mode": "single",
-          "sort": "none"
-        }
-      },
-      "pluginVersion": "11.4.0",
-      "targets": [
-        {
-          "datasource": {
-            "type": "postgres",
-            "uid": "P7B13B9DF907EC40C"
-          },
-          "format": "time_series",
-          "group": [],
-          "hide": false,
-          "metricColumn": "none",
-          "rawQuery": true,
-          "rawSql": "SELECT\r\n  $__timeGroupAlias(start_time,$__interval),\r\n  avg(accepted_volume/volume) AS \"accepted_volume\"\r\nFROM market_orders\r\nWHERE\r\n  $__timeFilter(start_time)\r\n  and simulation = '$simulation'\r\nGROUP BY 1, start_time\r\nORDER BY 1",
-          "refId": "B",
-          "select": [
-            [
-              {
-                "params": [
-                  "power"
-                ],
-                "type": "column"
-              }
-            ]
-          ],
-          "table": "market_dispatch",
-          "timeColumn": "datetime",
-          "timeColumnType": "timestamp",
-          "where": [
-            {
-              "name": "$__timeFilter",
-              "params": [],
-              "type": "macro"
-            }
-          ]
-        }
-      ],
-      "title": "[iP] Average Accepted Volume Ratio for all Units  ",
-      "type": "timeseries"
-    },
-    {
-      "datasource": {
-        "type": "postgres",
-        "uid": "P7B13B9DF907EC40C"
-      },
-      "fieldConfig": {
-        "defaults": {
-          "color": {
-            "mode": "palette-classic"
-          },
-          "custom": {
-            "axisBorderShow": false,
-            "axisCenteredZero": false,
-            "axisColorMode": "text",
-            "axisLabel": "",
-            "axisPlacement": "auto",
-            "barAlignment": 0,
-            "barWidthFactor": 0.6,
-            "drawStyle": "line",
-            "fillOpacity": 0,
-            "gradientMode": "none",
-            "hideFrom": {
-              "legend": false,
-              "tooltip": false,
-              "viz": false
-            },
-            "insertNulls": false,
-            "lineInterpolation": "linear",
-            "lineWidth": 1,
-            "pointSize": 5,
-            "scaleDistribution": {
-              "type": "linear"
-            },
-            "showPoints": "auto",
-            "spanNulls": false,
-            "stacking": {
-              "group": "A",
-              "mode": "none"
-            },
-            "thresholdsStyle": {
-              "mode": "off"
-            }
-          },
-          "mappings": [],
-          "thresholds": {
-            "mode": "absolute",
-            "steps": [
-              {
-                "color": "green"
-              },
-              {
-                "color": "red",
-                "value": 80
-              }
-            ]
-          }
-        },
-        "overrides": []
-      },
-      "gridPos": {
-        "h": 3,
-        "w": 2,
-        "x": 2,
-        "y": 93
-      },
-      "id": 29,
-      "options": {
-        "legend": {
-          "calcs": [],
-          "displayMode": "list",
-          "placement": "bottom",
-          "showLegend": true
-        },
-        "tooltip": {
-          "mode": "single",
-          "sort": "none"
-        }
-      },
-      "pluginVersion": "11.4.0",
-      "targets": [
-        {
-          "datasource": {
-            "type": "postgres",
-            "uid": "P7B13B9DF907EC40C"
-          },
-          "editorMode": "code",
-          "format": "table",
-          "group": [],
-          "metricColumn": "none",
-          "rawQuery": true,
-          "rawSql": "SELECT\r\n  $__timeGroupAlias(start_time, $__interval),\r\n  price AS \"bid_price\",\r\n  volume AS \"bid_volume\",\r\n  simulation AS \"simulation\",\r\n  unit_id\r\nFROM market_orders\r\nWHERE\r\n  $__timeFilter(start_time) AND\r\n  (\r\n    -- Handle \"eval_\" cases\r\n    ('${episode}'::text LIKE 'eval_%' AND \r\n     simulation ~ '^${simulation}_eval_')\r\n    OR\r\n    -- Handle non-\"eval_\" cases\r\n    ('${episode}'::text NOT LIKE 'eval_%' AND \r\n     simulation ~ '^${simulation}_')\r\n  )\r\n  AND unit_id = '$rl_unit'\r\nORDER BY 1;\r\n",
-          "refId": "A",
-          "select": [
-            [
-              {
-                "params": [
-                  "price"
-                ],
-                "type": "column"
-              }
-            ]
-          ],
-          "table": "market_orders",
-          "timeColumn": "datetime",
-          "timeColumnType": "timestamp",
-          "where": [
-            {
-              "name": "$__timeFilter",
-              "params": [],
-              "type": "macro"
-            }
-          ]
-        }
-      ],
-      "title": "[iP] Bid price",
-      "type": "timeseries"
-    },
-    {
-      "datasource": {
-        "type": "postgres",
-        "uid": "P7B13B9DF907EC40C"
-      },
-      "fieldConfig": {
-        "defaults": {
-          "color": {
-            "mode": "palette-classic"
-          },
-          "custom": {
-            "axisBorderShow": false,
-            "axisCenteredZero": false,
-            "axisColorMode": "text",
-            "axisLabel": "",
-            "axisPlacement": "auto",
-            "barAlignment": 0,
-            "barWidthFactor": 0.6,
-            "drawStyle": "line",
-            "fillOpacity": 0,
-            "gradientMode": "none",
-            "hideFrom": {
-              "legend": false,
-              "tooltip": false,
-              "viz": false
-            },
-            "insertNulls": false,
-            "lineInterpolation": "linear",
-            "lineWidth": 1,
-            "pointSize": 5,
-            "scaleDistribution": {
-              "type": "linear"
-            },
-            "showPoints": "auto",
-            "spanNulls": false,
-            "stacking": {
-              "group": "A",
-              "mode": "none"
-            },
-            "thresholdsStyle": {
-              "mode": "off"
-            }
-          },
-          "mappings": [],
-          "thresholds": {
-            "mode": "absolute",
-            "steps": [
-              {
-                "color": "green"
-              },
-              {
-                "color": "red",
-                "value": 80
-              }
-            ]
-          }
-        },
-        "overrides": []
-      },
-      "gridPos": {
-        "h": 3,
-        "w": 2,
-        "x": 4,
-        "y": 93
-      },
-      "id": 34,
-      "options": {
-        "legend": {
-          "calcs": [],
-          "displayMode": "list",
-          "placement": "bottom",
-          "showLegend": true
-        },
-        "tooltip": {
-          "mode": "single",
-          "sort": "none"
-        }
-      },
-      "pluginVersion": "11.4.0",
-      "targets": [
-        {
-          "datasource": {
-            "type": "postgres",
-            "uid": "P7B13B9DF907EC40C"
-          },
-          "format": "time_series",
-          "group": [],
-          "metricColumn": "none",
-          "rawQuery": true,
-          "rawSql": "SELECT\r\n  $__timeGroupAlias(start_time,$__interval),\r\n  volume AS \"Bid volume:\",\r\n  bid_id as \"bid_id\"\r\nFROM market_orders\r\nWHERE\r\n  $__timeFilter(start_time) AND\r\n  simulation = '$simulation'\r\n  AND unit_id = '$rl_unit'\r\nGROUP BY 1, unit_id, volume, bid_id\r\nORDER BY 1",
-          "refId": "A",
-          "select": [
-            [
-              {
-                "params": [
-                  "power"
-                ],
-                "type": "column"
-              }
-            ]
-          ],
-          "table": "market_dispatch",
-          "timeColumn": "datetime",
-          "timeColumnType": "timestamp",
-          "where": [
-            {
-              "name": "$__timeFilter",
-              "params": [],
-              "type": "macro"
-            }
-          ]
-        }
-      ],
-      "title": "Bid volume [MWh] and Bid price [€/MWh] ",
-      "type": "table"
-=======
       "title": "Evaluation ACTIONS during Eval Episode ${episode}",
       "transformations": [
         {
@@ -2655,7 +2060,6 @@
         }
       ],
       "type": "timeseries"
->>>>>>> b57652f0
     }
   ],
   "refresh": "",
@@ -2786,26 +2190,6 @@
         "regex": "",
         "skipUrlSync": false,
         "sort": 0,
-        "type": "query"
-      },
-      {
-        "current": {
-          "selected": true,
-          "text": "1",
-          "value": "1"
-        },
-        "datasource": {
-          "type": "grafana-postgresql-datasource",
-          "uid": "P7B13B9DF907EC40C"
-        },
-        "definition": "SELECT \n    CASE \n        WHEN simulation LIKE '%eval_%'\n        THEN REGEXP_SUBSTR(simulation, 'eval_[0-9]+$')  -- Extract 'eval_' + number\n        ELSE REGEXP_SUBSTR(simulation, '[0-9]+$')       -- Extract only the number\n    END AS extracted_value\nFROM rl_params;\n",
-        "includeAll": false,
-        "label": "Episode",
-        "name": "episode",
-        "options": [],
-        "query": "SELECT \n    CASE \n        WHEN simulation LIKE '%eval_%'\n        THEN REGEXP_SUBSTR(simulation, 'eval_[0-9]+$')  -- Extract 'eval_' + number\n        ELSE REGEXP_SUBSTR(simulation, '[0-9]+$')       -- Extract only the number\n    END AS extracted_value\nFROM rl_params;\n",
-        "refresh": 1,
-        "regex": "",
         "type": "query"
       }
     ]
@@ -2829,10 +2213,6 @@
   "timezone": "",
   "title": "ASSUME: Training progress",
   "uid": "JKQzx0q4k",
-<<<<<<< HEAD
-  "version": 5,
-=======
   "version": 4,
->>>>>>> b57652f0
   "weekStart": ""
 }