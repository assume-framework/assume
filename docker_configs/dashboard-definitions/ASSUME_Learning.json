--- conflicted
+++ resolved
@@ -25,11 +25,7 @@
   "editable": true,
   "fiscalYearStartMonth": 0,
   "graphTooltip": 0,
-<<<<<<< HEAD
-  "id": 4,
-=======
   "id": 5,
->>>>>>> b57652f0
   "links": [],
   "panels": [
     {
@@ -62,8 +58,6 @@
         "y": 2
       },
       "id": 12,
-<<<<<<< HEAD
-=======
       "options": {
         "code": {
           "language": "plaintext",
@@ -113,18 +107,13 @@
         "y": 12
       },
       "id": 49,
->>>>>>> b57652f0
       "options": {
         "code": {
           "language": "plaintext",
           "showLineNumbers": false,
           "showMiniMap": false
         },
-<<<<<<< HEAD
-        "content": "## How to Use the Dashboard  \n\nThis interactive tool provides insights into the learning process of our reinforcement learning (RL) agent. To effectively navigate the dashboard, keep the following key points in mind:  \n\n### 1. Dashboard Structure  \n\nThe dashboard is divided into two main sections:  \n\n- **Per Simulation:** Summarizes results across all simulated episodes, distinguishing between \"training\" and \"evaluation\" episodes.  \n- **Per Episode:** Focuses on specific units and episodes, allowing for detailed analysis.  \n\n### 2. Selecting Metrics and Simulations  \n\nAt the top of the dashboard, you can filter data using the following options:  \n\n- **Simulation ID:** Choose the simulation run you want to analyze.  \n- **Unit & Episode:** Select specific units and episodes for detailed insights. You can also select all units, but be cautious—visualizing a large number of agents may cause performance issues.  \n\nThe selected metrics will be displayed in corresponding visualization areas.  \n\n### 3. Interacting with Plots  \n\nThe plots are fully interactive:  \n\n- **Zoom** in and out to explore trends.  \n- **Click** on data points for detailed values.  \n- **Hover** over the upper left corner of each plot for additional data insights.  \n\n### How to Interpret the Data  \n\nTo make the most of the dashboard, follow these key steps:  \n\n1. **Understand Learning Trends:** \n   - Observe how **reward** and **profit** metrics evolve over time.  \n   - Look for an upward trend in evaluation runs (where exploration is off). Unlike fluctuating training rewards, evaluation rewards should show a steady increase.  \n\n2. **Analyze Policy & Action Patterns:**  \n   - Examine the agent's learned policy and action distribution.  \n   - Identify patterns and assess whether they align with domain knowledge.  \n\n3. **Compare Different Strategies:**  \n   - Use the **ASSUME Comparison** dashboard to contrast two runs (e.g., with vs. without learning).  \n   - Identify differences in agent behavior and performance.  \n\n4. **Experiment & Learn:**  \n   - Adjust parameters, analyze results, and refine your understanding of RL agent behavior.  \n   - This tool helps deepen your grasp of RL concepts through hands-on exploration.  ",
-=======
         "content": "## Evaluation Episode",
->>>>>>> b57652f0
         "mode": "markdown"
       },
       "pluginVersion": "11.0.1",
@@ -159,26 +148,14 @@
             "axisColorMode": "text",
             "axisLabel": "",
             "axisPlacement": "auto",
-<<<<<<< HEAD
-            "fillOpacity": 50,
-=======
->>>>>>> b57652f0
             "hideFrom": {
               "legend": false,
               "tooltip": false,
               "viz": false
             },
-<<<<<<< HEAD
-            "pointShape": "circle",
             "pointSize": {
               "fixed": 5
             },
-            "pointStrokeWidth": 1,
-=======
-            "pointSize": {
-              "fixed": 5
-            },
->>>>>>> b57652f0
             "scaleDistribution": {
               "type": "linear"
             },
@@ -239,10 +216,7 @@
             }
           }
         ],
-<<<<<<< HEAD
-=======
         "seriesMapping": "auto",
->>>>>>> b57652f0
         "tooltip": {
           "maxHeight": 600,
           "mode": "single",
@@ -369,26 +343,14 @@
             "axisColorMode": "text",
             "axisLabel": "",
             "axisPlacement": "auto",
-<<<<<<< HEAD
-            "fillOpacity": 50,
-=======
->>>>>>> b57652f0
             "hideFrom": {
               "legend": false,
               "tooltip": false,
               "viz": false
             },
-<<<<<<< HEAD
-            "pointShape": "circle",
             "pointSize": {
               "fixed": 5
             },
-            "pointStrokeWidth": 1,
-=======
-            "pointSize": {
-              "fixed": 5
-            },
->>>>>>> b57652f0
             "scaleDistribution": {
               "type": "linear"
             },
@@ -424,11 +386,7 @@
         "h": 8,
         "w": 12,
         "x": 12,
-<<<<<<< HEAD
-        "y": 13
-=======
         "y": 15
->>>>>>> b57652f0
       },
       "id": 37,
       "options": {
@@ -453,10 +411,7 @@
             }
           }
         ],
-<<<<<<< HEAD
-=======
         "seriesMapping": "auto",
->>>>>>> b57652f0
         "tooltip": {
           "maxHeight": 600,
           "mode": "single",
@@ -583,26 +538,14 @@
             "axisColorMode": "text",
             "axisLabel": "",
             "axisPlacement": "auto",
-<<<<<<< HEAD
-            "fillOpacity": 50,
-=======
->>>>>>> b57652f0
             "hideFrom": {
               "legend": false,
               "tooltip": false,
               "viz": false
             },
-<<<<<<< HEAD
-            "pointShape": "circle",
             "pointSize": {
               "fixed": 5
             },
-            "pointStrokeWidth": 1,
-=======
-            "pointSize": {
-              "fixed": 5
-            },
->>>>>>> b57652f0
             "scaleDistribution": {
               "type": "linear"
             },
@@ -638,11 +581,7 @@
         "h": 8,
         "w": 12,
         "x": 0,
-<<<<<<< HEAD
-        "y": 21
-=======
         "y": 23
->>>>>>> b57652f0
       },
       "id": 38,
       "options": {
@@ -794,26 +733,14 @@
             "axisColorMode": "text",
             "axisLabel": "",
             "axisPlacement": "auto",
-<<<<<<< HEAD
-            "fillOpacity": 50,
-=======
->>>>>>> b57652f0
             "hideFrom": {
               "legend": false,
               "tooltip": false,
               "viz": false
             },
-<<<<<<< HEAD
-            "pointShape": "circle",
             "pointSize": {
               "fixed": 5
             },
-            "pointStrokeWidth": 1,
-=======
-            "pointSize": {
-              "fixed": 5
-            },
->>>>>>> b57652f0
             "scaleDistribution": {
               "type": "linear"
             },
@@ -849,11 +776,7 @@
         "h": 8,
         "w": 12,
         "x": 12,
-<<<<<<< HEAD
-        "y": 21
-=======
         "y": 23
->>>>>>> b57652f0
       },
       "id": 39,
       "options": {
@@ -878,10 +801,7 @@
             }
           }
         ],
-<<<<<<< HEAD
-=======
         "seriesMapping": "auto",
->>>>>>> b57652f0
         "tooltip": {
           "maxHeight": 600,
           "mode": "single",
@@ -998,11 +918,7 @@
         "h": 1,
         "w": 24,
         "x": 0,
-<<<<<<< HEAD
-        "y": 29
-=======
         "y": 31
->>>>>>> b57652f0
       },
       "id": 42,
       "panels": [],
@@ -1012,822 +928,6 @@
     {
       "datasource": {
         "type": "postgres",
-        "uid": "P7B13B9DF907EC40C"
-      },
-      "fieldConfig": {
-        "defaults": {
-          "color": {
-            "mode": "palette-classic"
-          },
-          "custom": {
-            "axisBorderShow": false,
-            "axisCenteredZero": false,
-            "axisColorMode": "text",
-            "axisLabel": "",
-            "axisPlacement": "auto",
-            "barAlignment": 0,
-<<<<<<< HEAD
-            "barWidthFactor": 0.6,
-=======
->>>>>>> b57652f0
-            "drawStyle": "line",
-            "fillOpacity": 0,
-            "gradientMode": "none",
-            "hideFrom": {
-              "legend": false,
-              "tooltip": false,
-              "viz": false
-            },
-            "insertNulls": false,
-            "lineInterpolation": "linear",
-            "lineWidth": 1,
-            "pointSize": 5,
-            "scaleDistribution": {
-              "type": "linear"
-            },
-            "showPoints": "auto",
-            "spanNulls": false,
-            "stacking": {
-              "group": "A",
-              "mode": "none"
-            },
-            "thresholdsStyle": {
-              "mode": "off"
-            }
-          },
-          "mappings": [],
-          "thresholds": {
-            "mode": "absolute",
-            "steps": [
-              {
-                "color": "green",
-                "value": null
-              }
-            ]
-          }
-        },
-        "overrides": [
-          {
-            "matcher": {
-              "id": "byName",
-              "options": "reward"
-            },
-            "properties": [
-              {
-                "id": "custom.axisLabel",
-                "value": "Reward"
-              }
-            ]
-          }
-        ]
-      },
-      "gridPos": {
-        "h": 8,
-        "w": 12,
-        "x": 0,
-<<<<<<< HEAD
-        "y": 30
-=======
-        "y": 32
->>>>>>> b57652f0
-      },
-      "id": 41,
-      "options": {
-        "legend": {
-          "calcs": [
-            "min",
-            "max",
-            "mean",
-            "sum"
-          ],
-          "displayMode": "table",
-          "placement": "bottom",
-          "showLegend": true
-        },
-        "tooltip": {
-          "maxHeight": 600,
-          "mode": "single",
-          "sort": "none"
-        }
-      },
-      "pluginVersion": "11.4.0",
-      "targets": [
-        {
-          "datasource": {
-            "type": "postgres",
-            "uid": "P7B13B9DF907EC40C"
-          },
-          "editorMode": "code",
-          "format": "table",
-          "group": [],
-          "metricColumn": "simulation",
-          "rawQuery": true,
-          "rawSql": "SELECT \n    datetime,\n    unit, \n    reward\nFROM rl_params\nWHERE \n    $__timeFilter(datetime)  -- Ensuring the query filters by the dashboard's time range\n    AND simulation ~ '^${simulation}_[1-9]+'\n    AND learning_mode IS TRUE\n    AND unit IN (${rl_unit})  \n    AND episode = ${episode}  -- Filtering for the specific episode\nORDER BY datetime, unit;\n",
-          "refId": "A",
-          "select": [
-            [
-              {
-                "params": [
-                  "reward"
-                ],
-                "type": "column"
-              },
-              {
-                "params": [
-                  "avg",
-                  "24"
-                ],
-                "type": "moving_window"
-              },
-              {
-                "params": [
-                  "avg_reward"
-                ],
-                "type": "alias"
-              }
-            ],
-            [
-              {
-                "params": [
-                  "reward"
-                ],
-                "type": "column"
-              },
-              {
-                "params": [
-                  "avg",
-                  "24"
-                ],
-                "type": "moving_window"
-              },
-              {
-                "params": [
-                  "avg_reward"
-                ],
-                "type": "alias"
-              }
-            ]
-          ],
-          "sql": {
-            "columns": [
-              {
-                "parameters": [],
-                "type": "function"
-              }
-            ],
-            "groupBy": [
-              {
-                "property": {
-                  "type": "string"
-                },
-                "type": "groupBy"
-              }
-            ],
-            "limit": 50
-          },
-          "table": "rl_params",
-          "timeColumn": "index",
-          "timeColumnType": "timestamp",
-          "where": [
-            {
-              "name": "$__timeFilter",
-              "params": [],
-              "type": "macro"
-            }
-          ]
-        }
-      ],
-      "title": "Training REWARD during Episode ${episode}",
-      "transformations": [
-        {
-          "id": "partitionByValues",
-          "options": {
-            "fields": [
-              "unit"
-            ],
-            "keepFields": false
-          }
-        }
-      ],
-      "type": "timeseries"
-    },
-    {
-      "datasource": {
-        "type": "postgres",
-        "uid": "P7B13B9DF907EC40C"
-      },
-      "fieldConfig": {
-        "defaults": {
-          "color": {
-            "mode": "palette-classic"
-          },
-          "custom": {
-            "axisBorderShow": false,
-            "axisCenteredZero": false,
-            "axisColorMode": "text",
-            "axisLabel": "",
-            "axisPlacement": "auto",
-            "barAlignment": 0,
-<<<<<<< HEAD
-            "barWidthFactor": 0.6,
-=======
->>>>>>> b57652f0
-            "drawStyle": "line",
-            "fillOpacity": 0,
-            "gradientMode": "none",
-            "hideFrom": {
-              "legend": false,
-              "tooltip": false,
-              "viz": false
-            },
-            "insertNulls": false,
-            "lineInterpolation": "linear",
-            "lineWidth": 1,
-            "pointSize": 5,
-            "scaleDistribution": {
-              "type": "linear"
-            },
-            "showPoints": "auto",
-            "spanNulls": false,
-            "stacking": {
-              "group": "A",
-              "mode": "none"
-            },
-            "thresholdsStyle": {
-              "mode": "off"
-            }
-          },
-          "mappings": [],
-          "thresholds": {
-            "mode": "absolute",
-            "steps": [
-              {
-                "color": "green",
-                "value": null
-              }
-            ]
-          }
-        },
-        "overrides": [
-          {
-            "matcher": {
-              "id": "byName",
-              "options": "reward"
-            },
-            "properties": [
-              {
-                "id": "custom.axisLabel",
-                "value": "Reward"
-              }
-            ]
-          }
-        ]
-      },
-      "gridPos": {
-        "h": 8,
-        "w": 12,
-        "x": 12,
-<<<<<<< HEAD
-        "y": 30
-=======
-        "y": 32
->>>>>>> b57652f0
-      },
-      "id": 43,
-      "options": {
-        "legend": {
-          "calcs": [
-            "min",
-            "max",
-            "mean",
-            "sum"
-          ],
-          "displayMode": "table",
-          "placement": "bottom",
-          "showLegend": true
-        },
-        "tooltip": {
-          "maxHeight": 600,
-          "mode": "single",
-          "sort": "none"
-        }
-      },
-      "pluginVersion": "11.4.0",
-      "targets": [
-        {
-          "datasource": {
-            "type": "postgres",
-            "uid": "P7B13B9DF907EC40C"
-          },
-          "editorMode": "code",
-          "format": "table",
-          "group": [],
-          "metricColumn": "simulation",
-          "rawQuery": true,
-          "rawSql": "SELECT \n    datetime,\n    unit, \n    reward\nFROM rl_params\nWHERE \n    $__timeFilter(datetime)  -- Ensuring the query filters by the dashboard's time range\n    AND simulation ~ '^${simulation}_eval_[1-9]+'\n    AND learning_mode IS TRUE\n    AND unit IN (${rl_unit})  \n    AND episode = ${eval_episode}  -- Filtering for the specific episode\nORDER BY datetime, unit;\n",
-          "refId": "A",
-          "select": [
-            [
-              {
-                "params": [
-                  "reward"
-                ],
-                "type": "column"
-              },
-              {
-                "params": [
-                  "avg",
-                  "24"
-                ],
-                "type": "moving_window"
-              },
-              {
-                "params": [
-                  "avg_reward"
-                ],
-                "type": "alias"
-              }
-            ],
-            [
-              {
-                "params": [
-                  "reward"
-                ],
-                "type": "column"
-              },
-              {
-                "params": [
-                  "avg",
-                  "24"
-                ],
-                "type": "moving_window"
-              },
-              {
-                "params": [
-                  "avg_reward"
-                ],
-                "type": "alias"
-              }
-            ]
-          ],
-          "sql": {
-            "columns": [
-              {
-                "parameters": [],
-                "type": "function"
-              }
-            ],
-            "groupBy": [
-              {
-                "property": {
-                  "type": "string"
-                },
-                "type": "groupBy"
-              }
-            ],
-            "limit": 50
-          },
-          "table": "rl_params",
-          "timeColumn": "index",
-          "timeColumnType": "timestamp",
-          "where": [
-            {
-              "name": "$__timeFilter",
-              "params": [],
-              "type": "macro"
-            }
-          ]
-        }
-      ],
-<<<<<<< HEAD
-      "title": "Evaluation REWARD during Episode ${eval_episode}",
-=======
-      "title": "Evaluation REWARD during Eval Episode ${eval_episode}",
->>>>>>> b57652f0
-      "transformations": [
-        {
-          "id": "partitionByValues",
-          "options": {
-            "fields": [
-              "unit"
-            ],
-            "keepFields": false
-          }
-        }
-      ],
-      "type": "timeseries"
-    },
-    {
-      "datasource": {
-        "type": "postgres",
-        "uid": "P7B13B9DF907EC40C"
-      },
-      "fieldConfig": {
-        "defaults": {
-          "color": {
-            "mode": "palette-classic"
-          },
-          "custom": {
-            "axisBorderShow": false,
-            "axisCenteredZero": false,
-            "axisColorMode": "text",
-            "axisLabel": "",
-            "axisPlacement": "auto",
-            "barAlignment": 0,
-<<<<<<< HEAD
-            "barWidthFactor": 0.6,
-=======
->>>>>>> b57652f0
-            "drawStyle": "line",
-            "fillOpacity": 0,
-            "gradientMode": "none",
-            "hideFrom": {
-              "legend": false,
-              "tooltip": false,
-              "viz": false
-            },
-            "insertNulls": false,
-            "lineInterpolation": "linear",
-            "lineWidth": 1,
-            "pointSize": 5,
-            "scaleDistribution": {
-              "type": "linear"
-            },
-            "showPoints": "auto",
-            "spanNulls": false,
-            "stacking": {
-              "group": "A",
-              "mode": "none"
-            },
-            "thresholdsStyle": {
-              "mode": "off"
-            }
-          },
-          "mappings": [],
-          "thresholds": {
-            "mode": "absolute",
-            "steps": [
-              {
-                "color": "green",
-                "value": null
-              }
-            ]
-          }
-        },
-        "overrides": [
-          {
-            "matcher": {
-              "id": "byName",
-              "options": "profit"
-            },
-            "properties": [
-              {
-                "id": "custom.axisLabel",
-                "value": "Profit [tsd. Euros]"
-              }
-            ]
-          }
-        ]
-      },
-      "gridPos": {
-        "h": 8,
-        "w": 12,
-        "x": 0,
-<<<<<<< HEAD
-        "y": 38
-=======
-        "y": 40
->>>>>>> b57652f0
-      },
-      "id": 44,
-      "options": {
-        "legend": {
-          "calcs": [
-            "min",
-            "max",
-            "mean",
-            "sum"
-          ],
-          "displayMode": "table",
-          "placement": "bottom",
-          "showLegend": true
-        },
-        "tooltip": {
-          "maxHeight": 600,
-          "mode": "single",
-          "sort": "none"
-        }
-      },
-      "pluginVersion": "11.4.0",
-      "targets": [
-        {
-          "datasource": {
-            "type": "postgres",
-            "uid": "P7B13B9DF907EC40C"
-          },
-          "editorMode": "code",
-          "format": "table",
-          "group": [],
-          "metricColumn": "simulation",
-          "rawQuery": true,
-          "rawSql": "SELECT \n    datetime,\n    unit, \n    profit / 1000 AS profit\nFROM rl_params\nWHERE \n    $__timeFilter(datetime)  -- Ensuring the query filters by the dashboard's time range\n    AND simulation ~ '^${simulation}_[1-9]+'\n    AND learning_mode IS TRUE\n    AND unit IN (${rl_unit})  \n    AND episode = ${episode}  -- Filtering for the specific episode\nORDER BY datetime, unit;\n",
-          "refId": "A",
-          "select": [
-            [
-              {
-                "params": [
-                  "reward"
-                ],
-                "type": "column"
-              },
-              {
-                "params": [
-                  "avg",
-                  "24"
-                ],
-                "type": "moving_window"
-              },
-              {
-                "params": [
-                  "avg_reward"
-                ],
-                "type": "alias"
-              }
-            ],
-            [
-              {
-                "params": [
-                  "reward"
-                ],
-                "type": "column"
-              },
-              {
-                "params": [
-                  "avg",
-                  "24"
-                ],
-                "type": "moving_window"
-              },
-              {
-                "params": [
-                  "avg_reward"
-                ],
-                "type": "alias"
-              }
-            ]
-          ],
-          "sql": {
-            "columns": [
-              {
-                "parameters": [],
-                "type": "function"
-              }
-            ],
-            "groupBy": [
-              {
-                "property": {
-                  "type": "string"
-                },
-                "type": "groupBy"
-              }
-            ],
-            "limit": 50
-          },
-          "table": "rl_params",
-          "timeColumn": "index",
-          "timeColumnType": "timestamp",
-          "where": [
-            {
-              "name": "$__timeFilter",
-              "params": [],
-              "type": "macro"
-            }
-          ]
-        }
-      ],
-      "title": "Training PROFIT during Episode ${episode}",
-      "transformations": [
-        {
-          "id": "partitionByValues",
-          "options": {
-            "fields": [
-              "unit"
-            ],
-            "keepFields": false
-          }
-        }
-      ],
-      "type": "timeseries"
-    },
-    {
-      "datasource": {
-        "type": "postgres",
-        "uid": "P7B13B9DF907EC40C"
-      },
-      "fieldConfig": {
-        "defaults": {
-          "color": {
-            "mode": "palette-classic"
-          },
-          "custom": {
-            "axisBorderShow": false,
-            "axisCenteredZero": false,
-            "axisColorMode": "text",
-            "axisLabel": "",
-            "axisPlacement": "auto",
-            "barAlignment": 0,
-<<<<<<< HEAD
-            "barWidthFactor": 0.6,
-=======
->>>>>>> b57652f0
-            "drawStyle": "line",
-            "fillOpacity": 0,
-            "gradientMode": "none",
-            "hideFrom": {
-              "legend": false,
-              "tooltip": false,
-              "viz": false
-            },
-            "insertNulls": false,
-            "lineInterpolation": "linear",
-            "lineWidth": 1,
-            "pointSize": 5,
-            "scaleDistribution": {
-              "type": "linear"
-            },
-            "showPoints": "auto",
-            "spanNulls": false,
-            "stacking": {
-              "group": "A",
-              "mode": "none"
-            },
-            "thresholdsStyle": {
-              "mode": "off"
-            }
-          },
-          "mappings": [],
-          "thresholds": {
-            "mode": "absolute",
-            "steps": [
-              {
-                "color": "green",
-                "value": null
-              }
-            ]
-          }
-        },
-        "overrides": [
-          {
-            "matcher": {
-              "id": "byName",
-              "options": "profit"
-            },
-            "properties": [
-              {
-                "id": "custom.axisLabel",
-                "value": "Profit [tsd. Euros]"
-              }
-            ]
-          }
-        ]
-      },
-      "gridPos": {
-        "h": 8,
-        "w": 12,
-        "x": 12,
-<<<<<<< HEAD
-        "y": 38
-=======
-        "y": 40
->>>>>>> b57652f0
-      },
-      "id": 45,
-      "options": {
-        "legend": {
-          "calcs": [
-            "min",
-            "max",
-            "mean",
-            "sum"
-          ],
-          "displayMode": "table",
-          "placement": "bottom",
-          "showLegend": true
-        },
-        "tooltip": {
-          "maxHeight": 600,
-          "mode": "single",
-          "sort": "none"
-        }
-      },
-      "pluginVersion": "11.4.0",
-      "targets": [
-        {
-          "datasource": {
-            "type": "postgres",
-            "uid": "P7B13B9DF907EC40C"
-          },
-          "editorMode": "code",
-          "format": "table",
-          "group": [],
-          "metricColumn": "simulation",
-          "rawQuery": true,
-          "rawSql": "SELECT \n    datetime,\n    unit, \n    profit / 1000 as profit\nFROM rl_params\nWHERE \n    $__timeFilter(datetime)  -- Ensuring the query filters by the dashboard's time range\n    AND simulation ~ '^${simulation}_eval_[1-9]+'\n    AND learning_mode IS TRUE\n    AND unit IN (${rl_unit})  \n    AND episode = ${eval_episode}  -- Filtering for the specific episode\nORDER BY datetime, unit;\n",
-          "refId": "A",
-          "select": [
-            [
-              {
-                "params": [
-                  "reward"
-                ],
-                "type": "column"
-              },
-              {
-                "params": [
-                  "avg",
-                  "24"
-                ],
-                "type": "moving_window"
-              },
-              {
-                "params": [
-                  "avg_reward"
-                ],
-                "type": "alias"
-              }
-            ],
-            [
-              {
-                "params": [
-                  "reward"
-                ],
-                "type": "column"
-              },
-              {
-                "params": [
-                  "avg",
-                  "24"
-                ],
-                "type": "moving_window"
-              },
-              {
-                "params": [
-                  "avg_reward"
-                ],
-                "type": "alias"
-              }
-            ]
-          ],
-          "sql": {
-            "columns": [
-              {
-                "parameters": [],
-                "type": "function"
-              }
-            ],
-            "groupBy": [
-              {
-                "property": {
-                  "type": "string"
-                },
-                "type": "groupBy"
-              }
-            ],
-            "limit": 50
-          },
-          "table": "rl_params",
-          "timeColumn": "index",
-          "timeColumnType": "timestamp",
-          "where": [
-            {
-              "name": "$__timeFilter",
-              "params": [],
-              "type": "macro"
-            }
-          ]
-        }
-      ],
-<<<<<<< HEAD
-      "title": "Evaluation PROFIT during Episode ${eval_episode}",
-=======
-      "title": "Evaluation PROFIT during Eval Episode ${eval_episode}",
->>>>>>> b57652f0
-      "transformations": [
-        {
-          "id": "partitionByValues",
-          "options": {
-            "fields": [
-              "unit"
-            ],
-            "keepFields": false
-          }
-        }
-      ],
-      "type": "timeseries"
-    },
-    {
-      "datasource": {
-        "type": "grafana-postgresql-datasource",
         "uid": "P7B13B9DF907EC40C"
       },
       "fieldConfig": {
@@ -1878,25 +978,35 @@
             ]
           }
         },
-        "overrides": []
+        "overrides": [
+          {
+            "matcher": {
+              "id": "byName",
+              "options": "reward"
+            },
+            "properties": [
+              {
+                "id": "custom.axisLabel",
+                "value": "Reward"
+              }
+            ]
+          }
+        ]
       },
       "gridPos": {
         "h": 8,
         "w": 12,
         "x": 0,
-<<<<<<< HEAD
-        "y": 46
-=======
-        "y": 48
->>>>>>> b57652f0
-      },
-      "id": 46,
+        "y": 32
+      },
+      "id": 41,
       "options": {
         "legend": {
           "calcs": [
             "min",
             "max",
-            "mean"
+            "mean",
+            "sum"
           ],
           "displayMode": "table",
           "placement": "bottom",
@@ -1920,11 +1030,7 @@
           "group": [],
           "metricColumn": "simulation",
           "rawQuery": true,
-<<<<<<< HEAD
-          "rawSql": "SELECT \n    datetime,\n    unit, \n    actions_0,\n    actions_1\nFROM rl_params\nWHERE \n    $__timeFilter(datetime)  -- Ensuring the query filters by the dashboard's time range\n    AND simulation ~ '^${simulation}_[1-9]+'\n    AND learning_mode IS TRUE\n    AND unit IN (${rl_unit})  \n    AND episode = ${episode}  -- Filtering for the specific episode\nORDER BY datetime, unit;\n",
-=======
-          "rawSql": "SELECT \n    datetime,\n    unit, \n    actions_0 as noisy_action_0,\n    actions_1 as noisy_action_1,\n    actions_1 - exploration_noise_1 as action_1,\n    actions_0 - exploration_noise_0 as action_0\nFROM rl_params\nWHERE \n    $__timeFilter(datetime)  -- Ensuring the query filters by the dashboard's time range\n    AND simulation ~ '^${simulation}_[1-9]+'\n    AND learning_mode IS TRUE\n    AND unit IN (${rl_unit})  \n    AND episode = ${episode}  -- Filtering for the specific episode\nORDER BY datetime, unit;\n",
->>>>>>> b57652f0
+          "rawSql": "SELECT \n    datetime,\n    unit, \n    reward\nFROM rl_params\nWHERE \n    $__timeFilter(datetime)  -- Ensuring the query filters by the dashboard's time range\n    AND simulation ~ '^${simulation}_[1-9]+'\n    AND learning_mode IS TRUE\n    AND unit IN (${rl_unit})  \n    AND episode = ${episode}  -- Filtering for the specific episode\nORDER BY datetime, unit;\n",
           "refId": "A",
           "select": [
             [
@@ -1999,7 +1105,7 @@
           ]
         }
       ],
-      "title": "Training ACTIONS during Episode ${episode}",
+      "title": "Training REWARD during Episode ${episode}",
       "transformations": [
         {
           "id": "partitionByValues",
@@ -2066,17 +1172,775 @@
             ]
           }
         },
-        "overrides": []
+        "overrides": [
+          {
+            "matcher": {
+              "id": "byName",
+              "options": "reward"
+            },
+            "properties": [
+              {
+                "id": "custom.axisLabel",
+                "value": "Reward"
+              }
+            ]
+          }
+        ]
       },
       "gridPos": {
         "h": 8,
         "w": 12,
         "x": 12,
-<<<<<<< HEAD
-        "y": 46
-=======
+        "y": 32
+      },
+      "id": 43,
+      "options": {
+        "legend": {
+          "calcs": [
+            "min",
+            "max",
+            "mean",
+            "sum"
+          ],
+          "displayMode": "table",
+          "placement": "bottom",
+          "showLegend": true
+        },
+        "tooltip": {
+          "maxHeight": 600,
+          "mode": "single",
+          "sort": "none"
+        }
+      },
+      "pluginVersion": "11.4.0",
+      "targets": [
+        {
+          "datasource": {
+            "type": "postgres",
+            "uid": "P7B13B9DF907EC40C"
+          },
+          "editorMode": "code",
+          "format": "table",
+          "group": [],
+          "metricColumn": "simulation",
+          "rawQuery": true,
+          "rawSql": "SELECT \n    datetime,\n    unit, \n    reward\nFROM rl_params\nWHERE \n    $__timeFilter(datetime)  -- Ensuring the query filters by the dashboard's time range\n    AND simulation ~ '^${simulation}_eval_[1-9]+'\n    AND learning_mode IS TRUE\n    AND unit IN (${rl_unit})  \n    AND episode = ${eval_episode}  -- Filtering for the specific episode\nORDER BY datetime, unit;\n",
+          "refId": "A",
+          "select": [
+            [
+              {
+                "params": [
+                  "reward"
+                ],
+                "type": "column"
+              },
+              {
+                "params": [
+                  "avg",
+                  "24"
+                ],
+                "type": "moving_window"
+              },
+              {
+                "params": [
+                  "avg_reward"
+                ],
+                "type": "alias"
+              }
+            ],
+            [
+              {
+                "params": [
+                  "reward"
+                ],
+                "type": "column"
+              },
+              {
+                "params": [
+                  "avg",
+                  "24"
+                ],
+                "type": "moving_window"
+              },
+              {
+                "params": [
+                  "avg_reward"
+                ],
+                "type": "alias"
+              }
+            ]
+          ],
+          "sql": {
+            "columns": [
+              {
+                "parameters": [],
+                "type": "function"
+              }
+            ],
+            "groupBy": [
+              {
+                "property": {
+                  "type": "string"
+                },
+                "type": "groupBy"
+              }
+            ],
+            "limit": 50
+          },
+          "table": "rl_params",
+          "timeColumn": "index",
+          "timeColumnType": "timestamp",
+          "where": [
+            {
+              "name": "$__timeFilter",
+              "params": [],
+              "type": "macro"
+            }
+          ]
+        }
+      ],
+      "title": "Evaluation REWARD during Eval Episode ${eval_episode}",
+      "transformations": [
+        {
+          "id": "partitionByValues",
+          "options": {
+            "fields": [
+              "unit"
+            ],
+            "keepFields": false
+          }
+        }
+      ],
+      "type": "timeseries"
+    },
+    {
+      "datasource": {
+        "type": "postgres",
+        "uid": "P7B13B9DF907EC40C"
+      },
+      "fieldConfig": {
+        "defaults": {
+          "color": {
+            "mode": "palette-classic"
+          },
+          "custom": {
+            "axisBorderShow": false,
+            "axisCenteredZero": false,
+            "axisColorMode": "text",
+            "axisLabel": "",
+            "axisPlacement": "auto",
+            "barAlignment": 0,
+            "drawStyle": "line",
+            "fillOpacity": 0,
+            "gradientMode": "none",
+            "hideFrom": {
+              "legend": false,
+              "tooltip": false,
+              "viz": false
+            },
+            "insertNulls": false,
+            "lineInterpolation": "linear",
+            "lineWidth": 1,
+            "pointSize": 5,
+            "scaleDistribution": {
+              "type": "linear"
+            },
+            "showPoints": "auto",
+            "spanNulls": false,
+            "stacking": {
+              "group": "A",
+              "mode": "none"
+            },
+            "thresholdsStyle": {
+              "mode": "off"
+            }
+          },
+          "mappings": [],
+          "thresholds": {
+            "mode": "absolute",
+            "steps": [
+              {
+                "color": "green",
+                "value": null
+              }
+            ]
+          }
+        },
+        "overrides": [
+          {
+            "matcher": {
+              "id": "byName",
+              "options": "reward"
+            },
+            "properties": [
+              {
+                "id": "custom.axisLabel",
+                "value": "Profit [tsd. Euros]"
+              }
+            ]
+          }
+        ]
+      },
+      "gridPos": {
+        "h": 8,
+        "w": 12,
+        "x": 0,
+        "y": 40
+      },
+      "id": 44,
+      "options": {
+        "legend": {
+          "calcs": [
+            "min",
+            "max",
+            "mean",
+            "sum"
+          ],
+          "displayMode": "table",
+          "placement": "bottom",
+          "showLegend": true
+        },
+        "tooltip": {
+          "maxHeight": 600,
+          "mode": "single",
+          "sort": "none"
+        }
+      },
+      "pluginVersion": "11.4.0",
+      "targets": [
+        {
+          "datasource": {
+            "type": "postgres",
+            "uid": "P7B13B9DF907EC40C"
+          },
+          "editorMode": "code",
+          "format": "table",
+          "group": [],
+          "metricColumn": "simulation",
+          "rawQuery": true,
+          "rawSql": "SELECT \n    datetime,\n    unit, \n    profit / 1000 AS profit\nFROM rl_params\nWHERE \n    $__timeFilter(datetime)  -- Ensuring the query filters by the dashboard's time range\n    AND simulation ~ '^${simulation}_[1-9]+'\n    AND learning_mode IS TRUE\n    AND unit IN (${rl_unit})  \n    AND episode = ${episode}  -- Filtering for the specific episode\nORDER BY datetime, unit;\n",
+          "refId": "A",
+          "select": [
+            [
+              {
+                "params": [
+                  "reward"
+                ],
+                "type": "column"
+              },
+              {
+                "params": [
+                  "avg",
+                  "24"
+                ],
+                "type": "moving_window"
+              },
+              {
+                "params": [
+                  "avg_reward"
+                ],
+                "type": "alias"
+              }
+            ],
+            [
+              {
+                "params": [
+                  "reward"
+                ],
+                "type": "column"
+              },
+              {
+                "params": [
+                  "avg",
+                  "24"
+                ],
+                "type": "moving_window"
+              },
+              {
+                "params": [
+                  "avg_reward"
+                ],
+                "type": "alias"
+              }
+            ]
+          ],
+          "sql": {
+            "columns": [
+              {
+                "parameters": [],
+                "type": "function"
+              }
+            ],
+            "groupBy": [
+              {
+                "property": {
+                  "type": "string"
+                },
+                "type": "groupBy"
+              }
+            ],
+            "limit": 50
+          },
+          "table": "rl_params",
+          "timeColumn": "index",
+          "timeColumnType": "timestamp",
+          "where": [
+            {
+              "name": "$__timeFilter",
+              "params": [],
+              "type": "macro"
+            }
+          ]
+        }
+      ],
+      "title": "Training PROFIT during Episode ${episode}",
+      "transformations": [
+        {
+          "id": "partitionByValues",
+          "options": {
+            "fields": [
+              "unit"
+            ],
+            "keepFields": false
+          }
+        }
+      ],
+      "type": "timeseries"
+    },
+    {
+      "datasource": {
+        "type": "postgres",
+        "uid": "P7B13B9DF907EC40C"
+      },
+      "fieldConfig": {
+        "defaults": {
+          "color": {
+            "mode": "palette-classic"
+          },
+          "custom": {
+            "axisBorderShow": false,
+            "axisCenteredZero": false,
+            "axisColorMode": "text",
+            "axisLabel": "",
+            "axisPlacement": "auto",
+            "barAlignment": 0,
+            "drawStyle": "line",
+            "fillOpacity": 0,
+            "gradientMode": "none",
+            "hideFrom": {
+              "legend": false,
+              "tooltip": false,
+              "viz": false
+            },
+            "insertNulls": false,
+            "lineInterpolation": "linear",
+            "lineWidth": 1,
+            "pointSize": 5,
+            "scaleDistribution": {
+              "type": "linear"
+            },
+            "showPoints": "auto",
+            "spanNulls": false,
+            "stacking": {
+              "group": "A",
+              "mode": "none"
+            },
+            "thresholdsStyle": {
+              "mode": "off"
+            }
+          },
+          "mappings": [],
+          "thresholds": {
+            "mode": "absolute",
+            "steps": [
+              {
+                "color": "green",
+                "value": null
+              }
+            ]
+          }
+        },
+        "overrides": [
+          {
+            "matcher": {
+              "id": "byName",
+              "options": "profit"
+            },
+            "properties": [
+              {
+                "id": "custom.axisLabel",
+                "value": "Profit [tsd. Euros]"
+              }
+            ]
+          }
+        ]
+      },
+      "gridPos": {
+        "h": 8,
+        "w": 12,
+        "x": 12,
+        "y": 40
+      },
+      "id": 45,
+      "options": {
+        "legend": {
+          "calcs": [
+            "min",
+            "max",
+            "mean",
+            "sum"
+          ],
+          "displayMode": "table",
+          "placement": "bottom",
+          "showLegend": true
+        },
+        "tooltip": {
+          "maxHeight": 600,
+          "mode": "single",
+          "sort": "none"
+        }
+      },
+      "pluginVersion": "11.4.0",
+      "targets": [
+        {
+          "datasource": {
+            "type": "postgres",
+            "uid": "P7B13B9DF907EC40C"
+          },
+          "editorMode": "code",
+          "format": "table",
+          "group": [],
+          "metricColumn": "simulation",
+          "rawQuery": true,
+          "rawSql": "SELECT \n    datetime,\n    unit, \n    profit / 1000 as profit\nFROM rl_params\nWHERE \n    $__timeFilter(datetime)  -- Ensuring the query filters by the dashboard's time range\n    AND simulation ~ '^${simulation}_eval_[1-9]+'\n    AND learning_mode IS TRUE\n    AND unit IN (${rl_unit})  \n    AND episode = ${eval_episode}  -- Filtering for the specific episode\nORDER BY datetime, unit;\n",
+          "refId": "A",
+          "select": [
+            [
+              {
+                "params": [
+                  "reward"
+                ],
+                "type": "column"
+              },
+              {
+                "params": [
+                  "avg",
+                  "24"
+                ],
+                "type": "moving_window"
+              },
+              {
+                "params": [
+                  "avg_reward"
+                ],
+                "type": "alias"
+              }
+            ],
+            [
+              {
+                "params": [
+                  "reward"
+                ],
+                "type": "column"
+              },
+              {
+                "params": [
+                  "avg",
+                  "24"
+                ],
+                "type": "moving_window"
+              },
+              {
+                "params": [
+                  "avg_reward"
+                ],
+                "type": "alias"
+              }
+            ]
+          ],
+          "sql": {
+            "columns": [
+              {
+                "parameters": [],
+                "type": "function"
+              }
+            ],
+            "groupBy": [
+              {
+                "property": {
+                  "type": "string"
+                },
+                "type": "groupBy"
+              }
+            ],
+            "limit": 50
+          },
+          "table": "rl_params",
+          "timeColumn": "index",
+          "timeColumnType": "timestamp",
+          "where": [
+            {
+              "name": "$__timeFilter",
+              "params": [],
+              "type": "macro"
+            }
+          ]
+        }
+      ],
+      "title": "Evaluation PROFIT during Eval Episode ${eval_episode}",
+      "transformations": [
+        {
+          "id": "partitionByValues",
+          "options": {
+            "fields": [
+              "unit"
+            ],
+            "keepFields": false
+          }
+        }
+      ],
+      "type": "timeseries"
+    },
+    {
+      "datasource": {
+        "type": "grafana-postgresql-datasource",
+        "uid": "P7B13B9DF907EC40C"
+      },
+      "fieldConfig": {
+        "defaults": {
+          "color": {
+            "mode": "palette-classic"
+          },
+          "custom": {
+            "axisBorderShow": false,
+            "axisCenteredZero": false,
+            "axisColorMode": "text",
+            "axisLabel": "",
+            "axisPlacement": "auto",
+            "barAlignment": 0,
+            "drawStyle": "line",
+            "fillOpacity": 0,
+            "gradientMode": "none",
+            "hideFrom": {
+              "legend": false,
+              "tooltip": false,
+              "viz": false
+            },
+            "insertNulls": false,
+            "lineInterpolation": "linear",
+            "lineWidth": 1,
+            "pointSize": 5,
+            "scaleDistribution": {
+              "type": "linear"
+            },
+            "showPoints": "auto",
+            "spanNulls": false,
+            "stacking": {
+              "group": "A",
+              "mode": "none"
+            },
+            "thresholdsStyle": {
+              "mode": "off"
+            }
+          },
+          "mappings": [],
+          "thresholds": {
+            "mode": "absolute",
+            "steps": [
+              {
+                "color": "green",
+                "value": null
+              }
+            ]
+          }
+        },
+        "overrides": []
+      },
+      "gridPos": {
+        "h": 8,
+        "w": 12,
+        "x": 0,
         "y": 48
->>>>>>> b57652f0
+      },
+      "id": 46,
+      "options": {
+        "legend": {
+          "calcs": [
+            "min",
+            "max",
+            "mean"
+          ],
+          "displayMode": "table",
+          "placement": "bottom",
+          "showLegend": true
+        },
+        "tooltip": {
+          "maxHeight": 600,
+          "mode": "single",
+          "sort": "none"
+        }
+      },
+      "pluginVersion": "11.4.0",
+      "targets": [
+        {
+          "datasource": {
+            "type": "postgres",
+            "uid": "P7B13B9DF907EC40C"
+          },
+          "editorMode": "code",
+          "format": "table",
+          "group": [],
+          "metricColumn": "simulation",
+          "rawQuery": true,
+          "rawSql": "SELECT \n    datetime,\n    unit, \n    actions_0 as noisy_action_0,\n    actions_1 as noisy_action_1,\n    actions_1 - exploration_noise_1 as action_1,\n    actions_0 - exploration_noise_0 as action_0\nFROM rl_params\nWHERE \n    $__timeFilter(datetime)  -- Ensuring the query filters by the dashboard's time range\n    AND simulation ~ '^${simulation}_[1-9]+'\n    AND learning_mode IS TRUE\n    AND unit IN (${rl_unit})  \n    AND episode = ${episode}  -- Filtering for the specific episode\nORDER BY datetime, unit;\n",
+          "refId": "A",
+          "select": [
+            [
+              {
+                "params": [
+                  "reward"
+                ],
+                "type": "column"
+              },
+              {
+                "params": [
+                  "avg",
+                  "24"
+                ],
+                "type": "moving_window"
+              },
+              {
+                "params": [
+                  "avg_reward"
+                ],
+                "type": "alias"
+              }
+            ],
+            [
+              {
+                "params": [
+                  "reward"
+                ],
+                "type": "column"
+              },
+              {
+                "params": [
+                  "avg",
+                  "24"
+                ],
+                "type": "moving_window"
+              },
+              {
+                "params": [
+                  "avg_reward"
+                ],
+                "type": "alias"
+              }
+            ]
+          ],
+          "sql": {
+            "columns": [
+              {
+                "parameters": [],
+                "type": "function"
+              }
+            ],
+            "groupBy": [
+              {
+                "property": {
+                  "type": "string"
+                },
+                "type": "groupBy"
+              }
+            ],
+            "limit": 50
+          },
+          "table": "rl_params",
+          "timeColumn": "index",
+          "timeColumnType": "timestamp",
+          "where": [
+            {
+              "name": "$__timeFilter",
+              "params": [],
+              "type": "macro"
+            }
+          ]
+        }
+      ],
+      "title": "Training ACTIONS during Episode ${episode}",
+      "transformations": [
+        {
+          "id": "partitionByValues",
+          "options": {
+            "fields": [
+              "unit"
+            ],
+            "keepFields": false
+          }
+        }
+      ],
+      "type": "timeseries"
+    },
+    {
+      "datasource": {
+        "type": "postgres",
+        "uid": "P7B13B9DF907EC40C"
+      },
+      "fieldConfig": {
+        "defaults": {
+          "color": {
+            "mode": "palette-classic"
+          },
+          "custom": {
+            "axisBorderShow": false,
+            "axisCenteredZero": false,
+            "axisColorMode": "text",
+            "axisLabel": "",
+            "axisPlacement": "auto",
+            "barAlignment": 0,
+            "drawStyle": "line",
+            "fillOpacity": 0,
+            "gradientMode": "none",
+            "hideFrom": {
+              "legend": false,
+              "tooltip": false,
+              "viz": false
+            },
+            "insertNulls": false,
+            "lineInterpolation": "linear",
+            "lineWidth": 1,
+            "pointSize": 5,
+            "scaleDistribution": {
+              "type": "linear"
+            },
+            "showPoints": "auto",
+            "spanNulls": false,
+            "stacking": {
+              "group": "A",
+              "mode": "none"
+            },
+            "thresholdsStyle": {
+              "mode": "off"
+            }
+          },
+          "mappings": [],
+          "thresholds": {
+            "mode": "absolute",
+            "steps": [
+              {
+                "color": "green",
+                "value": null
+              }
+            ]
+          }
+        },
+        "overrides": []
+      },
+      "gridPos": {
+        "h": 8,
+        "w": 12,
+        "x": 12,
+        "y": 48
       },
       "id": 47,
       "options": {
@@ -2183,11 +2047,7 @@
           ]
         }
       ],
-<<<<<<< HEAD
-      "title": "Training ACTIONS during Episode ${episode}",
-=======
       "title": "Evaluation ACTIONS during Eval Episode ${episode}",
->>>>>>> b57652f0
       "transformations": [
         {
           "id": "partitionByValues",
@@ -2222,10 +2082,7 @@
         "hide": 0,
         "includeAll": false,
         "label": "Simulation ID",
-<<<<<<< HEAD
-=======
         "multi": false,
->>>>>>> b57652f0
         "name": "simulation",
         "options": [],
         "query": "SELECT DISTINCT\nSUBSTRING(m.simulation, 0, LENGTH(m.simulation) +1  - strpos(REVERSE(m.simulation),'_')) AS market_simulation\nFROM rl_params m\nwhere perform_evaluation is False and learning_mode is True",
@@ -2237,10 +2094,7 @@
       },
       {
         "current": {
-<<<<<<< HEAD
-=======
           "selected": true,
->>>>>>> b57652f0
           "text": [
             "pp_6"
           ],
@@ -2254,10 +2108,7 @@
         },
         "definition": "SELECT DISTINCT unit\nFROM rl_params\nwhere simulation ~ '^${simulation}_[1-9]+'",
         "description": "All units that have an reinforcment learning strategy and hence have the Rl specific parameteres logged",
-<<<<<<< HEAD
-=======
         "hide": 0,
->>>>>>> b57652f0
         "includeAll": true,
         "label": "Unit",
         "multi": true,
@@ -2272,14 +2123,9 @@
       },
       {
         "current": {
-<<<<<<< HEAD
-          "text": "1546387200000",
-          "value": "1546387200000"
-=======
           "selected": false,
           "text": "1551398400000",
           "value": "1551398400000"
->>>>>>> b57652f0
         },
         "datasource": {
           "type": "postgres",
@@ -2372,6 +2218,56 @@
         "query": "SELECT DISTINCT episode\nFROM rl_params\nWHERE simulation ~ '^${simulation}_eval_[1-9]+'\n  AND learning_mode IS TRUE\nORDER BY episode;\n",
         "refresh": 1,
         "regex": "",
+        "skipUrlSync": false,
+        "sort": 0,
+        "type": "query"
+      },
+      {
+        "current": {
+          "selected": false,
+          "text": "1",
+          "value": "1"
+        },
+        "datasource": {
+          "type": "grafana-postgresql-datasource",
+          "uid": "P7B13B9DF907EC40C"
+        },
+        "definition": "SELECT DISTINCT episode\nFROM rl_params\nWHERE simulation ~ '^${simulation}_[1-9]+' \nAND learning_mode IS True\nORDER BY episode;",
+        "hide": 0,
+        "includeAll": false,
+        "label": "Episode",
+        "multi": false,
+        "name": "episode",
+        "options": [],
+        "query": "SELECT DISTINCT episode\nFROM rl_params\nWHERE simulation ~ '^${simulation}_[1-9]+' \nAND learning_mode IS True\nORDER BY episode;",
+        "refresh": 1,
+        "regex": "",
+        "skipUrlSync": false,
+        "sort": 0,
+        "type": "query"
+      },
+      {
+        "current": {
+          "selected": false,
+          "text": "1",
+          "value": "1"
+        },
+        "datasource": {
+          "type": "grafana-postgresql-datasource",
+          "uid": "P7B13B9DF907EC40C"
+        },
+        "definition": "SELECT DISTINCT episode\nFROM rl_params\nWHERE simulation ~ '^${simulation}_eval_[1-9]+'\n  AND learning_mode IS TRUE\nORDER BY episode;\n",
+        "hide": 0,
+        "includeAll": false,
+        "label": "Eval. episode",
+        "multi": false,
+        "name": "eval_episode",
+        "options": [],
+        "query": "SELECT DISTINCT episode\nFROM rl_params\nWHERE simulation ~ '^${simulation}_eval_[1-9]+'\n  AND learning_mode IS TRUE\nORDER BY episode;\n",
+        "refresh": 1,
+        "regex": "",
+        "skipUrlSync": false,
+        "sort": 0,
         "type": "query"
       }
     ]
@@ -2395,10 +2291,6 @@
   "timezone": "",
   "title": "ASSUME: Training progress",
   "uid": "JKQzx0q4k",
-<<<<<<< HEAD
-  "version": 34,
-=======
   "version": 4,
->>>>>>> b57652f0
   "weekStart": ""
 }