--- conflicted
+++ resolved
@@ -76,14 +76,6 @@
                 )
 
                 self.rl_units.append(unit)
-<<<<<<< HEAD
-
-                # prepare scaled forecasts for the RL strategy as observations
-                unit.bidding_strategies[market.market_id].prepare_observations(
-                    unit, market.market_id
-                )
-=======
->>>>>>> eedc6a69
                 break
 
     def handle_market_feedback(self, content: ClearingMessage, meta: MetaDict) -> None:
