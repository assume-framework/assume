# SPDX-FileCopyrightText: ASSUME Developers
#
# SPDX-License-Identifier: AGPL-3.0-or-later

import logging

import numpy as np
import torch as th

from assume.common import UnitsOperator
from assume.common.market_objects import (
    ClearingMessage,
    MarketConfig,
    MetaDict,
    Orderbook,
)
from assume.common.utils import create_rrule, get_products_index
from assume.strategies import BaseStrategy, LearningStrategy, RLAdvancedOrderStrategy
from assume.units import BaseUnit

logger = logging.getLogger(__name__)


class RLUnitsOperator(UnitsOperator):
    def __init__(
        self,
        available_markets: list[MarketConfig],
        opt_portfolio: tuple[bool, BaseStrategy] | None = None,
    ):
        super().__init__(available_markets, opt_portfolio)

        self.rl_units = []
        self.learning_strategies = {
            "obs_dim": 0,
            "act_dim": 0,
            "device": "cpu",
        }

    def on_ready(self):
        super().on_ready()

        # todo
        recurrency_task = create_rrule(
            start=self.context.data["train_start"],
            end=self.context.data["train_end"],
            freq=self.context.data.get("train_freq", "24h"),
        )

        self.context.schedule_recurrent_task(
            self.write_to_learning_role, recurrency_task
        )

    def add_unit(
        self,
        unit: BaseUnit,
    ) -> None:
        """
        Create a unit.

        Args:
            unit (BaseUnit): The unit to be added.
        """
        self.units[unit.id] = unit

        # check if unit has learning strategy for any of the available markets
        for market in self.available_markets:
            strategy = unit.bidding_strategies.get(market.market_id)

            if isinstance(strategy, LearningStrategy):
                self.learning_strategies.update(
                    {
                        "obs_dim": strategy.obs_dim,
                        "act_dim": strategy.act_dim,
                        "device": strategy.device,
                    }
                )

                self.rl_units.append(unit)
                break

    def handle_market_feedback(self, content: ClearingMessage, meta: MetaDict) -> None:
        """
        Handles the feedback which is received from a market we did bid at.

        Args:
            content (ClearingMessage): The content of the clearing message.
            meta (MetaDict): The meta data of the market.
        """
        logger.debug("%s got market result: %s", self.id, content)
        accepted_orders: Orderbook = content["accepted_orders"]
        rejected_orders: Orderbook = content["rejected_orders"]
        orderbook = accepted_orders + rejected_orders

        for order in orderbook:
            order["market_id"] = content["market_id"]

        marketconfig = self.registered_markets[content["market_id"]]
        self.valid_orders[marketconfig.product_type].extend(orderbook)
        self.set_unit_dispatch(orderbook, marketconfig)
        self.write_learning_to_output(orderbook, marketconfig.market_id)
        self.write_actual_dispatch(marketconfig.product_type)

    def write_learning_to_output(self, orderbook: Orderbook, market_id: str) -> None:
        """
        Sends the current rl_strategy update to the output agent.

        Args:
            products_index (pandas.DatetimeIndex): The index of all products.
            marketconfig (MarketConfig): The market configuration.
        """

        products_index = get_products_index(orderbook)

        # should write learning results if at least one bidding_strategy is a learning strategy
        if not (len(self.rl_units) and orderbook):
            return

        output_agent_list = []
        start = products_index[0]

        for unit in self.rl_units:
            strategy = unit.bidding_strategies.get(market_id)

            # rl only for energy market for now!
            if isinstance(strategy, LearningStrategy):
                output_dict = {
                    "datetime": start,
                    "unit": unit.id,
                }

                if isinstance(strategy, RLAdvancedOrderStrategy):
                    output_dict.update(
                        {
                            "profit": unit.outputs["profit"].loc[products_index].sum(),
                            "reward": unit.outputs["reward"].loc[products_index].sum()
                            / 24,
                            "regret": unit.outputs["regret"].loc[products_index].sum(),
                        }
                    )
                else:
                    output_dict.update(
                        {
                            "profit": unit.outputs["profit"].at[start],
                            "reward": unit.outputs["reward"].at[start],
                            "regret": unit.outputs["regret"].at[start],
                        }
                    )

<<<<<<< HEAD
                # Only for MATD3, not for PPO
                # Check if exploration_noise is not empty (MATD3)
                action_tuple = unit.outputs["actions"].loc[start]
                if "exploration_noise" in unit.outputs and hasattr(unit.outputs["exploration_noise"].loc[start], "numel"):
                    noise_tuple = unit.outputs["exploration_noise"].loc[start]
                
=======
                action_tuple = unit.outputs["actions"].at[start]
                noise_tuple = unit.outputs["exploration_noise"].at[start]
>>>>>>> 44fb0fce
                action_dim = action_tuple.numel()

                for i in range(action_dim):
                    # Only for MATD3, not for PPO
                    if "exploration_noise" in unit.outputs and hasattr(unit.outputs["exploration_noise"].loc[start], "numel"):
                        output_dict[f"exploration_noise_{i}"] = (
                            noise_tuple[i] if action_dim > 1 else noise_tuple
                        )
                    # For MATD3 and PPO
                    output_dict[f"actions_{i}"] = (
                        action_tuple[i] if action_dim > 1 else action_tuple
                    )

                output_agent_list.append(output_dict)

        db_addr = self.context.data.get("learning_output_agent_addr")

        if db_addr and output_agent_list:
            self.context.schedule_instant_message(
                receiver_addr=db_addr,
                content={
                    "context": "write_results",
                    "type": "rl_params",
                    "data": output_agent_list,
                },
            )

    # Executed in the interval set by train_frequency
    async def write_to_learning_role(
        self,
    ) -> None:
        """
        Writes learning results to the learning agent.

        """

        # print("write_to_learning_role in learning_unit_operator.py")

        if len(self.rl_units) == 0:
            return

        obs_dim = self.learning_strategies["obs_dim"]
        act_dim = self.learning_strategies["act_dim"]
        device = self.learning_strategies["device"]
        learning_unit_count = len(self.rl_units)

        # How many reward values are available in the first learning unit -> equals the number of steps
        values_len = len(self.rl_units[0].outputs["rl_rewards"])
        # return if no data is available
        if values_len == 0:
            return
        
        all_observations = th.zeros(
            (values_len, learning_unit_count, obs_dim), device=device
        )
        all_actions = th.zeros(
            (values_len, learning_unit_count, act_dim), device=device
        )
        all_rewards = []

        # For PPO
        # dimensions: steps, learning units, one log-prob for multiple observations/actions dimensions
        all_log_probs = th.zeros(
            (values_len, learning_unit_count, 1), device=device
        )

        # i is the index of the learning unit, unit is the learning unit object
        for i, unit in enumerate(self.rl_units):

            # Convert pandas Series to torch Tensor
            obs_tensor = th.stack(unit.outputs["rl_observations"][:values_len], dim=0)

            actions_tensor = th.stack(
                unit.outputs["rl_actions"][:values_len], dim=0
            ).reshape(-1, act_dim)

            # In the second dimension, the tensors include the number of the learning units
            # Three dimensions: Steps, learning units, observation/action dimensions
            all_observations[:, i, :] = obs_tensor
            all_actions[:, i, :] = actions_tensor
            all_rewards.append(unit.outputs["rl_rewards"])

            # For PPO
            # Check whether the list of tensors is not empty and whether the tensors contain elements
            if unit.outputs["rl_log_probs"]: # and all(t.numel() > 0 for t in unit.outputs["rl_log_probs"][:values_len]):
                
                log_prob_tensor = th.stack(
                    unit.outputs["rl_log_probs"][:values_len], dim=0
                ).unsqueeze(-1)
                
                all_log_probs[:, i, :] = log_prob_tensor

            # reset the outputs
            unit.reset_saved_rl_data()

        # convert all_actions list of tensor to numpy 2D array
        all_observations = (
            all_observations.squeeze()
            .cpu()
            .numpy()
            .reshape(-1, learning_unit_count, obs_dim)
        )
        all_actions = (
            all_actions.squeeze()
            .cpu()
            .numpy()
            .reshape(-1, learning_unit_count, act_dim)
        )


        all_rewards = np.array(all_rewards).reshape(-1, learning_unit_count)

        # For PPO
        if unit.outputs["rl_log_probs"]: # and all(t.numel() > 0 for t in unit.outputs["rl_log_probs"][:values_len]):
            all_log_probs = all_log_probs.detach().cpu().numpy().reshape(-1, learning_unit_count, 1)

            rl_agent_data = (all_observations, all_actions, all_rewards, all_log_probs)
        # For MATD3
        else:    
            rl_agent_data = (all_observations, all_actions, all_rewards)

        learning_role_addr = self.context.data.get("learning_agent_addr")

        if learning_role_addr:
            self.context.schedule_instant_message(
                content={
                    "context": "rl_training",
                    "type": "save_buffer_and_update",
                    "data": rl_agent_data,
                },
                receiver_addr=learning_role_addr,
            )

    async def formulate_bids(
        self, market: MarketConfig, products: list[tuple]
    ) -> Orderbook:
        """
        Formulates the bid to the market according to the bidding strategy of the each unit individually.

        Args:
            market (MarketConfig): The market to formulate bids for.
            products (list[tuple]): The products to formulate bids for.

        Returns:
            OrderBook: The orderbook that is submitted as a bid to the market.
        """

        orderbook: Orderbook = []

        for unit_id, unit in self.units.items():
            product_bids = unit.calculate_bids(
                market,
                product_tuples=products,
            )
            for i, order in enumerate(product_bids):
                order["agent_addr"] = self.context.addr

                if market.volume_tick:
                    order["volume"] = round(order["volume"] / market.volume_tick)
                if market.price_tick:
                    order["price"] = round(order["price"] / market.price_tick)
                if "bid_id" not in order.keys() or order["bid_id"] is None:
                    order["bid_id"] = f"{unit_id}_{i+1}"
                order["unit_id"] = unit_id
                orderbook.append(order)

        return orderbook<|MERGE_RESOLUTION|>--- conflicted
+++ resolved
@@ -146,17 +146,12 @@
                         }
                     )
 
-<<<<<<< HEAD
                 # Only for MATD3, not for PPO
                 # Check if exploration_noise is not empty (MATD3)
-                action_tuple = unit.outputs["actions"].loc[start]
-                if "exploration_noise" in unit.outputs and hasattr(unit.outputs["exploration_noise"].loc[start], "numel"):
-                    noise_tuple = unit.outputs["exploration_noise"].loc[start]
+                action_tuple = unit.outputs["actions"].at[start]
+                if "exploration_noise" in unit.outputs and hasattr(unit.outputs["exploration_noise"].at[start], "numel"):
+                    noise_tuple = unit.outputs["exploration_noise"].at[start]
                 
-=======
-                action_tuple = unit.outputs["actions"].at[start]
-                noise_tuple = unit.outputs["exploration_noise"].at[start]
->>>>>>> 44fb0fce
                 action_dim = action_tuple.numel()
 
                 for i in range(action_dim):
