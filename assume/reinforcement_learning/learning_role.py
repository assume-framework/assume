--- conflicted
+++ resolved
@@ -36,7 +36,6 @@
     def __init__(
         self,
         learning_config: LearningConfig,
-        episodes_collecting_initial_experience: int,
         start: datetime = None,
         end: datetime = None,
     ):
@@ -109,8 +108,11 @@
         else:
             self.calc_noise_from_progress = lambda x: noise_dt
 
-        self.episodes_collecting_initial_experience = (
-            episodes_collecting_initial_experience
+        # if we do not have initial experience collected we will get an error as no samples are available on the
+        # buffer from which we can draw experience to adapt the strategy, hence we set it to minimum one episode
+
+        self.episodes_collecting_initial_experience = max(
+            learning_config.get("episodes_collecting_initial_experience", 5), 1
         )
         # if we continue learning we do not need to collect initial experience
         if self.continue_learning:
@@ -397,10 +399,6 @@
                         return True
             return False
 
-<<<<<<< HEAD
-    def write_rl_critic_params_to_output(
-        self, learning_rate: float, critic_losses_list: list[dict]
-=======
     def init_logging(
         self,
         simulation_id: str,
@@ -444,7 +442,6 @@
 
     def write_rl_critic_params_to_output(
         self, learning_rate: float, unit_params_list: list[dict]
->>>>>>> b57652f0
     ) -> None:
         """
         Writes learning parameters and critic losses to output at specified time intervals.
@@ -457,47 +454,14 @@
         ----------
         learning_rate : float
             The current learning rate used in training.
-<<<<<<< HEAD
-        critic_losses_list : list[dict]
-            A list of dictionaries containing critic losses for each time step.
-            Each dictionary maps critic names to their corresponding loss values.
-        """
-        db_addr = self.context.data.get("output_agent_addr")
-
-        # Initialize datetime the first time the function is called
-        if self.datetime is None:
-            self.datetime = pd.to_datetime(self.context.data.get("train_start"))
-
-        freq_timedelta = pd.Timedelta(self.context.data.get("freq"))
-        # This is for padding the output list when the gradient steps are not identical to the train frequency
-        time_steps = int(
-            pd.Timedelta(self.train_freq) / (freq_timedelta * self.gradient_steps)
-        )
-=======
         unit_params_list : list[dict]
             A list of dictionaries containing critic losses for each time step.
             Each dictionary maps critic names to their corresponding loss values.
         """
->>>>>>> b57652f0
 
         output_list = [
             {
                 "unit": u_id,
-<<<<<<< HEAD
-                "critic_loss": loss,
-                "learning_rate": learning_rate,
-                "datetime": self.datetime
-                + ((time_step * self.gradient_steps + gradient_step) * freq_timedelta),
-            }
-            for time_step in range(time_steps)
-            for gradient_step in range(self.gradient_steps)
-            for u_id, loss in critic_losses_list[gradient_step].items()
-        ]
-
-        if db_addr:
-            self.context.schedule_instant_message(
-                receiver_addr=db_addr,
-=======
                 "critic_loss": params["loss"],
                 "total_grad_norm": params["total_grad_norm"],
                 "max_grad_norm": params["max_grad_norm"],
@@ -516,7 +480,6 @@
         if self.db_addr:
             self.context.schedule_instant_message(
                 receiver_addr=self.db_addr,
->>>>>>> b57652f0
                 content={
                     "context": "write_results",
                     "type": "rl_critic_params",
