--- conflicted
+++ resolved
@@ -160,15 +160,11 @@
 
         # if enough initial experience was collected according to specifications in learning config
         # turn off initial exploration and go into full learning mode
-<<<<<<< HEAD
-        if self.episodes_done >= self.episodes_collecting_initial_experience:
-=======
         # or if we are in continue_learning mode we also turn off initial exploration
         if (
             self.episodes_done >= self.episodes_collecting_initial_experience
             or self.continue_learning
         ):
->>>>>>> b53a650a
             self.turn_off_initial_exploration()
 
         self.initialize_policy(inter_episodic_data["actors_and_critics"])
