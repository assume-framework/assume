--- conflicted
+++ resolved
@@ -13,8 +13,8 @@
 
 from assume.common.base import LearningConfig, LearningStrategy
 from assume.reinforcement_learning.algorithms.base_algorithm import RLAlgorithm
+from assume.reinforcement_learning.algorithms.lstm_matd3 import LSTM_TD3
 from assume.reinforcement_learning.algorithms.matd3 import TD3
-from assume.reinforcement_learning.algorithms.lstm_matd3 import LSTM_TD3
 from assume.reinforcement_learning.buffer import ReplayBuffer
 
 logger = logging.getLogger(__name__)
@@ -274,14 +274,6 @@
                     / self.early_stopping_steps
                 )
 
-<<<<<<< HEAD
-        # use last metric as default
-        if first_has_new_max:
-            self.rl_algorithm.save_params(directory=self.trained_policies_save_path)
-            logger.info(
-                f"Policies saved, episode: {self.eval_episodes_done}, {metric=}, value={value:.2f}"
-            )
-=======
                 if len(self.avg_rewards) >= self.early_stopping_steps:
                     avg_change = (
                         max(self.avg_rewards[-self.early_stopping_steps :])
@@ -293,5 +285,4 @@
                             f"Stopping training as no improvement above {self.early_stopping_threshold} in last {self.early_stopping_steps} evaluations for {metric}"
                         )
                         return True
-            return False
->>>>>>> 79d7c749
+            return False