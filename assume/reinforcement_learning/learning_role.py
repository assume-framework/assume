--- conflicted
+++ resolved
@@ -11,17 +11,11 @@
 from mango import Role
 
 from assume.common.base import LearningConfig, LearningStrategy
-<<<<<<< HEAD
+from assume.common.utils import datetime2timestamp
 from assume.reinforcement_learning.algorithms.matd3 import TD3
 from assume.reinforcement_learning.algorithms.ppo import PPO
 from assume.reinforcement_learning.buffer import ReplayBuffer, RolloutBuffer
-=======
-from assume.common.utils import datetime2timestamp
-from assume.reinforcement_learning.algorithms.base_algorithm import RLAlgorithm
-from assume.reinforcement_learning.algorithms.matd3 import TD3
-from assume.reinforcement_learning.buffer import ReplayBuffer
 from assume.reinforcement_learning.learning_utils import linear_schedule_func
->>>>>>> 44fb0fce
 
 logger = logging.getLogger(__name__)
 
@@ -44,7 +38,6 @@
         start: datetime = None,
         end: datetime = None,
     ):
-<<<<<<< HEAD
         # General parameters
         self.rl_algorithm_name = learning_config.get("algorithm", "matd3")
         self.early_stopping_steps = learning_config.get(self.rl_algorithm_name, {}).get(
@@ -53,10 +46,6 @@
         self.early_stopping_threshold = learning_config.get(
             self.rl_algorithm_name, {}
         ).get("early_stopping_threshold", 0.05)
-=======
-        # how many learning roles do exist and how are they named
-        self.buffer: ReplayBuffer = None
->>>>>>> 44fb0fce
         self.episodes_done = 0
         # dict[key, value]
         self.rl_strats: dict[int, LearningStrategy] = {}
@@ -73,11 +62,6 @@
             "trained_policies_load_path", self.trained_policies_save_path
         )
 
-<<<<<<< HEAD
-        self.device = th.device(
-            learning_config["device"] if th.cuda.is_available() else "cpu"
-        )
-=======
         # if early_stopping_steps are not provided then set default to no early stopping (early_stopping_steps need to be greater than validation_episodes)
         self.early_stopping_steps = learning_config.get(
             "early_stopping_steps",
@@ -91,26 +75,40 @@
             "early_stopping_threshold", 0.05
         )
 
-        cuda_device = (
-            learning_config["device"]
-            if "cuda" in learning_config.get("device", "cpu")
-            else "cpu"
-        )
-        self.device = th.device(cuda_device if th.cuda.is_available() else "cpu")
-
-        # future: add option to choose between float16 and float32
-        # float_type = learning_config.get("float_type", "float32")
-        self.float_type = th.float
-
-        th.backends.cuda.matmul.allow_tf32 = True
-        th.backends.cudnn.allow_tf32 = True
-
+        # if early_stopping_steps are not provided then set default to no early stopping (early_stopping_steps need to be greater than validation_episodes)
+        self.early_stopping_steps = learning_config.get(
+            "early_stopping_steps",
+            int(
+                self.training_episodes
+                / learning_config.get("validation_episodes_interval", 5)
+                + 1
+            ),
+        )
+        self.early_stopping_threshold = learning_config.get(
+            "early_stopping_threshold", 0.05
+        )
+
+
+
+        self.learning_rate = learning_config["learning_rate"]
+        self.actor_architecture = learning_config.get(self.rl_algorithm_name, {}).get(
+            "actor_architecture", "mlp"
+        )
+        self.training_episodes = learning_config[
+            "training_episodes"
+        ]
+        self.train_freq = learning_config.get(self.rl_algorithm_name, {}).get(
+            "train_freq"
+        )
+        self.batch_size = learning_config.get(self.rl_algorithm_name, {}).get(
+            "batch_size", 128
+        )
         if start is not None:
             self.start = datetime2timestamp(start)
         if end is not None:
             self.end = datetime2timestamp(end)
 
-        self.learning_rate = learning_config.get("learning_rate", 1e-4)
+        self.gamma = learning_config.get(self.rl_algorithm_name, {}).get("gamma", 0.99)
         self.learning_rate_schedule = learning_config.get(
             "learning_rate_schedule", None
         )
@@ -125,22 +123,6 @@
             self.calc_noise_from_progress = linear_schedule_func(noise_dt)
         else:
             self.calc_noise_from_progress = lambda x: noise_dt
->>>>>>> 44fb0fce
-
-        self.learning_rate = learning_config["learning_rate"]
-        self.actor_architecture = learning_config.get(self.rl_algorithm_name, {}).get(
-            "actor_architecture", "mlp"
-        )
-        self.training_episodes = learning_config[
-            "training_episodes"
-        ]
-        self.train_freq = learning_config.get(self.rl_algorithm_name, {}).get(
-            "train_freq"
-        )
-        self.batch_size = learning_config.get(self.rl_algorithm_name, {}).get(
-            "batch_size", 128
-        )
-        self.gamma = learning_config.get(self.rl_algorithm_name, {}).get("gamma", 0.99)
         
         # if we do not have initial experience collected we will get an error as no samples are available on the
         # buffer from which we can draw experience to adapt the strategy, hence we set it to minimum one episode
@@ -175,13 +157,24 @@
             self.max_grad_norm = learning_config["ppo"].get("max_grad_norm", 0.5)
             self.gae_lambda = learning_config["ppo"].get("gae_lambda", 0.95)
 
-        # Set up CUDA and float types
-        th.backends.cuda.matmul.allow_tf32 = True
-        th.backends.cudnn.allow_tf32 = True
+        
+        
+        cuda_device = (
+            learning_config["device"]
+            if "cuda" in learning_config.get("device", "cpu")
+            else "cpu"
+        )
+        
+        self.device = th.device(cuda_device if th.cuda.is_available() else "cpu")
 
         # future: add option to choose between float16 and float32
         # float_type = learning_config.get("float_type", "float32")
         self.float_type = th.float
+
+        th.backends.cuda.matmul.allow_tf32 = True
+        th.backends.cudnn.allow_tf32 = True
+
+
 
         # Initialize the algorithm depending on the type
         self.create_learning_algorithm(self.rl_algorithm_name)
@@ -216,11 +209,8 @@
             if self.episodes_done > self.episodes_collecting_initial_experience:
                 self.turn_off_initial_exploration()
 
-<<<<<<< HEAD
-            self.set_noise_scale(inter_episodic_data["noise_scale"])
-
-=======
->>>>>>> 44fb0fce
+        self.set_noise_scale(inter_episodic_data["noise_scale"])
+
         self.initialize_policy(inter_episodic_data["actors_and_critics"])
 
     # TD3 and PPO
@@ -317,30 +307,31 @@
         Get the remaining learning progress from the simulation run.
 
         """
-        total_duration = self.end - self.start
-        elapsed_duration = self.context.current_timestamp - self.start
-
-        learning_episodes = (
-            self.training_episodes - self.episodes_collecting_initial_experience
-        )
-
-        if self.episodes_done < self.episodes_collecting_initial_experience:
-            progress_remaining = 1
-        else:
-            progress_remaining = (
-                1
-                - (
-                    (self.episodes_done - self.episodes_collecting_initial_experience)
-                    / learning_episodes
-                )
-                - ((1 / learning_episodes) * (elapsed_duration / total_duration))
-            )
-
-        return progress_remaining
-
-    def create_learning_algorithm(self, algorithm: str):
-        """
-        Algorithm initialization depending on the type
+        for _, unit in self.rl_strats.items():
+            unit.action_noise.scale = stored_scale
+
+    def get_noise_scale(self) -> None:
+        """
+        Get the noise scale from the first learning strategy (unit) in rl_strats.
+
+        Notes:
+            The noise scale is the same for all learning strategies (units) in rl_strats, so we only need to get it from one unit.
+            It is only depended on the number of updates done so far, which is determined by the number of episodes done and the update frequency.
+
+        """
+        stored_scale = list(self.rl_strats.values())[0].action_noise.scale
+
+        return stored_scale
+
+    def create_learning_algorithm(self, algorithm: RLAlgorithm):
+        """
+        Create and initialize the reinforcement learning algorithm, based on defined algorithm type.
+
+        This method creates and initializes the reinforcement learning algorithm based on the specified algorithm name. The algorithm
+        is associated with the learning role and configured with relevant hyperparameters.
+
+        Args:
+            algorithm (RLAlgorithm): The name of the reinforcement learning algorithm.
         """
         if algorithm == "matd3":
             self.rl_algorithm = TD3(
