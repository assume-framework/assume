--- conflicted
+++ resolved
@@ -11,11 +11,7 @@
 import torch as th
 from mango import Role
 
-<<<<<<< HEAD
-from assume.common.base import LearningStrategy
-=======
 from assume.common.base import LearningConfig, LearningStrategy
->>>>>>> 4dabb22e
 from assume.common.utils import (
     create_rrule,
     datetime2timestamp,
@@ -46,11 +42,7 @@
 
     def __init__(
         self,
-<<<<<<< HEAD
-        learning_config,
-=======
         learning_config: LearningConfig,
->>>>>>> 4dabb22e
         start: datetime,
         end: datetime,
     ):
@@ -270,7 +262,6 @@
         else:
             logger.warning("No experience retrieved to store in buffer at update step!")
 
-<<<<<<< HEAD
     async def _store_to_buffer_and_update_sync(self, cache, device) -> None:
         """
         This function takes all the information that the strategies wrote into the learning_role cache dicts and post_processes them to fit into the buffer.
@@ -299,56 +290,29 @@
         )
 
         if self.episodes_done >= self.learning_config.episodes_collecting_initial_experience:
-            self.rl_algorithm.update_policy()
-
-    def add_observation_to_cache(self, unit_id, start, observation) -> None:
-        """
-        Add the observation to the cache dict, per unit_id.
-
-        Args:
-            unit_id (str): The id of the unit.
-            observation (torch.Tensor): The observation to be added.
-
-        """
-        self.all_obs[start][unit_id].append(observation)
-
-    def add_actions_to_cache(self, unit_id, start, action, noise) -> None:
-        """
-        Add the action and noise to the cache dict, per unit_id.
-
-        Args:
-            unit_id (str): The id of the unit.
-            action (torch.Tensor): The action to be added.
-            noise (torch.Tensor): The noise to be added.
-
-        """
-
-        # Add validation to catch unexpected unit_ids
-        if unit_id == 0 or unit_id is None:
-            logger.warning(
-                f"Got invalid unit_id while storing learning experience: {unit_id}"
-            )
-            return
-
-        self.all_actions[start][unit_id].append(action)
-        self.all_noises[start][unit_id].append(noise)
-
-    def add_reward_to_cache(self, unit_id, start, reward, regret, profit) -> None:
-        """
-        Add the reward to the cache dict, per unit_id.
-
-        Args:
-            unit_id (str): The id of the unit.
-            reward (float): The reward to be added.
-
-        """
-        self.all_rewards[start][unit_id].append(reward)
-        self.all_regrets[start][unit_id].append(regret)
-        self.all_profits[start][unit_id].append(profit)
-=======
+
+        # check that gradient_steps is positive
+        if self.gradient_steps <= 0:
+            raise ValueError(
+                f"gradient_steps need to be positive, got {self.gradient_steps}"
+            )
+
+        self.batch_size = learning_config.get("batch_size", 128)
+        self.gamma = learning_config.get("gamma", 0.99)
+
+        self.eval_episodes_done = 0
+
+        # function that initializes learning, needs to be an extra function so that it can be called after buffer is given to Role
+        self.create_learning_algorithm(self.rl_algorithm)
+
+        # store evaluation values
+        self.max_eval = defaultdict(lambda: -1e9)
+        self.rl_eval = defaultdict(list)
+        # list of avg_changes
+        self.avg_rewards = []
+
         self.tensor_board_logger = None
         self.update_steps = None
->>>>>>> 4dabb22e
 
         self.sync_train_freq_with_simulation_horizon()
 
