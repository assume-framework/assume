--- conflicted
+++ resolved
@@ -310,7 +310,6 @@
         # Create snapshots of the current state so that we can store stuff in buffer asynchronously
         all_timestamps = sorted(self.all_obs.keys())
         if len(all_timestamps) > 1:  # only filter if we have more than one timestamp
-            # Create filtered snapshot (only selected timestamps for obs and actions, all for rewards)
             snapshot = {
                 "obs": {t: self.all_obs[t] for t in all_timestamps},
                 "actions": {t: self.all_actions[t] for t in all_timestamps},
@@ -454,45 +453,6 @@
             "actors_and_critics": self.rl_algorithm.extract_policy(),
         }
 
-<<<<<<< HEAD
-=======
-    def setup(self) -> None:
-        """
-        Set up the learning role for reinforcement learning training.
-
-        Note:
-            This method prepares the learning role for the reinforcement learning training process. It subscribes to relevant messages
-            for handling the training process and schedules recurrent tasks for policy updates based on the specified training frequency.
-        """
-
-        # subscribe to messages for handling the training process
-        if not self.evaluation_mode:
-            self.context.subscribe_message(
-                self,
-                self.save_buffer_and_update,
-                lambda content, meta: content.get("context") == "rl_training",
-            )
-
-    def save_buffer_and_update(self, content: dict, meta: dict) -> None:
-        """
-        Handles the incoming messages and performs corresponding actions.
-
-        Args:
-            content (dict): The content of the message.
-            meta (dict): The metadata associated with the message. (not needed yet)
-        """
-
-        if content.get("type") == "save_buffer_and_update":
-            data = content["data"]
-            self.buffer.add(
-                obs=data[0],
-                actions=data[1],
-                reward=data[2],
-            )
-
-        self.update_policy()
-
->>>>>>> 93f308b3
     def turn_off_initial_exploration(self, loaded_only=False) -> None:
         """
         Disable initial exploration mode.
