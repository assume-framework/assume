--- conflicted
+++ resolved
@@ -246,151 +246,6 @@
                 self.rl_algorithm.save_params(
                     directory=f"{self.trained_policies_save_path}/{metric}"
                 )
-<<<<<<< HEAD
-                self.critics[u_id].load_state_dict(critic_params["critic"])
-                self.target_critics[u_id].load_state_dict(
-                    critic_params["critic_target"]
-                )
-                self.critics[u_id].optimizer.load_state_dict(
-                    critic_params["critic_optimizer"]
-                )
-            except Exception:
-                self.logger.warning(f"No critic values loaded for agent {u_id}")
-
-    def load_actor_params(self, directory: str) -> None:
-        """
-        Load the parameters of actor networks from a specified directory.
-
-        This method loads the parameters of actor networks, including the actor's state_dict, actor_target's state_dict, and
-        the actor's optimizer state_dict, from the specified directory. It iterates through the learning strategies associated
-        with the learning role, loads the respective parameters, and updates the actor and target actor networks accordingly.
-
-        :param directory: The directory from which the parameters should be loaded.
-        :type directory: str
-        """
-        self.logger.info("Loading actor parameters...")
-        if not os.path.exists(directory):
-            self.logger.warning(
-                "Specified directory for loading the actors does not exist! Starting with randomly initialized values!"
-            )
-            return
-
-        for u_id in self.rl_strats.keys():
-            try:
-                actor_params = self.load_obj(
-                    directory=f"{directory}/actors/actor_{str(u_id)}.pt"
-                )
-                self.rl_strats[u_id].actor.load_state_dict(actor_params["actor"])
-                self.rl_strats[u_id].actor_target.load_state_dict(
-                    actor_params["actor_target"]
-                )
-                self.rl_strats[u_id].actor.optimizer.load_state_dict(
-                    actor_params["actor_optimizer"]
-                )
-            except Exception:
-                self.logger.warning(f"No actor values loaded for agent {u_id}")
-
-    def extract_actors_and_critics(self) -> dict:
-        """
-        Extract actor and critic networks.
-
-        This method extracts the actor and critic networks associated with each learning strategy and organizes them into a
-        dictionary structure. The extracted networks include actors, actor_targets, critics, and target_critics. The resulting
-        dictionary is typically used for saving and sharing these networks.
-
-        :return: The extracted actor and critic networks.
-        :rtype: dict
-        """
-        actors = {}
-        actor_targets = {}
-
-        for u_id, unit_strategy in self.rl_strats.items():
-            actors[u_id] = unit_strategy.actor
-            actor_targets[u_id] = unit_strategy.actor_target
-
-        actors_and_critics = {
-            "actors": actors,
-            "actor_targets": actor_targets,
-            "critics": self.critics,
-            "target_critics": self.target_critics,
-        }
-
-        return actors_and_critics
-
-    def create_actors_and_critics(self, actors_and_critics: dict = None) -> None:
-        """
-        Create actor and critic networks for reinforcement learning.
-
-        If `actors_and_critics` is None, this method creates new actor and critic networks.
-        If `actors_and_critics` is provided, it assigns existing networks to the respective attributes.
-
-        :param actors_and_critics: The actor and critic networks to be assigned.
-        :type actors_and_critics: dict
-        """
-        if actors_and_critics is None:
-            self.create_actors()
-            self.create_critics()
-
-        else:
-            self.critics = actors_and_critics["critics"]
-            self.target_critics = actors_and_critics["target_critics"]
-            for u_id, unit_strategy in self.rl_strats.items():
-                unit_strategy.actor = actors_and_critics["actors"][u_id]
-                unit_strategy.actor_target = actors_and_critics["actor_targets"][u_id]
-
-    def create_actors(self) -> None:
-        """
-        Create actor networks for reinforcement learning for each unit strategy.
-
-        This method initializes actor networks and their corresponding target networks for each unit strategy.
-        The actors are designed to map observations to action probabilities in a reinforcement learning setting.
-
-        The created actor networks are associated with each unit strategy and stored as attributes.
-        """
-        for _, unit_strategy in self.rl_strats.items():
-            unit_strategy.actor = Actor(
-                obs_dim=self.obs_dim, act_dim=self.act_dim, float_type=self.float_type
-            ).to(self.device)
-
-            unit_strategy.actor_target = Actor(
-                obs_dim=self.obs_dim, act_dim=self.act_dim, float_type=self.float_type
-            ).to(self.device)
-            unit_strategy.actor_target.load_state_dict(unit_strategy.actor.state_dict())
-            unit_strategy.actor_target.train(mode=False)
-
-            unit_strategy.actor.optimizer = Adam(
-                unit_strategy.actor.parameters(),
-                lr=self.learning_rate,
-                weight_decay=1e-2,
-            )
-
-    def create_critics(self) -> None:
-        """
-        Create critic networks for reinforcement learning.
-
-        This method initializes critic networks for each agent in the reinforcement learning setup.
-        """
-        n_agents = len(self.rl_strats)
-        strategy: LearningStrategy
-
-        for u_id, strategy in self.rl_strats.items():
-            self.critics[u_id] = CriticTD3(
-                n_agents, strategy.obs_dim, strategy.act_dim, self.float_type
-            )
-            self.target_critics[u_id] = CriticTD3(
-                n_agents, strategy.obs_dim, strategy.act_dim, self.float_type
-            )
-
-            self.critics[u_id].optimizer = Adam(
-                self.critics[u_id].parameters(),
-                lr=self.learning_rate,
-                weight_decay=1e-2,
-            )
-
-            self.target_critics[u_id].load_state_dict(self.critics[u_id].state_dict())
-            self.target_critics[u_id].train(mode=False)
-=======
->>>>>>> 6ef25e0a
 
         # use last metric as default
         if first_has_new_max:
