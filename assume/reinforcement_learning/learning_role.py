# SPDX-FileCopyrightText: ASSUME Developers
#
# SPDX-License-Identifier: AGPL-3.0-or-later

import logging
import os
from datetime import datetime

import torch as th
from dateutil import rrule as rr
from mango import Role

from assume.common.base import LearningConfig, LearningStrategy
from assume.reinforcement_learning.algorithms.base_algorithm import RLAlgorithm
from assume.reinforcement_learning.algorithms.matd3 import TD3
from assume.reinforcement_learning.buffer import ReplayBuffer

logger = logging.getLogger(__name__)


class Learning(Role):
    """
    This class manages the learning process of reinforcement learning agents, including initializing key components such as
    neural networks, replay buffer, and learning hyperparameters. It handles both training and evaluation modes based on
    the provided learning configuration.

    Args:
        simulation_start (datetime): The start of the simulation.
        simulation_end (datetime): The end of the simulation.
        learning_config (LearningConfig): The configuration for the learning process.

    """

    def __init__(
        self,
        learning_config: LearningConfig,
        start: datetime,
        end: datetime,
    ):
        self.simulation_start = start
        self.simulation_end = end

        # how many learning roles do exist and how are they named
        self.buffer: ReplayBuffer = None
        self.obs_dim = learning_config["observation_dimension"]
        self.act_dim = learning_config["action_dimension"]
        self.episodes_done = 0
        self.rl_strats: dict[int, LearningStrategy] = {}
        self.rl_algorithm = learning_config["algorithm"]
        self.critics = {}
        self.target_critics = {}

        # define whether we train model or evaluate it
        self.training_episodes = learning_config["training_episodes"]
        self.learning_mode = learning_config["learning_mode"]
        self.continue_learning = learning_config["continue_learning"]
        self.trained_actors_path = learning_config["trained_actors_path"]

        cuda_device = (
            learning_config["device"]
            if "cuda" in learning_config.get("device", "cpu")
            else "cpu"
        )
        self.device = th.device(cuda_device if th.cuda.is_available() else "cpu")

        # future: add option to choose between float16 and float32
        # float_type = learning_config.get("float_type", "float32")
        self.float_type = th.float

        th.backends.cuda.matmul.allow_tf32 = True
        th.backends.cudnn.allow_tf32 = True

        self.learning_rate = learning_config.get("learning_rate", 1e-4)
        self.episodes_collecting_initial_experience = learning_config.get(
            "episodes_collecting_initial_experience", 5
        )
        self.train_freq = learning_config.get("train_freq", 1)
        self.gradient_steps = (
            self.train_freq
            if learning_config.get("gradient_steps", -1) == -1
            else learning_config["gradient_steps"]
        )
        self.batch_size = learning_config.get("batch_size", 128)
        self.gamma = learning_config.get("gamma", 0.99)

        self.eval_episodes_done = 0
        self.max_eval_reward = -1e9
        self.max_eval_regret = 1e9
        self.max_eval_profit = -1e9

        # function that initializes learning, needs to be an extra function so that it can be called after buffer is given to Role
        self.create_learning_algorithm(self.rl_algorithm)

        # store evaluation values
        self.rl_eval_rewards = []
        self.rl_eval_profits = []
        self.rl_eval_regrets = []

    def setup(self) -> None:
        """
        Set up the learning role for reinforcement learning training.

        Notes:
            This method prepares the learning role for the reinforcement learning training process. It subscribes to relevant messages
            for handling the training process and schedules recurrent tasks for policy updates based on the specified training frequency.
        """
        # subscribe to messages for handling the training process
        self.context.subscribe_message(
            self,
            self.handle_message,
            lambda content, meta: content.get("context") == "rl_training",
        )

        recurrency_task = rr.rrule(
            freq=rr.HOURLY,
            interval=self.train_freq,
            dtstart=self.simulation_start,
            until=self.simulation_end,
            cache=True,
        )

        self.context.schedule_recurrent_task(self.update_policy, recurrency_task)

    def handle_message(self, content: dict, meta: dict) -> None:
        """
        Handles the incoming messages and performs corresponding actions.

        Args:
            content (dict): The content of the message.
            meta (dict): The metadata associated with the message. (not needed yet)
        """

        if content.get("type") == "replay_buffer":
            data = content["data"]
            self.buffer.add(
                obs=data[0],
                actions=data[1],
                reward=data[2],
            )

    def turn_off_initial_exploration(self) -> None:
        """
        Disable initial exploration mode for all learning strategies.

        Notes:
            This method turns off the initial exploration mode for all learning strategies associated with the learning role. Initial
            exploration is often used to collect initial experience before training begins. Disabling it can be useful when the agent
            has collected sufficient initial data and is ready to focus on training.
        """
        for _, unit in self.rl_strats.items():
            unit.collect_initial_experience_mode = False

    def create_learning_algorithm(self, algorithm: RLAlgorithm):
        """
        Create and initialize the reinforcement learning algorithm.

        This method creates and initializes the reinforcement learning algorithm based on the specified algorithm name. The algorithm
        is associated with the learning role and configured with relevant hyperparameters.

        Args:
            algorithm (RLAlgorithm): The name of the reinforcement learning algorithm.
        """
        if algorithm == "matd3":
            self.rl_algorithm = TD3(
                learning_role=self,
                learning_rate=self.learning_rate,
                episodes_collecting_initial_experience=self.episodes_collecting_initial_experience,
                gradient_steps=self.gradient_steps,
                batch_size=self.batch_size,
                gamma=self.gamma,
            )
        else:
            logger.error(f"Learning algorithm {algorithm} not implemented!")

    def initialize_policy(self, actors_and_critics: dict = None) -> None:
        """
        Initialize the policy of the reinforcement learning agent considering the respective algorithm.

        This method initializes the policy (actor) of the reinforcement learning agent. It tests if we want to continue the learning process with
        stored policies from a former training process. If so, it loads the policies from the specified directory. Otherwise, it initializes the
        respective new policies.
        """

        self.rl_algorithm.initialize_policy(actors_and_critics)

        if self.continue_learning == True and actors_and_critics == None:
            load_directory = self.trained_actors_path
            self.load_policies(load_directory)

    def load_policies(self, load_directory) -> None:
        """
        Load the policies of the reinforcement learning agent.

        This method loads the entire policies (actor and critics) of the reinforcement learning agent from the specified directory.
        This is used if we want to continue learning from already learned strategies.

        Args:
            load_directory (str): The directory from which to load the policies.
        """
        if load_directory is None:
            logger.warning(
                "You have specified continue learning as True but no trained_actors_path was given!"
            )
            logger.info("Restart learning process!")
        else:
            logger.info(f"Loading pretrained policies from {load_directory}!")
            self.rl_algorithm.load_params(load_directory)

    async def update_policy(self) -> None:
        """
        Update the policy of the reinforcement learning agent.

        This method is responsible for updating the policy (actor) of the reinforcement learning agent asynchronously. It checks if
        the number of episodes completed is greater than the number of episodes required for initial experience collection. If so,
        it triggers the policy update process by calling the `update_policy` method of the associated reinforcement learning algorithm.

        Notes:
            This method is typically scheduled to run periodically during training to continuously improve the agent's policy.
        """
        if self.episodes_done > self.episodes_collecting_initial_experience:
            self.rl_algorithm.update_policy()

    # TODO: add evaluation function
    def compare_and_save_policies(self) -> None:
        """
        Compare evaluation metrics and save policies based on the best achieved performance.

        This method compares the evaluation metrics, such as reward, profit, and regret, and saves the policies if they achieve the
        best performance in their respective categories. It iterates through the specified modes, compares the current evaluation
        value with the previous best, and updates the best value if necessary. If an improvement is detected, it saves the policy
        and associated parameters.

        Notes:
            This method is typically used during the evaluation phase to save policies that achieve superior performance.
        """
        modes = ["reward", "profit", "regret"]
        for mode in modes:
            value = None

            if not self.rl_eval_rewards:
                # TODO?
                return

            if mode == "reward" and self.rl_eval_rewards[-1] > self.max_eval_reward:
                self.max_eval_reward = self.rl_eval_rewards[-1]
                dir_name = "highest_reward"
                value = self.max_eval_reward
            elif mode == "profit" and self.rl_eval_profits[-1] > self.max_eval_profit:
                self.max_eval_profit = self.rl_eval_profits[-1]
                dir_name = "highest_profit"
                value = self.max_eval_profit
            elif (
                mode == "regret"
                and self.rl_eval_regrets[-1] < self.max_eval_regret
                and self.rl_eval_regrets[-1] != 0
            ):
                self.max_eval_regret = self.rl_eval_regrets[-1]
                dir_name = "lowest_regret"
                value = self.max_eval_regret

            if value is not None:
                self.rl_algorithm.save_params(dir_name=dir_name)
                for unit in self.rl_powerplants + self.rl_storages:
                    if unit.learning:
                        unit.save_params(dir_name=dir_name)

                logger.info(
                    f"Policies saved, episode: {self.eval_episodes_done + 1}, mode: {mode}, value: {value:.2f}"
<<<<<<< HEAD
                )

    def save_params(self, directory):
        """
        This method saves the parameters of both the actor and critic networks associated with the learning role. It organizes the
        saved parameters into separate directories for critics and actors within the specified base directory.

        :param directory: The base directory for saving the parameters.
        :type directory: str
        """
        self.save_critic_params(directory=f"{directory}/critics")
        self.save_actor_params(directory=f"{directory}/actors")

    def save_critic_params(self, directory):
        """
        Save the parameters of critic networks.

        This method saves the parameters of the critic networks, including the critic's state_dict, critic_target's state_dict,
        and the critic's optimizer state_dict. It organizes the saved parameters into a directory structure specific to the critic
        associated with each learning strategy.

        :param directory: The base directory for saving the parameters.
        :type directory: str
        """
        os.makedirs(directory, exist_ok=True)
        for u_id in self.rl_strats.keys():
            obj = {
                "critic": self.critics[u_id].state_dict(),
                "critic_target": self.target_critics[u_id].state_dict(),
                "critic_optimizer": self.critics[u_id].optimizer.state_dict(),
            }
            path = f"{directory}/critic_{u_id}.pt"
            th.save(obj, path)

    def save_actor_params(self, directory):
        """
        Save the parameters of actor networks.

        This method saves the parameters of the actor networks, including the actor's state_dict, actor_target's state_dict, and
        the actor's optimizer state_dict. It organizes the saved parameters into a directory structure specific to the actor
        associated with each learning strategy.

        :param directory: The base directory for saving the parameters.
        :type directory: str
        """
        os.makedirs(directory, exist_ok=True)
        for u_id in self.rl_strats.keys():
            obj = {
                "actor": self.rl_strats[u_id].actor.state_dict(),
                "actor_target": self.rl_strats[u_id].actor_target.state_dict(),
                "actor_optimizer": self.rl_strats[u_id].actor.optimizer.state_dict(),
            }
            path = f"{directory}/actor_{u_id}.pt"
            th.save(obj, path)

    def load_obj(self, directory: str):
        """
        Load an object from a specified directory.

        This method loads an object, typically saved as a checkpoint file, from the specified
        directory and returns it. It uses the `torch.load` function and specifies the device for loading.

        :param directory: The directory from which the object should be loaded.
        :type directory: str
        :return: The loaded object.
        :rtype: object
        """
        return th.load(directory, map_location=self.device)

    def load_params(self, directory: str) -> None:
        """
        Load the parameters of both actor and critic networks.

        This method loads the parameters of both the actor and critic networks associated with the learning role from the specified
        directory. It uses the `load_critic_params` and `load_actor_params` methods to load the respective parameters.

        :param directory: The directory from which the parameters should be loaded.
        :type directory: str
        """
        self.load_critic_params(directory)
        self.load_actor_params(directory)

    def load_critic_params(self, directory: str) -> None:
        """
        Load the parameters of critic networks from a specified directory.

        This method loads the parameters of critic networks, including the critic's state_dict, critic_target's state_dict, and
        the critic's optimizer state_dict, from the specified directory. It iterates through the learning strategies associated
        with the learning role, loads the respective parameters, and updates the critic and target critic networks accordingly.

        :param directory: The directory from which the parameters should be loaded.
        :type directory: str
        """
        self.logger.info("Loading critic parameters...")

        if not os.path.exists(directory):
            self.logger.warning(
                "Specified directory for loading the critics does not exist! Starting with randomly initialized values!"
            )
            return

        for u_id in self.rl_strats.keys():
            try:
                critic_params = self.load_obj(
                    directory=f"{directory}/critics/critic_{str(u_id)}.pt"
                )
                self.critics[u_id].load_state_dict(critic_params["critic"])
                self.target_critics[u_id].load_state_dict(
                    critic_params["critic_target"]
                )
                self.critics[u_id].optimizer.load_state_dict(
                    critic_params["critic_optimizer"]
                )
            except Exception:
                self.logger.warning(f"No critic values loaded for agent {u_id}")

    def load_actor_params(self, directory: str) -> None:
        """
        Load the parameters of actor networks from a specified directory.

        This method loads the parameters of actor networks, including the actor's state_dict, actor_target's state_dict, and
        the actor's optimizer state_dict, from the specified directory. It iterates through the learning strategies associated
        with the learning role, loads the respective parameters, and updates the actor and target actor networks accordingly.

        :param directory: The directory from which the parameters should be loaded.
        :type directory: str
        """
        self.logger.info("Loading actor parameters...")
        if not os.path.exists(directory):
            self.logger.warning(
                "Specified directory for loading the actors does not exist! Starting with randomly initialized values!"
            )
            return

        for u_id in self.rl_strats.keys():
            try:
                actor_params = self.load_obj(
                    directory=f"{directory}/actors/actor_{str(u_id)}.pt"
                )
                self.rl_strats[u_id].actor.load_state_dict(actor_params["actor"])
                self.rl_strats[u_id].actor_target.load_state_dict(
                    actor_params["actor_target"]
                )
                self.rl_strats[u_id].actor.optimizer.load_state_dict(
                    actor_params["actor_optimizer"]
                )
            except Exception:
                self.logger.warning(f"No actor values loaded for agent {u_id}")

    def extract_actors_and_critics(self) -> dict:
        """
        Extract actor and critic networks.

        This method extracts the actor and critic networks associated with each learning strategy and organizes them into a
        dictionary structure. The extracted networks include actors, actor_targets, critics, and target_critics. The resulting
        dictionary is typically used for saving and sharing these networks.

        :return: The extracted actor and critic networks.
        :rtype: dict
        """
        actors = {}
        actor_targets = {}

        for u_id, unit_strategy in self.rl_strats.items():
            actors[u_id] = unit_strategy.actor
            actor_targets[u_id] = unit_strategy.actor_target

        actors_and_critics = {
            "actors": actors,
            "actor_targets": actor_targets,
            "critics": self.critics,
            "target_critics": self.target_critics,
        }

        return actors_and_critics

    def create_actors_and_critics(self, actors_and_critics: dict = None) -> None:
        """
        Create actor and critic networks for reinforcement learning.

        If `actors_and_critics` is None, this method creates new actor and critic networks.
        If `actors_and_critics` is provided, it assigns existing networks to the respective attributes.

        :param actors_and_critics: The actor and critic networks to be assigned.
        :type actors_and_critics: dict
        """
        if actors_and_critics is None:
            self.create_actors()
            self.create_critics()

        else:
            self.critics = actors_and_critics["critics"]
            self.target_critics = actors_and_critics["target_critics"]
            for u_id, unit_strategy in self.rl_strats.items():
                unit_strategy.actor = actors_and_critics["actors"][u_id]
                unit_strategy.actor_target = actors_and_critics["actor_targets"][u_id]

    def create_actors(self) -> None:
        """
        Create actor networks for reinforcement learning for each unit strategy.

        This method initializes actor networks and their corresponding target networks for each unit strategy.
        The actors are designed to map observations to action probabilities in a reinforcement learning setting.

        The created actor networks are associated with each unit strategy and stored as attributes.
        """
        for _, unit_strategy in self.rl_strats.items():
            unit_strategy.actor = Actor(
                obs_dim=self.obs_dim, act_dim=self.act_dim, float_type=self.float_type
            ).to(self.device)

            unit_strategy.actor_target = Actor(
                obs_dim=self.obs_dim, act_dim=self.act_dim, float_type=self.float_type
            ).to(self.device)
            unit_strategy.actor_target.load_state_dict(unit_strategy.actor.state_dict())
            unit_strategy.actor_target.train(mode=False)

            unit_strategy.actor.optimizer = Adam(
                unit_strategy.actor.parameters(),
                lr=self.learning_rate,
                weight_decay=1e-2,
            )

    def create_critics(self) -> None:
        """
        Create critic networks for reinforcement learning.

        This method initializes critic networks for each agent in the reinforcement learning setup.
        """
        n_agents = len(self.rl_strats)
        strategy: LearningStrategy

        for u_id, strategy in self.rl_strats.items():
            self.critics[u_id] = CriticTD3(
                n_agents, strategy.obs_dim, strategy.act_dim, self.float_type
            )
            self.target_critics[u_id] = CriticTD3(
                n_agents, strategy.obs_dim, strategy.act_dim, self.float_type
            )

            self.critics[u_id].optimizer = Adam(
                self.critics[u_id].parameters(),
                lr=self.learning_rate,
                weight_decay=1e-2,
            )

            self.target_critics[u_id].load_state_dict(self.critics[u_id].state_dict())
            self.target_critics[u_id].train(mode=False)

            self.critics[u_id] = self.critics[u_id].to(self.device)
            self.target_critics[u_id] = self.target_critics[u_id].to(self.device)
=======
                )
>>>>>>> 1a11d835
<|MERGE_RESOLUTION|>--- conflicted
+++ resolved
@@ -266,258 +266,4 @@
 
                 logger.info(
                     f"Policies saved, episode: {self.eval_episodes_done + 1}, mode: {mode}, value: {value:.2f}"
-<<<<<<< HEAD
-                )
-
-    def save_params(self, directory):
-        """
-        This method saves the parameters of both the actor and critic networks associated with the learning role. It organizes the
-        saved parameters into separate directories for critics and actors within the specified base directory.
-
-        :param directory: The base directory for saving the parameters.
-        :type directory: str
-        """
-        self.save_critic_params(directory=f"{directory}/critics")
-        self.save_actor_params(directory=f"{directory}/actors")
-
-    def save_critic_params(self, directory):
-        """
-        Save the parameters of critic networks.
-
-        This method saves the parameters of the critic networks, including the critic's state_dict, critic_target's state_dict,
-        and the critic's optimizer state_dict. It organizes the saved parameters into a directory structure specific to the critic
-        associated with each learning strategy.
-
-        :param directory: The base directory for saving the parameters.
-        :type directory: str
-        """
-        os.makedirs(directory, exist_ok=True)
-        for u_id in self.rl_strats.keys():
-            obj = {
-                "critic": self.critics[u_id].state_dict(),
-                "critic_target": self.target_critics[u_id].state_dict(),
-                "critic_optimizer": self.critics[u_id].optimizer.state_dict(),
-            }
-            path = f"{directory}/critic_{u_id}.pt"
-            th.save(obj, path)
-
-    def save_actor_params(self, directory):
-        """
-        Save the parameters of actor networks.
-
-        This method saves the parameters of the actor networks, including the actor's state_dict, actor_target's state_dict, and
-        the actor's optimizer state_dict. It organizes the saved parameters into a directory structure specific to the actor
-        associated with each learning strategy.
-
-        :param directory: The base directory for saving the parameters.
-        :type directory: str
-        """
-        os.makedirs(directory, exist_ok=True)
-        for u_id in self.rl_strats.keys():
-            obj = {
-                "actor": self.rl_strats[u_id].actor.state_dict(),
-                "actor_target": self.rl_strats[u_id].actor_target.state_dict(),
-                "actor_optimizer": self.rl_strats[u_id].actor.optimizer.state_dict(),
-            }
-            path = f"{directory}/actor_{u_id}.pt"
-            th.save(obj, path)
-
-    def load_obj(self, directory: str):
-        """
-        Load an object from a specified directory.
-
-        This method loads an object, typically saved as a checkpoint file, from the specified
-        directory and returns it. It uses the `torch.load` function and specifies the device for loading.
-
-        :param directory: The directory from which the object should be loaded.
-        :type directory: str
-        :return: The loaded object.
-        :rtype: object
-        """
-        return th.load(directory, map_location=self.device)
-
-    def load_params(self, directory: str) -> None:
-        """
-        Load the parameters of both actor and critic networks.
-
-        This method loads the parameters of both the actor and critic networks associated with the learning role from the specified
-        directory. It uses the `load_critic_params` and `load_actor_params` methods to load the respective parameters.
-
-        :param directory: The directory from which the parameters should be loaded.
-        :type directory: str
-        """
-        self.load_critic_params(directory)
-        self.load_actor_params(directory)
-
-    def load_critic_params(self, directory: str) -> None:
-        """
-        Load the parameters of critic networks from a specified directory.
-
-        This method loads the parameters of critic networks, including the critic's state_dict, critic_target's state_dict, and
-        the critic's optimizer state_dict, from the specified directory. It iterates through the learning strategies associated
-        with the learning role, loads the respective parameters, and updates the critic and target critic networks accordingly.
-
-        :param directory: The directory from which the parameters should be loaded.
-        :type directory: str
-        """
-        self.logger.info("Loading critic parameters...")
-
-        if not os.path.exists(directory):
-            self.logger.warning(
-                "Specified directory for loading the critics does not exist! Starting with randomly initialized values!"
-            )
-            return
-
-        for u_id in self.rl_strats.keys():
-            try:
-                critic_params = self.load_obj(
-                    directory=f"{directory}/critics/critic_{str(u_id)}.pt"
-                )
-                self.critics[u_id].load_state_dict(critic_params["critic"])
-                self.target_critics[u_id].load_state_dict(
-                    critic_params["critic_target"]
-                )
-                self.critics[u_id].optimizer.load_state_dict(
-                    critic_params["critic_optimizer"]
-                )
-            except Exception:
-                self.logger.warning(f"No critic values loaded for agent {u_id}")
-
-    def load_actor_params(self, directory: str) -> None:
-        """
-        Load the parameters of actor networks from a specified directory.
-
-        This method loads the parameters of actor networks, including the actor's state_dict, actor_target's state_dict, and
-        the actor's optimizer state_dict, from the specified directory. It iterates through the learning strategies associated
-        with the learning role, loads the respective parameters, and updates the actor and target actor networks accordingly.
-
-        :param directory: The directory from which the parameters should be loaded.
-        :type directory: str
-        """
-        self.logger.info("Loading actor parameters...")
-        if not os.path.exists(directory):
-            self.logger.warning(
-                "Specified directory for loading the actors does not exist! Starting with randomly initialized values!"
-            )
-            return
-
-        for u_id in self.rl_strats.keys():
-            try:
-                actor_params = self.load_obj(
-                    directory=f"{directory}/actors/actor_{str(u_id)}.pt"
-                )
-                self.rl_strats[u_id].actor.load_state_dict(actor_params["actor"])
-                self.rl_strats[u_id].actor_target.load_state_dict(
-                    actor_params["actor_target"]
-                )
-                self.rl_strats[u_id].actor.optimizer.load_state_dict(
-                    actor_params["actor_optimizer"]
-                )
-            except Exception:
-                self.logger.warning(f"No actor values loaded for agent {u_id}")
-
-    def extract_actors_and_critics(self) -> dict:
-        """
-        Extract actor and critic networks.
-
-        This method extracts the actor and critic networks associated with each learning strategy and organizes them into a
-        dictionary structure. The extracted networks include actors, actor_targets, critics, and target_critics. The resulting
-        dictionary is typically used for saving and sharing these networks.
-
-        :return: The extracted actor and critic networks.
-        :rtype: dict
-        """
-        actors = {}
-        actor_targets = {}
-
-        for u_id, unit_strategy in self.rl_strats.items():
-            actors[u_id] = unit_strategy.actor
-            actor_targets[u_id] = unit_strategy.actor_target
-
-        actors_and_critics = {
-            "actors": actors,
-            "actor_targets": actor_targets,
-            "critics": self.critics,
-            "target_critics": self.target_critics,
-        }
-
-        return actors_and_critics
-
-    def create_actors_and_critics(self, actors_and_critics: dict = None) -> None:
-        """
-        Create actor and critic networks for reinforcement learning.
-
-        If `actors_and_critics` is None, this method creates new actor and critic networks.
-        If `actors_and_critics` is provided, it assigns existing networks to the respective attributes.
-
-        :param actors_and_critics: The actor and critic networks to be assigned.
-        :type actors_and_critics: dict
-        """
-        if actors_and_critics is None:
-            self.create_actors()
-            self.create_critics()
-
-        else:
-            self.critics = actors_and_critics["critics"]
-            self.target_critics = actors_and_critics["target_critics"]
-            for u_id, unit_strategy in self.rl_strats.items():
-                unit_strategy.actor = actors_and_critics["actors"][u_id]
-                unit_strategy.actor_target = actors_and_critics["actor_targets"][u_id]
-
-    def create_actors(self) -> None:
-        """
-        Create actor networks for reinforcement learning for each unit strategy.
-
-        This method initializes actor networks and their corresponding target networks for each unit strategy.
-        The actors are designed to map observations to action probabilities in a reinforcement learning setting.
-
-        The created actor networks are associated with each unit strategy and stored as attributes.
-        """
-        for _, unit_strategy in self.rl_strats.items():
-            unit_strategy.actor = Actor(
-                obs_dim=self.obs_dim, act_dim=self.act_dim, float_type=self.float_type
-            ).to(self.device)
-
-            unit_strategy.actor_target = Actor(
-                obs_dim=self.obs_dim, act_dim=self.act_dim, float_type=self.float_type
-            ).to(self.device)
-            unit_strategy.actor_target.load_state_dict(unit_strategy.actor.state_dict())
-            unit_strategy.actor_target.train(mode=False)
-
-            unit_strategy.actor.optimizer = Adam(
-                unit_strategy.actor.parameters(),
-                lr=self.learning_rate,
-                weight_decay=1e-2,
-            )
-
-    def create_critics(self) -> None:
-        """
-        Create critic networks for reinforcement learning.
-
-        This method initializes critic networks for each agent in the reinforcement learning setup.
-        """
-        n_agents = len(self.rl_strats)
-        strategy: LearningStrategy
-
-        for u_id, strategy in self.rl_strats.items():
-            self.critics[u_id] = CriticTD3(
-                n_agents, strategy.obs_dim, strategy.act_dim, self.float_type
-            )
-            self.target_critics[u_id] = CriticTD3(
-                n_agents, strategy.obs_dim, strategy.act_dim, self.float_type
-            )
-
-            self.critics[u_id].optimizer = Adam(
-                self.critics[u_id].parameters(),
-                lr=self.learning_rate,
-                weight_decay=1e-2,
-            )
-
-            self.target_critics[u_id].load_state_dict(self.critics[u_id].state_dict())
-            self.target_critics[u_id].train(mode=False)
-
-            self.critics[u_id] = self.critics[u_id].to(self.device)
-            self.target_critics[u_id] = self.target_critics[u_id].to(self.device)
-=======
-                )
->>>>>>> 1a11d835
+                )