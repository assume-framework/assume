--- conflicted
+++ resolved
@@ -176,12 +176,7 @@
         """Forward pass for action prediction."""
         x = F.relu(self.FC1(obs))
         x = F.relu(self.FC2(x))
-<<<<<<< HEAD
-        x = F.relu(self.FC3(x))
-        x = F.softsign(self.FC4(x))
-=======
         x = self.activation_function(self.FC3(x))
->>>>>>> d01104c2
 
         return x
 
