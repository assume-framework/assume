--- conflicted
+++ resolved
@@ -10,7 +10,8 @@
 import numpy as np
 import torch as th
 
-<<<<<<< HEAD
+logger = logging.getLogger(__name__)
+
 import holidays
 
 def encode_time_features (start: datetime) -> list:
@@ -52,9 +53,6 @@
         start_weekday_cos,
         start_weekday_sin,
     ]
-=======
-logger = logging.getLogger(__name__)
->>>>>>> c7c132cb
 
 
 class ObsActRew(TypedDict):
