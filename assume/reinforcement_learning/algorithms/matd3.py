--- conflicted
+++ resolved
@@ -393,13 +393,7 @@
             self.n_updates += 1
             i = 0
 
-<<<<<<< HEAD
-            for u_id, strategy in self.learning_role.rl_strats.items():
-                realtime_start = time.time()
-
-=======
             for u_id in self.learning_role.rl_strats.keys():
->>>>>>> 70547e66
                 critic_target = self.learning_role.target_critics[u_id]
                 critic = self.learning_role.critics[u_id]
                 actor = self.learning_role.rl_strats[u_id].actor
