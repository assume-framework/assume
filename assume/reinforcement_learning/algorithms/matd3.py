# SPDX-FileCopyrightText: ASSUME Developers
#
# SPDX-License-Identifier: AGPL-3.0-or-later

import logging
import os
import time

import torch as th
from torch.nn import functional as F
from torch.optim import Adam

logger = logging.getLogger(__name__)

from assume.common.base import LearningStrategy
from assume.reinforcement_learning.algorithms.base_algorithm import RLAlgorithm
from assume.reinforcement_learning.learning_utils import Actor, CriticTD3, polyak_update


class TD3(RLAlgorithm):
    """
    Twin Delayed Deep Deterministic Policy Gradients (TD3).
    Addressing Function Approximation Error in Actor-Critic Methods.
    TD3 is a direct successor of DDPG and improves it using three major tricks:
    clipped double Q-Learning, delayed policy update and target policy smoothing.

    Open AI Spinning guide: https://spinningup.openai.com/en/latest/algorithms/td3.html

    Original paper: https://arxiv.org/pdf/1802.09477.pdf
    """

    def __init__(
        self,
        learning_role,
        learning_rate=1e-4,
        episodes_collecting_initial_experience=100,
        batch_size=1024,
        tau=0.005,
        gamma=0.99,
        gradient_steps=-1,
        policy_delay=2,
        target_policy_noise=0.2,
        target_noise_clip=0.5,
    ):
        super().__init__(
            learning_role,
            learning_rate,
            episodes_collecting_initial_experience,
            batch_size,
            tau,
            gamma,
            gradient_steps,
            policy_delay,
            target_policy_noise,
            target_noise_clip,
        )
        self.n_updates = 0
        self.total_updating_time = {}
        self.avg_updating_time = {}


    def save_params(self, directory):
        """
        This method saves the parameters of both the actor and critic networks associated with the learning role. It organizes the
        saved parameters into separate directories for critics and actors within the specified base directory.

        Args:
            directory (str): The base directory for saving the parameters.
        """
        self.save_critic_params(directory=f"{directory}/critics")
        self.save_actor_params(directory=f"{directory}/actors")

    def save_critic_params(self, directory):
        """
        Save the parameters of critic networks.

        This method saves the parameters of the critic networks, including the critic's state_dict, critic_target's state_dict,
        and the critic's optimizer state_dict. It organizes the saved parameters into a directory structure specific to the critic
        associated with each learning strategy.

        Args:
            directory (str): The base directory for saving the parameters.
        """
        os.makedirs(directory, exist_ok=True)
        for u_id in self.learning_role.rl_strats.keys():
            obj = {
                "critic": self.learning_role.critics[u_id].state_dict(),
                "critic_target": self.learning_role.target_critics[u_id].state_dict(),
                "critic_optimizer": self.learning_role.critics[
                    u_id
                ].optimizer.state_dict(),
            }
            path = f"{directory}/critic_{u_id}.pt"
            th.save(obj, path)

    def save_actor_params(self, directory):
        """
        Save the parameters of actor networks.

        This method saves the parameters of the actor networks, including the actor's state_dict, actor_target's state_dict, and
        the actor's optimizer state_dict. It organizes the saved parameters into a directory structure specific to the actor
        associated with each learning strategy.

        Args:
            directory (str): The base directory for saving the parameters.
        """
        os.makedirs(directory, exist_ok=True)
        for u_id in self.learning_role.rl_strats.keys():
            obj = {
                "actor": self.learning_role.rl_strats[u_id].actor.state_dict(),
                "actor_target": self.learning_role.rl_strats[
                    u_id
                ].actor_target.state_dict(),
                "actor_optimizer": self.learning_role.rl_strats[
                    u_id
                ].actor.optimizer.state_dict(),
            }
            path = f"{directory}/actor_{u_id}.pt"
            th.save(obj, path)

    def load_params(self, directory: str) -> None:
        """
        Load the parameters of both actor and critic networks.

        This method loads the parameters of both the actor and critic networks associated with the learning role from the specified
        directory. It uses the `load_critic_params` and `load_actor_params` methods to load the respective parameters.

        Args:
            directory (str): The directory from which the parameters should be loaded.
        """
        self.load_critic_params(directory)
        self.load_actor_params(directory)

    def load_critic_params(self, directory: str) -> None:
        """
        Load the parameters of critic networks from a specified directory.

        This method loads the parameters of critic networks, including the critic's state_dict, critic_target's state_dict, and
        the critic's optimizer state_dict, from the specified directory. It iterates through the learning strategies associated
        with the learning role, loads the respective parameters, and updates the critic and target critic networks accordingly.

        Args:
            directory (str): The directory from which the parameters should be loaded.
        """
        logger.info("Loading critic parameters...")

        if not os.path.exists(directory):
            logger.warning(
                "Specified directory for loading the critics does not exist! Starting with randomly initialized values!"
            )
            return

        for u_id in self.learning_role.rl_strats.keys():
            try:
                critic_params = self.load_obj(
                    directory=f"{directory}/critics/critic_{str(u_id)}.pt"
                )
                self.learning_role.critics[u_id].load_state_dict(
                    critic_params["critic"]
                )
                self.learning_role.target_critics[u_id].load_state_dict(
                    critic_params["critic_target"]
                )
                self.learning_role.critics[u_id].optimizer.load_state_dict(
                    critic_params["critic_optimizer"]
                )
            except Exception:
                logger.warning(f"No critic values loaded for agent {u_id}")

    def load_actor_params(self, directory: str) -> None:
        """
        Load the parameters of actor networks from a specified directory.

        This method loads the parameters of actor networks, including the actor's state_dict, actor_target's state_dict, and
        the actor's optimizer state_dict, from the specified directory. It iterates through the learning strategies associated
        with the learning role, loads the respective parameters, and updates the actor and target actor networks accordingly.

        Args:
            directory (str): The directory from which the parameters should be loaded.
        """
        logger.info("Loading actor parameters...")
        if not os.path.exists(directory):
            logger.warning(
                "Specified directory for loading the actors does not exist! Starting with randomly initialized values!"
            )
            return

        for u_id in self.learning_role.rl_strats.keys():
            try:
                actor_params = self.load_obj(
                    directory=f"{directory}/actors/actor_{str(u_id)}.pt"
                )
                self.learning_role.rl_strats[u_id].actor.load_state_dict(
                    actor_params["actor"]
                )
                self.learning_role.rl_strats[u_id].actor_target.load_state_dict(
                    actor_params["actor_target"]
                )
                self.learning_role.rl_strats[u_id].actor.optimizer.load_state_dict(
                    actor_params["actor_optimizer"]
                )
            except Exception:
                logger.warning(f"No actor values loaded for agent {u_id}")

    def initialize_policy(self, actors_and_critics: dict = None) -> None:
        """
        Create actor and critic networks for reinforcement learning.

        If `actors_and_critics` is None, this method creates new actor and critic networks.
        If `actors_and_critics` is provided, it assigns existing networks to the respective attributes.

        Args:
            actors_and_critics (dict): The actor and critic networks to be assigned.

        """
        if actors_and_critics is None:
            self.create_actors()
            self.create_critics()

        else:
            self.learning_role.critics = actors_and_critics["critics"]
            self.learning_role.target_critics = actors_and_critics["target_critics"]
            for u_id, unit_strategy in self.learning_role.rl_strats.items():
                unit_strategy.actor = actors_and_critics["actors"][u_id]
                unit_strategy.actor_target = actors_and_critics["actor_targets"][u_id]

            self.obs_dim = actors_and_critics["obs_dim"]
            self.act_dim = actors_and_critics["act_dim"]
            self.unique_obs_dim = actors_and_critics["unique_obs_dim"]

    def create_actors(self) -> None:
        """
        Create actor networks for reinforcement learning for each unit strategy.

        This method initializes actor networks and their corresponding target networks for each unit strategy.
        The actors are designed to map observations to action probabilities in a reinforcement learning setting.

        The created actor networks are associated with each unit strategy and stored as attributes.

        Notes:
            The observation dimension need to be the same, due to the centralized criic that all actors share.
            If you have units with different observation dimensions. They need to have different critics and hence learning roles.

        """

        obs_dim_list = []
        act_dim_list = []

        for _, unit_strategy in self.learning_role.rl_strats.items():
            unit_strategy.actor = Actor(
                obs_dim=unit_strategy.obs_dim,
                act_dim=unit_strategy.act_dim,
                float_type=self.float_type,
            ).to(self.device)

            unit_strategy.actor_target = Actor(
                obs_dim=unit_strategy.obs_dim,
                act_dim=unit_strategy.act_dim,
                float_type=self.float_type,
            ).to(self.device)
            unit_strategy.actor_target.load_state_dict(unit_strategy.actor.state_dict())
            unit_strategy.actor_target.train(mode=False)

            unit_strategy.actor.optimizer = Adam(
                unit_strategy.actor.parameters(), lr=self.learning_rate
            )

            obs_dim_list.append(unit_strategy.obs_dim)
            act_dim_list.append(unit_strategy.act_dim)

        if len(set(obs_dim_list)) > 1:
            raise ValueError(
                "All observation dimensions must be the same for all RL agents"
            )
        else:
            self.obs_dim = obs_dim_list[0]

        if len(set(act_dim_list)) > 1:
            raise ValueError("All action dimensions must be the same for all RL agents")
        else:
            self.act_dim = act_dim_list[0]

    def create_critics(self) -> None:
        """
        Create critic networks for reinforcement learning.

        This method initializes critic networks for each agent in the reinforcement learning setup.

        Notes:
            The observation dimension need to be the same, due to the centralized criic that all actors share.
            If you have units with different observation dimensions. They need to have different critics and hence learning roles.
        """
        n_agents = len(self.learning_role.rl_strats)
        strategy: LearningStrategy
        unique_obs_dim_list = []

        for u_id, strategy in self.learning_role.rl_strats.items():
            self.learning_role.critics[u_id] = CriticTD3(
                n_agents=n_agents,
                obs_dim=strategy.obs_dim,
                act_dim=strategy.act_dim,
                unique_obs_dim=strategy.unique_obs_dim,
                float_type=self.float_type,
            )
            self.learning_role.target_critics[u_id] = CriticTD3(
                n_agents=n_agents,
                obs_dim=strategy.obs_dim,
                act_dim=strategy.act_dim,
                unique_obs_dim=strategy.unique_obs_dim,
                float_type=self.float_type,
            )

            self.learning_role.critics[u_id].optimizer = Adam(
                self.learning_role.critics[u_id].parameters(), lr=self.learning_rate
            )

            self.learning_role.target_critics[u_id].load_state_dict(
                self.learning_role.critics[u_id].state_dict()
            )
            self.learning_role.target_critics[u_id].train(mode=False)

            self.learning_role.critics[u_id] = self.learning_role.critics[u_id].to(
                self.device
            )
            self.learning_role.target_critics[u_id] = self.learning_role.target_critics[
                u_id
            ].to(self.device)

            unique_obs_dim_list.append(strategy.unique_obs_dim)

        # check if all unique_obs_dim are the same and raise an error if not
        # if they are all the same, set the unique_obs_dim attribute
        if len(set(unique_obs_dim_list)) > 1:
            raise ValueError(
                "All unique_obs_dim values must be the same for all RL agents"
            )
        else:
            self.unique_obs_dim = unique_obs_dim_list[0]

    def extract_policy(self) -> dict:
        """
        Extract actor and critic networks.

        This method extracts the actor and critic networks associated with each learning strategy and organizes them into a
        dictionary structure. The extracted networks include actors, actor_targets, critics, and target_critics. The resulting
        dictionary is typically used for saving and sharing these networks.

        Returns:
            dict: The extracted actor and critic networks.
        """
        actors = {}
        actor_targets = {}

        for u_id, unit_strategy in self.learning_role.rl_strats.items():
            actors[u_id] = unit_strategy.actor
            actor_targets[u_id] = unit_strategy.actor_target

        actors_and_critics = {
            "actors": actors,
            "actor_targets": actor_targets,
            "critics": self.learning_role.critics,
            "target_critics": self.learning_role.target_critics,
            "obs_dim": self.obs_dim,
            "act_dim": self.act_dim,
            "unique_obs_dim": self.unique_obs_dim,
        }

        return actors_and_critics

    def update_policy(self):
        """
        Update the policy of the reinforcement learning agent using the Twin Delayed Deep Deterministic Policy Gradients (TD3) algorithm.

        Notes:
            This function performs the policy update step, which involves updating the actor (policy) and critic (Q-function) networks
            using TD3 algorithm. It iterates over the specified number of gradient steps and performs the following steps for each
            learning strategy:

            1. Sample a batch of transitions from the replay buffer.
            2. Calculate the next actions with added noise using the actor target network.
            3. Compute the target Q-values based on the next states, rewards, and the target critic network.
            4. Compute the critic loss as the mean squared error between current Q-values and target Q-values.
            5. Optimize the critic network by performing a gradient descent step.
            6. Optionally, update the actor network if the specified policy delay is reached.
            7. Apply Polyak averaging to update target networks.

            This function implements the TD3 algorithm's key step for policy improvement and exploration.
        """
        

<<<<<<< HEAD
        #logger.info(f"Updating Policy")
=======
        logger.debug(f"Updating Policy")
>>>>>>> 79d7c749
        n_rl_agents = len(self.learning_role.rl_strats.keys())
        for _ in range(self.gradient_steps):
            self.n_updates += 1
            i = 0
            strategy: LearningStrategy

            for u_id, strategy in self.learning_role.rl_strats.items():
                realtime_start = time.time()
                
                critic_target = self.learning_role.target_critics[u_id]
                critic = self.learning_role.critics[u_id]
                actor = self.learning_role.rl_strats[u_id].actor
                actor_target = self.learning_role.rl_strats[u_id].actor_target

                if i % 100 == 0:
                    #only update target netwroks every 100 steps, to have delayed network update
                    transitions = self.learning_role.buffer.sample(self.batch_size)
                    states = transitions.observations
                    actions = transitions.actions
                    next_states = transitions.next_observations
                    rewards = transitions.rewards

                    with th.no_grad():
                        # Select action according to policy and add clipped noise
                        noise = actions.clone().data.normal_(
                            0, self.target_policy_noise
                        )
                        noise = noise.clamp(
                            -self.target_noise_clip, self.target_noise_clip
                        )
                        next_actions = [
                            (actor_target(next_states[:, i, :]) + noise[:, i, :]).clamp(
                                -1, 1
                            )
                            for i in range(n_rl_agents)
                        ]
                        next_actions = th.stack(next_actions)

                        next_actions = next_actions.transpose(0, 1).contiguous()
                        next_actions = next_actions.view(-1, n_rl_agents * self.act_dim)

                all_actions = actions.view(self.batch_size, -1)

                # this takes the unique observations from all other agents assuming that
                # the unique observations are at the end of the observation vector
                temp = th.cat(
                    (
                        states[:, :i, self.obs_dim - self.unique_obs_dim :].reshape(
                            self.batch_size, -1
                        ),
                        states[
                            :, i + 1 :, self.obs_dim - self.unique_obs_dim :
                        ].reshape(self.batch_size, -1),
                    ),
                    axis=1,
                )

                # the final all_states vector now contains the current agent's observation
                # and the unique observations from all other agents
                all_states = th.cat(
                    (states[:, i, :].reshape(self.batch_size, -1), temp), axis=1
                ).view(self.batch_size, -1)
                # all_states = states[:, i, :].reshape(self.batch_size, -1)

                # this is the same as above but for the next states
                temp = th.cat(
                    (
                        next_states[
                            :, :i, self.obs_dim - self.unique_obs_dim :
                        ].reshape(self.batch_size, -1),
                        next_states[
                            :, i + 1 :, self.obs_dim - self.unique_obs_dim :
                        ].reshape(self.batch_size, -1),
                    ),
                    axis=1,
                )

                # the final all_next_states vector now contains the current agent's observation
                # and the unique observations from all other agents
                all_next_states = th.cat(
                    (next_states[:, i, :].reshape(self.batch_size, -1), temp), axis=1
                ).view(self.batch_size, -1)
                # all_next_states = next_states[:, i, :].reshape(self.batch_size, -1)

                with th.no_grad():
                    # Compute the next Q-values: min over all critics targets
                    next_q_values = th.cat(
                        critic_target(all_next_states, next_actions), dim=1
                    )
                    next_q_values, _ = th.min(next_q_values, dim=1, keepdim=True)
                    target_Q_values = (
                        rewards[:, i].unsqueeze(1) + self.gamma * next_q_values
                    )

                # Get current Q-values estimates for each critic network
                current_Q_values = critic(all_states, all_actions)

                # Compute critic loss
                critic_loss = sum(
                    F.mse_loss(current_q, target_Q_values)
                    for current_q in current_Q_values
                )

                # Optimize the critics
                critic.optimizer.zero_grad()
                critic_loss.backward()
                critic.optimizer.step()

                # Delayed policy updates
                if self.n_updates % self.policy_delay == 0:
                    # Compute actor loss
                    state_i = states[:, i, :]
                    action_i = actor(state_i)

                    all_actions_clone = actions.clone()
                    all_actions_clone[:, i, :] = action_i
                    all_actions_clone = all_actions_clone.view(self.batch_size, -1)

                    actor_loss = -critic.q1_forward(
                        all_states, all_actions_clone
                    ).mean()

                    actor.optimizer.zero_grad()
                    actor_loss.backward()
                    actor.optimizer.step()

                    polyak_update(
                        critic.parameters(), critic_target.parameters(), self.tau
                    )
                    polyak_update(
                        actor.parameters(), actor_target.parameters(), self.tau
                    )
                
                realtime_end = time.time()
                # TODO: how to write from here to output role?
                # self.learning_role.rl_strats[u_id].outputs["rl_updating_time"][self.learning_role.simulation_start] = realtime_end - realtime_start
                self.total_updating_time[u_id] += realtime_end - realtime_start
                self.avg_updating_time[u_id] = self.total_updating_time[u_id] / self.n_updates
                
                i += 1 <|MERGE_RESOLUTION|>--- conflicted
+++ resolved
@@ -55,9 +55,9 @@
             target_noise_clip,
         )
         self.n_updates = 0
+
         self.total_updating_time = {}
         self.avg_updating_time = {}
-
 
     def save_params(self, directory):
         """
@@ -386,13 +386,8 @@
 
             This function implements the TD3 algorithm's key step for policy improvement and exploration.
         """
-        
-
-<<<<<<< HEAD
-        #logger.info(f"Updating Policy")
-=======
+
         logger.debug(f"Updating Policy")
->>>>>>> 79d7c749
         n_rl_agents = len(self.learning_role.rl_strats.keys())
         for _ in range(self.gradient_steps):
             self.n_updates += 1
@@ -401,14 +396,14 @@
 
             for u_id, strategy in self.learning_role.rl_strats.items():
                 realtime_start = time.time()
-                
+
                 critic_target = self.learning_role.target_critics[u_id]
                 critic = self.learning_role.critics[u_id]
                 actor = self.learning_role.rl_strats[u_id].actor
                 actor_target = self.learning_role.rl_strats[u_id].actor_target
 
                 if i % 100 == 0:
-                    #only update target netwroks every 100 steps, to have delayed network update
+                    # only update target netwroks every 100 steps, to have delayed network update
                     transitions = self.learning_role.buffer.sample(self.batch_size)
                     states = transitions.observations
                     actions = transitions.actions
@@ -525,11 +520,13 @@
                     polyak_update(
                         actor.parameters(), actor_target.parameters(), self.tau
                     )
-                
+
                 realtime_end = time.time()
                 # TODO: how to write from here to output role?
                 # self.learning_role.rl_strats[u_id].outputs["rl_updating_time"][self.learning_role.simulation_start] = realtime_end - realtime_start
                 self.total_updating_time[u_id] += realtime_end - realtime_start
-                self.avg_updating_time[u_id] = self.total_updating_time[u_id] / self.n_updates
-                
-                i += 1 +                self.avg_updating_time[u_id] = (
+                    self.total_updating_time[u_id] / self.n_updates
+                )
+
+                i += 1