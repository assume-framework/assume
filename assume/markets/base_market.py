# SPDX-FileCopyrightText: ASSUME Developers
#
# SPDX-License-Identifier: AGPL-3.0-or-later

import logging
import math
from datetime import datetime
from itertools import groupby
from operator import itemgetter

from mango import Role

from assume.common.market_objects import (
    ClearingMessage,
    DataRequestMessage,
    MarketConfig,
    MarketProduct,
    MetaDict,
    OpeningMessage,
    Orderbook,
    OrderBookMessage,
    RegistrationMessage,
    RegistrationReplyMessage,
)
from assume.common.utils import (
    datetime2timestamp,
    get_available_products,
    separate_orders,
    timestamp2datetime,
)

logger = logging.getLogger(__name__)


class MarketMechanism:
    """
    This class represents a market mechanism.

    It is different than the MarketRole, in the way that the functionality is unrelated to mango.
    The MarketMechanism is embedded into the general MarketRole, which takes care of simulation concerns.
    In the Marketmechanism, all data needed for the clearing is present.

    Attributes:
        all_orders (Orderbook): The list of all orders.
        marketconfig (MarketConfig): The configuration of the market.
        open_auctions (set): The list of open auctions.
        results (list[dict]): The list of market metadata.

    Args:
        marketconfig (MarketConfig): The configuration of the market.
    """

    def __init__(self, marketconfig: MarketConfig):
        super().__init__()
        self.marketconfig = marketconfig
        self.open_auctions = set()
        self.all_orders = []
        self.results = []

    def validate_registration(
        self, content: RegistrationMessage, meta: MetaDict
    ) -> bool:
        """
        Validates a given registration.
        Used to check if a participant is eligible to bid on this market.

        Args:
            content (RegistrationMessage): The content of the message.
            meta (MetaDict): The metadata of the message.

        Returns:
            bool: True if the registration is valid, False otherwise.
        """

        # simple check that 1 MW can be bid at least by  powerplants
        def requirement(unit: dict):
            return unit.get("unit_type") != "power_plant" or abs(unit["max_power"]) > 0

        return all([requirement(info) for info in content["information"]])

    def validate_orderbook(self, orderbook: Orderbook, agent_tuple: tuple) -> None:
        """
        Validates a given orderbook.

        This is needed to check if all required fields for this mechanism are present.

        Args:
            orderbook (Orderbook): The orderbook to be validated.
            agent_tuple (tuple): The tuple of the agent.

        Raises:
            AssertionError: If the orderbook is invalid.
        """
        max_price = self.marketconfig.maximum_bid_price
        min_price = self.marketconfig.minimum_bid_price
        max_volume = self.marketconfig.maximum_bid_volume

        if self.marketconfig.price_tick:
            assert max_price is not None, "max_price unset"
            assert min_price is not None, "min_price unset"
            assert max_volume is not None, "max_volume unset"
            # max and min should be in units
            max_price = math.floor(max_price / self.marketconfig.price_tick)
            min_price = math.ceil(min_price / self.marketconfig.price_tick)
        if self.marketconfig.volume_tick:
            assert max_volume is not None, "max_volume unset"
            max_volume = math.floor(max_volume / self.marketconfig.volume_tick)

        for order in orderbook:
            order["agent_id"] = agent_tuple
            if not order.get("only_hours"):
                order["only_hours"] = None
            for field in self.marketconfig.additional_fields:
                assert field in order.keys(), f"missing field: {field}"

        sep_orders = separate_orders(orderbook.copy())
        for order in sep_orders:
            assert order["price"] <= max_price, f"maximum_bid_price {order['price']}"
            assert order["price"] >= min_price, f"minimum_bid_price {order['price']}"

            # check that the product is part of an open auction
            product = (order["start_time"], order["end_time"], order["only_hours"])
            assert product in self.open_auctions, "no open auction"

            if max_volume:
                assert (
                    abs(order["volume"]) <= max_volume
                ), f"max_volume {order['volume']}"

            if self.marketconfig.price_tick:
                assert isinstance(order["price"], int)
            if self.marketconfig.volume_tick:
                assert isinstance(order["volume"], int)

    def clear(
        self, orderbook: Orderbook, market_products: list[MarketProduct]
    ) -> tuple[Orderbook, Orderbook, list[dict]]:
        """
        Clears the market.

        Args:
            orderbook (Orderbook): The orderbook to be cleared.
            market_products (list[MarketProduct]): The products to be traded.

        Returns:
            (Orderbook, Orderbook, list[dict]): The empty accepted orderbook, the empty rejected orderbook and the empty market metadata.
        """
        return [], [], []


class MarketRole(MarketMechanism, Role):
    """
    This is the base class for all market roles. It implements the basic functionality of a market role, such as
    registering agents, clearing the market and sending the results to the database agent.

    Args:
        marketconfig (MarketConfig): The configuration of the market.

    Methods
    -------
    """

    longitude: float
    latitude: float
    marketconfig: MarketConfig
    registered_agents: dict[tuple[str, str], dict]
    required_fields: list[str] = []

    def __init__(self, marketconfig: MarketConfig):
        super().__init__(marketconfig)
        self.registered_agents = {}
        if marketconfig.price_tick:
            if marketconfig.maximum_bid_price % marketconfig.price_tick != 0:
                logger.warning(
                    f"{marketconfig.market_id} - max price not a multiple of tick size"
                )
            if marketconfig.minimum_bid_price % marketconfig.price_tick != 0:
                logger.warning(
                    f"{marketconfig.market_id} - min price not a multiple of tick size"
                )

        if marketconfig.volume_tick and marketconfig.maximum_bid_volume:
            if marketconfig.maximum_bid_volume % marketconfig.volume_tick != 0:
                logger.warning(
                    f"{marketconfig.market_id} - max volume not a multiple of tick size"
                )

        self.grid_data = marketconfig.param_dict.get("grid_data")

    def setup(self):
        """
        This method sets up the initial configuration and subscriptions for the market role.

        It sets the address and agent ID of the market config to match the current context.
        It Defines three filter methods (accept_orderbook, accept_registration, and accept_get_unmatched)
        that serve as validation steps for different types of incoming messages.
        Subscribes the role to handle incoming order book messages using the handle_orderbook method.
        Subscribes the role to handle incoming registration messages using the handle_registration method
        If the market configuration supports "get unmatched" functionality, subscribes the role to handle
        such messages using the handle_get_unmatched.
        Schedules the opening() method to run at the next opening time of the market.

        Raises:
            AssertionError: If a required field is missing.
        """
        super().setup()
        self.marketconfig.addr = self.context.addr
        self.marketconfig.aid = self.context.aid

        for field in self.required_fields:
            assert (
                field in self.marketconfig.additional_fields
            ), f"{field} missing from additional_fiels"

        def accept_orderbook(content: OrderBookMessage, meta: MetaDict):
            if not isinstance(content, dict):
                return False

            if isinstance(meta["sender_addr"], list):
                meta["sender_addr"] = tuple(meta["sender_addr"])

            return (
                content.get("market_id") == self.marketconfig.market_id
                and content.get("orderbook") is not None
                and (meta["sender_addr"], meta["sender_id"])
                in self.registered_agents.keys()
            )

        def accept_registration(content: RegistrationMessage, meta: MetaDict):
            if not isinstance(content, dict):
                return False
            if isinstance(meta["sender_addr"], list):
                meta["sender_addr"] = tuple(meta["sender_addr"])

            return (
                content.get("context") == "registration"
                and content.get("market_id") == self.marketconfig.market_id
            )

        def accept_get_unmatched(content: dict, meta: MetaDict):
            if not isinstance(content, dict):
                return False
            if isinstance(meta["sender_addr"], list):
                meta["sender_addr"] = tuple(meta["sender_addr"])
            return (
                content.get("context") == "get_unmatched"
                and content.get("market_id") == self.marketconfig.market_id
            )

        def accept_data_request(content: dict, meta: MetaDict):
            return (
                content.get("context") == "data_request"
                and content.get("market_id") == self.marketconfig.market_id
            )

        self.context.subscribe_message(
            self, self.handle_data_request, accept_data_request
        )
        self.context.subscribe_message(self, self.handle_orderbook, accept_orderbook)
        self.context.subscribe_message(
            self, self.handle_registration, accept_registration
        )

        if self.marketconfig.supports_get_unmatched:
            self.context.subscribe_message(
                self, self.handle_get_unmatched, accept_get_unmatched
            )

        current = timestamp2datetime(self.context.current_timestamp)
        next_opening = self.marketconfig.opening_hours.after(current, inc=True)
        opening_ts = datetime2timestamp(next_opening)
        self.context.schedule_timestamp_task(self.opening(), opening_ts)

        # send grid topology data once
        if self.grid_data is not None:
            self.context.schedule_instant_acl_message(
                {
                    "context": "write_results",
                    "type": "grid_topology",
                    "data": self.grid_data,
                    "market_id": self.marketconfig.market_id,
                },
                receiver_addr=self.context.data.get("output_agent_addr"),
                receiver_id=self.context.data.get("output_agent_id"),
            )

    async def opening(self):
        """
        Sends an opening message to all registered agents, handles scheduling the clearing of the market and the next opening.

        """
        # scheduled to be opened now
        market_open = timestamp2datetime(self.context.current_timestamp)
        market_closing = market_open + self.marketconfig.opening_duration
        products = get_available_products(
            self.marketconfig.market_products, market_open
        )
        until = self.marketconfig.opening_hours._until
        if until and market_closing > until:
            # this market should not open, as the clearing is after the markets end time
            return

        opening_message: OpeningMessage = {
            "context": "opening",
            "market_id": self.marketconfig.market_id,
            "start_time": market_open,
            "end_time": market_closing,
            "products": products,
        }

        self.open_auctions |= set(opening_message["products"])

        for agent in self.registered_agents.keys():
            agent_addr, agent_id = agent
            await self.context.send_acl_message(
                opening_message,
                receiver_addr=agent_addr,
                receiver_id=agent_id,
                acl_metadata={
                    "sender_addr": self.context.addr,
                    "sender_id": self.context.aid,
                    "reply_with": f"{self.marketconfig.market_id}_{market_open}",
                },
            )

        # schedule closing this market
        closing_ts = datetime2timestamp(market_closing)
        self.context.schedule_timestamp_task(self.clear_market(products), closing_ts)

        # schedule the next opening too
        next_opening = self.marketconfig.opening_hours.after(market_open)
        if next_opening:
            next_opening_ts = datetime2timestamp(next_opening)
            self.context.schedule_timestamp_task(self.opening(), next_opening_ts)
            logger.debug(
                f"market opening: %s - %s - %s",
                self.marketconfig.market_id,
                market_open,
                market_closing,
            )
        else:
            logger.debug("market %s - does not reopen", self.marketconfig.market_id)

    def handle_registration(self, content: RegistrationMessage, meta: MetaDict):
        """
        This method handles incoming registration messages and adds the sender of the message to the list of registered agents.

        Args:
            content (RegistrationMessage): The content of the message.
            meta (MetaDict): The metadata of the message.
        """
        agent_id = meta["sender_id"]
        agent_addr = meta["sender_addr"]
        assert content["market_id"] == self.marketconfig.market_id
        if self.validate_registration(content, meta):
            self.registered_agents[(agent_addr, agent_id)] = content["information"]
            accepted = True
        else:
            accepted = False

        msg: RegistrationReplyMessage = {
            "context": "registration",
            "market_id": self.marketconfig.market_id,
            "accepted": accepted,
        }
        self.context.schedule_instant_acl_message(
            content=msg,
            receiver_addr=agent_addr,
            receiver_id=agent_id,
            acl_metadata={
                "sender_addr": self.context.addr,
                "sender_id": self.context.aid,
                "in_reply_to": meta.get("reply_with"),
            },
        )

    def handle_orderbook(self, content: OrderBookMessage, meta: MetaDict):
        """
        Handles incoming order book messages and validates th order book and adds it to the list of all orders.

        Args:
            content (OrderBookMessage): The content of the message.
            meta (MetaDict): The metadata of the message.

        Raises:
            AssertionError: If the order book is invalid.
        """
        orderbook: Orderbook = content["orderbook"]
        agent_addr = meta["sender_addr"]
        agent_id = meta["sender_id"]
        try:
            self.validate_orderbook(orderbook, (agent_addr, agent_id))
            for order in orderbook:
                self.all_orders.append(order)
        except Exception as e:
            logger.error(f"error handling message from {agent_id} - {e}")
            self.context.schedule_instant_acl_message(
                content={"context": "submit_bids", "message": "Rejected"},
                receiver_addr=agent_addr,
                receiver_id=agent_id,
                acl_metadata={
                    "sender_addr": self.context.addr,
                    "sender_id": self.context.aid,
                    "in_reply_to": meta.get("reply_with"),
                },
            )

    def handle_data_request(self, content: DataRequestMessage, meta: MetaDict):
        """
        This method handles incoming data request messages.

        Args:
            content (DataRequestMessage): The content of the message.
            meta (MetaDict): The metadata of the message.

        Raises:
            AssertionError: If the order book is invalid.
        """
        metric_type = content["metric"]
        start = content["start_time"]
        end = content["end_time"]

        data = []
        try:
            import pandas as pd

            data = pd.DataFrame(self.results)
            data.index = data["time"]
            data = data[metric_type][start:end]
        except Exception:
            logger.exception("error handling data request")
        self.context.schedule_instant_acl_message(
            content={
                "context": "data_response",
                "data": data,
            },
            receiver_addr=meta["sender_addr"],
            receiver_id=meta["sender_id"],
            acl_metadata={
                "sender_addr": self.context.addr,
                "sender_id": self.context.aid,
                "in_reply_to": meta.get("reply_with"),
            },
        )

    def handle_get_unmatched(self, content: dict, meta: MetaDict):
        """
        A handler which sends the orderbook with unmatched orders to an agent and allows to query a subset of the orderbook.

        Args:
            content (dict): The content of the message.
            meta (MetaDict): The metadata of the message.

        Raises:
            AssertionError: If the order book is invalid.
        """
        order = content.get("order")
        agent_addr = meta["sender_addr"]
        agent_id = meta["sender_id"]
        if order:

            def order_matches_req(o):
                return (
                    o["start_time"] == order["start_time"]
                    and o["end_time"] == order["end_time"]
                    and o["only_hours"] == order["only_hours"]
                )

            available_orders = list(filter(order_matches_req, self.all_orders))
        else:
            available_orders = self.all_orders

        self.context.schedule_instant_acl_message(
            content={"context": "get_unmatched", "available_orders": available_orders},
            receiver_addr=agent_addr,
            receiver_id=agent_id,
            acl_metadata={
                "sender_addr": self.context.addr,
                "sender_id": self.context.aid,
                "in_reply_to": 1,
            },
        )

    async def clear_market(self, market_products: list[MarketProduct]):
        """
        This method clears the market and sends the results to the database agent.

        Args:
            market_products (list[MarketProduct]): The products to be traded.
        """
        (
            accepted_orderbook,
            rejected_orderbook,
            market_meta,
        ) = self.clear(self.all_orders, market_products)
        self.all_orders = []
<<<<<<< HEAD

=======
        for order in rejected_orderbook:
            if isinstance(order["volume"], dict):
                order["accepted_volume"] = {
                    start: 0.0 for start in order["volume"].keys()
                }
                order["accepted_price"] = {
                    start: market_meta[i]["price"]
                    for i, start in enumerate(order["volume"].keys())
                }
            else:
                order["accepted_volume"] = 0.0
                order["accepted_price"] = market_meta[0]["price"]
>>>>>>> 6ef25e0a
        self.open_auctions - set(market_products)

        accepted_orderbook.sort(key=itemgetter("agent_id"))
        rejected_orderbook.sort(key=itemgetter("agent_id"))

        accepted_orders = {
            agent: list(bids)
            for agent, bids in groupby(accepted_orderbook, itemgetter("agent_id"))
        }
        rejected_orders = {
            agent: list(bids)
            for agent, bids in groupby(rejected_orderbook, itemgetter("agent_id"))
        }

        for agent in self.registered_agents.keys():
            addr, aid = agent
            meta = {"sender_addr": self.context.addr, "sender_id": self.context.aid}
            closing: ClearingMessage = {
                "context": "clearing",
                "market_id": self.marketconfig.market_id,
                "accepted_orders": accepted_orders.get(agent, []),
                "rejected_orders": rejected_orders.get(agent, []),
            }
            await self.context.send_acl_message(
                closing,
                receiver_addr=addr,
                receiver_id=aid,
                acl_metadata=meta,
            )
        # store order book in db agent
        if not accepted_orderbook:
            logger.warning(
                f"{self.context.current_timestamp} Market result {market_products} for market {self.marketconfig.market_id} are empty!"
            )
        all_orders = accepted_orderbook + rejected_orderbook
        await self.store_order_book(all_orders)

        for meta in market_meta:
            logger.debug(
                "clearing price for %s is %.2f, volume: %f",
                self.marketconfig.market_id,
                meta.get("price", 0.0),
                meta.get("demand_volume", 0.0),
            )
            meta["market_id"] = self.marketconfig.market_id
            meta["time"] = meta["product_start"]
            self.results.append(meta)

        await self.store_market_results(market_meta)

        return accepted_orderbook, market_meta

    async def store_order_book(self, orderbook: Orderbook):
        # Send a message to the OutputRole to update data in the database
        """
        Sends a message to the OutputRole to update data in the database.

        Args:
            orderbook (Orderbook): The order book to be stored.
        """

        db_aid = self.context.data.get("output_agent_id")
        db_addr = self.context.data.get("output_agent_addr")

        if db_aid and db_addr:
            message = {
                "context": "write_results",
                "type": "store_order_book",
                "market_id": self.marketconfig.market_id,
                "data": orderbook,
            }
            await self.context.send_acl_message(
                receiver_id=db_aid,
                receiver_addr=db_addr,
                content=message,
            )

    async def store_market_results(self, market_meta):
        """
        Sends a message to the OutputRole to update data in the database.

        Args:
            market_meta: The metadata of the market.
        """

        db_aid = self.context.data.get("output_agent_id")
        db_addr = self.context.data.get("output_agent_addr")

        if db_aid and db_addr:
            message = {
                "context": "write_results",
                "type": "store_market_results",
                "market_id": self.marketconfig.market_id,
                "data": market_meta,
            }
            await self.context.send_acl_message(
                receiver_id=db_aid,
                receiver_addr=db_addr,
                content=message,
            )<|MERGE_RESOLUTION|>--- conflicted
+++ resolved
@@ -494,9 +494,6 @@
             market_meta,
         ) = self.clear(self.all_orders, market_products)
         self.all_orders = []
-<<<<<<< HEAD
-
-=======
         for order in rejected_orderbook:
             if isinstance(order["volume"], dict):
                 order["accepted_volume"] = {
@@ -509,7 +506,6 @@
             else:
                 order["accepted_volume"] = 0.0
                 order["accepted_price"] = market_meta[0]["price"]
->>>>>>> 6ef25e0a
         self.open_auctions - set(market_products)
 
         accepted_orderbook.sort(key=itemgetter("agent_id"))
