--- conflicted
+++ resolved
@@ -56,11 +56,7 @@
         Used to check if a participant is eligible to bid on this market
         """
 
-<<<<<<< HEAD
-        # simple check that 1 MW can be bid at least
-=======
         # simple check that 1 MW can be bid at least by  powerplants
->>>>>>> 61d58a8d
         def requirement(unit: dict):
             return unit.get("unit_type") != "power_plant" or abs(unit["max_power"]) >= 1
 
