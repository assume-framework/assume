# SPDX-FileCopyrightText: ASSUME Developers
#
# SPDX-License-Identifier: AGPL-3.0-or-later

import logging
import math
from itertools import groupby
from operator import itemgetter

from mango import AgentAddress, Role, create_acl, sender_addr

from assume.common.market_objects import (
    ClearingMessage,
    DataRequestMessage,
    MarketConfig,
    MarketProduct,
    MetaDict,
    OpeningMessage,
    Orderbook,
    OrderBookMessage,
    RegistrationMessage,
    RegistrationReplyMessage,
)
from assume.common.utils import (
    datetime2timestamp,
    get_available_products,
    separate_orders,
    timestamp2datetime,
)

logger = logging.getLogger(__name__)


class MarketMechanism:
    """
    This class represents a market mechanism.

    It is different than the MarketRole, in the way that the functionality is unrelated to mango.
    The MarketMechanism is embedded into the general MarketRole, which takes care of simulation concerns.
    In the Marketmechanism, all data needed for the clearing is present.

    Attributes:
        all_orders (Orderbook): The list of all orders.
        marketconfig (MarketConfig): The configuration of the market.
        open_auctions (set): The list of open auctions.
        results (list[dict]): The list of market metadata.

    Args:
        marketconfig (MarketConfig): The configuration of the market.
    """

    def __init__(self, marketconfig: MarketConfig):
        super().__init__()
        self.marketconfig = marketconfig
        self.open_auctions = set()
        self.all_orders = []
        self.results = []

    def validate_registration(
        self, content: RegistrationMessage, meta: MetaDict
    ) -> bool:
        """
        Validates a given registration.
        Used to check if a participant is eligible to bid on this market.

        Args:
            content (RegistrationMessage): The content of the message.
            meta (MetaDict): The metadata of the message.

        Returns:
            bool: True if the registration is valid, False otherwise.
        """

        # simple check that 1 MW can be bid at least by  powerplants
        def requirement(unit: dict):
            return unit.get("unit_type") != "power_plant" or abs(unit["max_power"]) >= 0

        return all([requirement(info) for info in content["information"]])

    def validate_orderbook(
        self, orderbook: Orderbook, agent_addr: AgentAddress
    ) -> None:
        """
        Validates a given orderbook.

        This is needed to check if all required fields for this mechanism are present.

        Args:
            orderbook (Orderbook): The orderbook to be validated.
            agent_addr (AgentAddress): The address of the agent.

        Raises:
            ValueError: If max_price, min_price, or max_volume are unset when required.
            KeyError: If a required field is missing in an order.
            TypeError: If order['price'] or order['volume'] is not an integer when required.
        """
        max_price = self.marketconfig.maximum_bid_price
        min_price = self.marketconfig.minimum_bid_price
        max_volume = self.marketconfig.maximum_bid_volume

        market_id = self.marketconfig.market_id  # Get the market ID for error messages

        # Validate and adjust max_price, min_price, and max_volume if price_tick is set
        if self.marketconfig.price_tick:
            if max_price is None:
                raise ValueError(f"max_price is unset for market '{market_id}'.")
            if min_price is None:
                raise ValueError(f"min_price is unset for market '{market_id}'.")
            if max_volume is None:
                raise ValueError(f"max_volume is unset for market '{market_id}'.")

            # Convert prices to units based on price_tick
            max_price = math.floor(max_price / self.marketconfig.price_tick)
            min_price = math.ceil(min_price / self.marketconfig.price_tick)

        # Validate and adjust max_volume if volume_tick is set
        if self.marketconfig.volume_tick:
            if max_volume is None:
                raise ValueError(f"max_volume is unset for market '{market_id}'.")
            max_volume = math.floor(max_volume / self.marketconfig.volume_tick)

        # Validate each order in the orderbook
        for order in orderbook:
            order["agent_addr"] = agent_addr

            # Ensure 'only_hours' field is present
            if not order.get("only_hours"):
                order["only_hours"] = None

            # Check for additional required fields
            for field in self.marketconfig.additional_fields:
                if field not in order:
                    raise KeyError(
                        f"Missing required field '{field}' for order {order} in market '{market_id}'."
                    )

        # Process separated orders
        sep_orders = separate_orders(orderbook.copy())
        for order in sep_orders:
            # Adjust order price if it exceeds max_price or is below min_price
            if order["price"] > max_price:
                logger.warning(
                    f"Order price {order['price']} exceeds maximum price {max_price} in market '{market_id}'. Setting to max_price."
                )
                order["price"] = max_price
            elif order["price"] < min_price:
                logger.warning(
                    f"Order price {order['price']} is below minimum price {min_price} in market '{market_id}'. Setting to min_price."
                )
                order["price"] = min_price

            # Check that the product is part of an open auction
            product = (order["start_time"], order["end_time"], order["only_hours"])
            if product not in self.open_auctions:
                logger.warning(
                    f"Product {product} is not part of an open auction in market '{market_id}'. Skipping this order."
                )
                continue  # Skip to the next order

            # Adjust order volume if it exceeds max_volume
            if abs(order["volume"]) > max_volume:
                logger.warning(
                    f"Order volume {order['volume']} exceeds max_volume {max_volume} in market '{market_id}'. Adjusting volume."
                )
                order["volume"] = max_volume if order["volume"] > 0 else -max_volume

            # Ensure 'price' is an integer if price_tick is set
            if self.marketconfig.price_tick:
                if not isinstance(order["price"], int):
                    raise TypeError(
                        f"Order price {order['price']} must be an integer when price_tick is set in market '{market_id}'."
                    )

            # Ensure 'volume' is an integer if volume_tick is set
            if self.marketconfig.volume_tick:
                if not isinstance(order["volume"], int):
                    raise TypeError(
                        f"Order volume {order['volume']} must be an integer when volume_tick is set in market '{market_id}'."
                    )

    def clear(
        self, orderbook: Orderbook, market_products: list[MarketProduct]
    ) -> tuple[Orderbook, Orderbook, list[dict]]:
        """
        Clears the market.

        Args:
            orderbook (Orderbook): The orderbook to be cleared.
            market_products (list[MarketProduct]): The products to be traded.

        Returns:
            (Orderbook, Orderbook, list[dict]): The empty accepted orderbook, the empty rejected orderbook and the empty market metadata.
        """
        return [], [], [], []


class MarketRole(MarketMechanism, Role):
    """
    This is the base class for all market roles. It implements the basic functionality of a market role, such as
    registering agents, clearing the market and sending the results to the database agent.

    Args:
        marketconfig (MarketConfig): The configuration of the market.

    Methods
    -------
    """

    longitude: float
    latitude: float
    marketconfig: MarketConfig
    registered_agents: dict[AgentAddress, dict]
    required_fields: list[str] = []

    def __init__(self, marketconfig: MarketConfig):
        super().__init__(marketconfig)
        self.registered_agents = {}
        if marketconfig.price_tick:
            if marketconfig.maximum_bid_price % marketconfig.price_tick != 0:
                logger.warning(
                    f"{marketconfig.market_id} - max price not a multiple of tick size"
                )
            if marketconfig.minimum_bid_price % marketconfig.price_tick != 0:
                logger.warning(
                    f"{marketconfig.market_id} - min price not a multiple of tick size"
                )

        if marketconfig.volume_tick and marketconfig.maximum_bid_volume:
            if marketconfig.maximum_bid_volume % marketconfig.volume_tick != 0:
                logger.warning(
                    f"{marketconfig.market_id} - max volume not a multiple of tick size"
                )

        self.grid_data = marketconfig.param_dict.get("grid_data")

    def setup(self):
        """
        Sets up the initial configuration and subscriptions for the market role.

        This method performs the following actions:
            - Sets the address and agent ID of the market configuration to match the current context.
            - Validates that all required fields are present in the market configuration.
            - Defines filter methods (`accept_orderbook`, `accept_registration`, `accept_get_unmatched`, `accept_data_request`)
            that serve as validation steps for different types of incoming messages.
            - Subscribes the role to handle incoming messages using the appropriate handler methods.
            - Schedules the `opening()` method to run at the next opening time of the market.
            - Sends grid topology data once, if available.

        - Sets the address and agent ID of the market configuration to match the current context.
        - Validates that all required fields are present in the market configuration.
        - Defines filter methods (`accept_orderbook`, `accept_registration`, `accept_get_unmatched`, `accept_data_request`) that serve as validation steps for different types of incoming messages.
        - Subscribes the role to handle incoming messages using the appropriate handler methods.
        - Schedules the `opening()` method to run at the next opening time of the market.
        - Sends grid topology data once, if available.

        Raises:
            ValueError: If a required field is missing from the market configuration.
        """

        super().setup()
        self.marketconfig.addr = self.context.addr

        market_id = getattr(self.marketconfig, "market_id", "Unknown Market ID")

        # Validate required fields in market configuration
        missing_fields = [
            field
            for field in self.required_fields
            if field not in self.marketconfig.additional_fields
        ]
        if missing_fields:
            error_message = (
                f"Missing required field(s) {missing_fields} from additional_fields "
                f"for market '{market_id}'."
            )
            logger.error(error_message)
            raise ValueError(error_message)

        def accept_orderbook(content: OrderBookMessage, meta: MetaDict):
            if not isinstance(content, dict):
                return False

            if isinstance(meta["sender_addr"], list):
                meta["sender_addr"] = tuple(meta["sender_addr"])

            return (
                content.get("market_id") == self.marketconfig.market_id
                and content.get("orderbook") is not None
                and sender_addr(meta) in self.registered_agents.keys()
            )

        def accept_registration(content: RegistrationMessage, meta: MetaDict):
            if not isinstance(content, dict):
                return False
            if isinstance(meta["sender_addr"], list):
                meta["sender_addr"] = tuple(meta["sender_addr"])

            return (
                content.get("context") == "registration"
                and content.get("market_id") == self.marketconfig.market_id
            )

        def accept_get_unmatched(content: dict, meta: MetaDict):
            if not isinstance(content, dict):
                return False
            if isinstance(meta["sender_addr"], list):
                meta["sender_addr"] = tuple(meta["sender_addr"])
            return (
                content.get("context") == "get_unmatched"
                and content.get("market_id") == self.marketconfig.market_id
            )

        def accept_data_request(content: dict, meta: MetaDict):
            return (
                content.get("context") == "data_request"
                and content.get("market_id") == self.marketconfig.market_id
            )

        self.context.subscribe_message(
            self, self.handle_data_request, accept_data_request
        )
        self.context.subscribe_message(self, self.handle_orderbook, accept_orderbook)
        self.context.subscribe_message(
            self, self.handle_registration, accept_registration
        )

        if self.marketconfig.supports_get_unmatched:
            self.context.subscribe_message(
                self, self.handle_get_unmatched, accept_get_unmatched
            )

    def on_ready(self):
        current = timestamp2datetime(self.context.current_timestamp)
        next_opening = self.marketconfig.opening_hours.after(current, inc=True)
        opening_ts = datetime2timestamp(next_opening)
        self.context.schedule_timestamp_task(self.opening(), opening_ts)

        # send grid topology data once
        if self.grid_data is not None and self.context.data.get("output_agent_addr"):
            self.context.schedule_instant_message(
                {
                    "context": "write_results",
                    "type": "grid_topology",
                    "data": self.grid_data,
                    "market_id": self.marketconfig.market_id,
                },
                receiver_addr=self.context.data.get("output_agent_addr"),
            )

    async def opening(self):
        """
        Sends an opening message to all registered agents, handles scheduling the clearing of the market and the next opening.

        """
        # scheduled to be opened now
        market_open = timestamp2datetime(self.context.current_timestamp)
        market_closing = market_open + self.marketconfig.opening_duration
        products = get_available_products(
            self.marketconfig.market_products, market_open
        )
        until = self.marketconfig.opening_hours._until
        if until and market_closing > until:
            # this market should not open, as the clearing is after the markets end time
            return

        opening_message: OpeningMessage = {
            "context": "opening",
            "market_id": self.marketconfig.market_id,
            "start_time": market_open,
            "end_time": market_closing,
            "products": products,
        }

        self.open_auctions |= set(opening_message["products"])

        for agent in self.registered_agents.keys():
            await self.context.send_message(
                create_acl(
                    opening_message,
                    receiver_addr=agent,
                    sender_addr=self.context.addr,
                    acl_metadata={
                        "reply_with": f"{self.marketconfig.market_id}_{market_open}",
                    },
                ),
                receiver_addr=agent,
            )

        # schedule closing this market
        closing_ts = datetime2timestamp(market_closing)
        self.context.schedule_timestamp_task(self.clear_market(products), closing_ts)

        # schedule the next opening too
        next_opening = self.marketconfig.opening_hours.after(market_open)
        if next_opening:
            next_opening_ts = datetime2timestamp(next_opening)
            self.context.schedule_timestamp_task(self.opening(), next_opening_ts)
            logger.debug(
                "market opening: %s - %s - %s",
                self.marketconfig.market_id,
                market_open,
                market_closing,
            )
        else:
            logger.debug("market %s - does not reopen", self.marketconfig.market_id)

    def handle_registration(self, content: RegistrationMessage, meta: MetaDict):
        """
        Handles incoming registration messages and adds the sender to the list of registered agents.

        This method performs the following actions:
            - Validates that the incoming message's market ID matches the current market configuration.
            - Validates the registration details using the `validate_registration` method.
            - Registers the agent if validation is successful.
            - Sends a registration reply message indicating acceptance or rejection.

        Args:
            content (RegistrationMessage): The content of the registration message.
            meta (MetaDict): The metadata of the message, including sender information.

        Raises:
            KeyError: If required keys are missing in `content` or `meta`.
        """
        agent_addr = sender_addr(meta)

        incoming_market_id = content.get("market_id")
        current_market_id = self.marketconfig.market_id

        # Validate market ID
        if incoming_market_id != current_market_id:
            logger.warning(
                f"Received registration for market '{incoming_market_id}' which does not match current market '{current_market_id}'. Registration rejected."
            )
            accepted = False
        else:
            # Validate registration details
            if self.validate_registration(content, meta):
                self.registered_agents[agent_addr] = content["information"]
                accepted = True
                logger.debug(
                    f"Agent '{agent_addr}' successfully registered for market '{current_market_id}'."
                )
            else:
                accepted = False
                logger.warning(
                    f"Agent '{agent_addr}' failed registration validation for market '{current_market_id}'."
                )

        # Prepare the registration reply message
        msg: RegistrationReplyMessage = {
            "context": "registration",
            "market_id": current_market_id,
            "accepted": accepted,
        }

        self.context.schedule_instant_message(
            create_acl(
                content=msg,
                receiver_addr=agent_addr,
                sender_addr=self.context.addr,
                acl_metadata={
                    "in_reply_to": meta.get("reply_with"),
                },
            ),
            receiver_addr=agent_addr,
        )
        logger.debug(f"Sent registration reply to agent '{agent_addr}': {msg}")

    def handle_orderbook(self, content: OrderBookMessage, meta: MetaDict):
        """
        Handles incoming order book messages, validates the order book, and adds valid orders to the list of all orders.

        If the order book is invalid or an error occurs during processing, logs the error and sends a single rejection
        message to the sender.

        Args:
            content (OrderBookMessage): The content of the message, expected to contain an 'orderbook'.
            meta (MetaDict): The metadata of the message, expected to contain 'sender_addr' and 'sender_id'.

        Raises:
            KeyError: If required keys ('orderbook', 'sender_addr', 'sender_id') are missing in the message.
            ValueError: If the order book fails validation.
            Exception: If an unexpected error occurs during processing.
        """
        try:
            # Safely retrieve required keys from 'content' and 'meta'
            orderbook: Orderbook = content.get("orderbook")
            if orderbook is None:
                raise KeyError("Missing 'orderbook' in content.")

            agent_addr = sender_addr(meta)
            # Validate the order book
            self.validate_orderbook(orderbook, agent_addr)

            # Add each validated order to 'all_orders'
            for order in orderbook:
                self.all_orders.append(order)

        except Exception as e:
            # Log the error with agent details for better traceability
            logger.error(
                f"Error handling orderbook message from agent '{agent_addr}': {e}"
            )

            # Prepare a rejection message with a generic error description
            rejection_message = {
                "context": "submit_bids",
                "message": "Rejected: Unable to process your orderbook submission due to an error.",
            }

            # Send the single rejection message back to the agent
            self.context.schedule_instant_message(
                create_acl(
                    content=rejection_message,
                    receiver_addr=agent_addr,
                    sender_addr=self.context.addr,
                    acl_metadata={
                        "in_reply_to": meta.get("reply_with", 1),
                    },
                ),
                receiver_addr=agent_addr,
                    "in_reply_to": meta.get("reply_with", 1),
            )
            logger.debug(
                f"Sent rejection message to agent '{agent_addr}': {rejection_message}"
            )

    def handle_data_request(self, content: DataRequestMessage, meta: MetaDict):
        """
        Handles incoming data request messages.

        Args:
            content (DataRequestMessage): The content of the message.
            meta (MetaDict): The metadata of the message.

        """
        metric_type = content["metric"]
        start = content["start_time"]
        end = content["end_time"]

        data = []
        try:
            import pandas as pd

            data = pd.DataFrame(self.results)
            data.index = data["time"]
            data = data[metric_type][start:end]
        except Exception:
            logger.exception("Error handling data request")

        self.context.schedule_instant_message(
            create_acl(
                content={
                    "context": "data_response",
                    "data": data,
                },
                receiver_addr=sender_addr(meta),
                sender_addr=self.context.addr,
                acl_metadata={
                    "in_reply_to": meta.get("reply_with"),
                },
            ),
            receiver_addr=sender_addr(meta),
        )

    def handle_get_unmatched(self, content: dict, meta: MetaDict):
        """
        Sends the orderbook with unmatched orders to an agent and allows querying a subset of the orderbook.

        Args:
            content (dict): The content of the message.
            meta (MetaDict): The metadata of the message.

        Raises:
            KeyError: If required keys ('sender_addr', 'sender_id') are missing in `meta`.
        """
        try:
            order = content.get("order")
            agent_addr = sender_addr(meta)

            if order:

                def order_matches_req(o):
                    return (
                        o.get("start_time") == order.get("start_time")
                        and o.get("end_time") == order.get("end_time")
                        and o.get("only_hours") == order.get("only_hours")
                    )

                available_orders = list(filter(order_matches_req, self.all_orders))
            else:
                available_orders = self.all_orders

            self.context.schedule_instant_message(
                content={
                    "context": "get_unmatched",
                    "available_orders": available_orders,
                },
                receiver_addr=agent_addr,
            )
            logger.debug(f"Sent unmatched orders to agent '{agent_addr}'.")

        except KeyError as ke:
            logger.error(f"Missing key in meta data: {ke}")
            # Optionally, handle the missing key scenario here

    async def clear_market(self, market_products: list[MarketProduct]):
        """
        This method clears the market and sends the results to the database agent.

        Args:
            market_products (list[MarketProduct]): The products to be traded.
        """
        try:
            (accepted_orderbook, rejected_orderbook, market_meta, flows) = self.clear(
                self.all_orders, market_products
            )
        except Exception as e:
            logger.error("clearing failed: %s", e)
            raise e

        self.all_orders = []

        for order in rejected_orderbook:
            if "accepted_volume" not in order and "accepted_price" not in order:
                if isinstance(order["volume"], dict):
                    order["accepted_volume"] = {
                        start: 0.0 for start in order["volume"].keys()
                    }
                    order["accepted_price"] = {
                        start: market_meta[i]["price"]
                        for i, start in enumerate(order["volume"].keys())
                    }
                else:
                    order["accepted_volume"] = 0.0
                    order["accepted_price"] = market_meta[0]["price"]

        self.open_auctions - set(market_products)

        accepted_orderbook = sorted(
            accepted_orderbook, key=lambda x: str(x["agent_addr"])
        )
        rejected_orderbook = sorted(
            rejected_orderbook, key=lambda x: str(x["agent_addr"])
        )

        accepted_orders = {
            agent: list(bids)
            for agent, bids in groupby(accepted_orderbook, itemgetter("agent_addr"))
        }
        rejected_orders = {
            agent: list(bids)
            for agent, bids in groupby(rejected_orderbook, itemgetter("agent_addr"))
        }

        for agent in self.registered_agents.keys():
            meta = {"sender_addr": self.context.addr, "sender_id": self.context.aid}
            closing: ClearingMessage = {
                "context": "clearing",
                "market_id": self.marketconfig.market_id,
                "accepted_orders": accepted_orders.get(agent, []),
                "rejected_orders": rejected_orders.get(agent, []),
            }
            await self.context.send_message(
                create_acl(
                    closing,
                    acl_metadata=meta,
                    receiver_addr=agent,
                    sender_addr=self.context.addr,
                ),
                receiver_addr=agent,
            )
        # store order book in db agent
        if not accepted_orderbook:
            logger.warning(
                f"{self.context.current_timestamp} Market result {market_products} for market {self.marketconfig.market_id} are empty!"
            )
        all_orders = accepted_orderbook + rejected_orderbook
        await self.store_order_book(all_orders)

        for meta in market_meta:
            logger.debug(
                "clearing price for %s is %.2f, volume: %f",
                self.marketconfig.market_id,
                meta.get("price", 0.0),
                meta.get("demand_volume", 0.0),
            )
            meta["market_id"] = self.marketconfig.market_id
            meta["time"] = meta["product_start"]
            self.results.append(meta)

        await self.store_market_results(market_meta)

<<<<<<< HEAD
        await self.store_flows(flows)
=======
        if len(flows) > 0:
            await self.store_flows(flows)
>>>>>>> 799fbdd9

        return accepted_orderbook, market_meta

    async def store_order_book(self, orderbook: Orderbook):
        # Send a message to the OutputRole to update data in the database
        """
        Sends a message to the OutputRole to update data in the database.

        Args:
            orderbook (Orderbook): The order book to be stored.
        """

        db_addr = self.context.data.get("output_agent_addr")

        if db_addr:
            message = {
                "context": "write_results",
                "type": "store_order_book",
                "market_id": self.marketconfig.market_id,
                "data": orderbook,
            }
            await self.context.send_message(
                receiver_addr=db_addr,
                content=message,
            )

    async def store_market_results(self, market_meta):
        """
        Sends a message to the OutputRole to update data in the database.

        Args:
            market_meta: The metadata of the market.
        """

        db_addr = self.context.data.get("output_agent_addr")

        if db_addr:
            message = {
                "context": "write_results",
                "type": "store_market_results",
                "market_id": self.marketconfig.market_id,
                "data": market_meta,
            }
            await self.context.send_message(
                receiver_addr=db_addr,
                content=message,
            )

    async def store_flows(self, flows):
        """
        Sends a message to the OutputRole to update data in the database.

        Args:
            flows (flows): The electric flows between nodes to be stored.
        """

        db_aid = self.context.data.get("output_agent_id")
        db_addr = self.context.data.get("output_agent_addr")

        if db_aid and db_addr:
            message = {
                "context": "write_results",
                "type": "store_flows",
                "market_id": self.marketconfig.market_id,
                "data": flows,
            }
            await self.context.send_acl_message(
                receiver_id=db_aid,
                receiver_addr=db_addr,
                content=message,
            )

    async def store_flows(self, flows):
        """
        Sends a message to the OutputRole to update data in the database.

        Args:
            flows (flows): The electric flows between nodes to be stored.
        """

        db_aid = self.context.data.get("output_agent_id")
        db_addr = self.context.data.get("output_agent_addr")

        if db_aid and db_addr:
            message = {
                "context": "write_results",
                "type": "store_flows",
                "market_id": self.marketconfig.market_id,
                "data": flows,
            }
            await self.context.send_acl_message(
                receiver_id=db_aid,
                receiver_addr=db_addr,
                content=message,
            )<|MERGE_RESOLUTION|>--- conflicted
+++ resolved
@@ -238,13 +238,6 @@
         Sets up the initial configuration and subscriptions for the market role.
 
         This method performs the following actions:
-            - Sets the address and agent ID of the market configuration to match the current context.
-            - Validates that all required fields are present in the market configuration.
-            - Defines filter methods (`accept_orderbook`, `accept_registration`, `accept_get_unmatched`, `accept_data_request`)
-            that serve as validation steps for different types of incoming messages.
-            - Subscribes the role to handle incoming messages using the appropriate handler methods.
-            - Schedules the `opening()` method to run at the next opening time of the market.
-            - Sends grid topology data once, if available.
 
         - Sets the address and agent ID of the market configuration to match the current context.
         - Validates that all required fields are present in the market configuration.
@@ -691,12 +684,8 @@
 
         await self.store_market_results(market_meta)
 
-<<<<<<< HEAD
-        await self.store_flows(flows)
-=======
         if len(flows) > 0:
             await self.store_flows(flows)
->>>>>>> 799fbdd9
 
         return accepted_orderbook, market_meta
 
@@ -741,30 +730,6 @@
                 "data": market_meta,
             }
             await self.context.send_message(
-                receiver_addr=db_addr,
-                content=message,
-            )
-
-    async def store_flows(self, flows):
-        """
-        Sends a message to the OutputRole to update data in the database.
-
-        Args:
-            flows (flows): The electric flows between nodes to be stored.
-        """
-
-        db_aid = self.context.data.get("output_agent_id")
-        db_addr = self.context.data.get("output_agent_addr")
-
-        if db_aid and db_addr:
-            message = {
-                "context": "write_results",
-                "type": "store_flows",
-                "market_id": self.marketconfig.market_id,
-                "data": flows,
-            }
-            await self.context.send_acl_message(
-                receiver_id=db_aid,
                 receiver_addr=db_addr,
                 content=message,
             )
