--- conflicted
+++ resolved
@@ -525,15 +525,9 @@
         for meta in market_meta:
             logger.debug(
                 "clearing price for %s is %.2f, volume: %f",
-<<<<<<< HEAD
-                self.marketconfig.name,
-                meta.get("price", "N/A"),
-                meta.get("demand_volume", "N/A"),
-=======
                 self.marketconfig.market_id,
                 meta["price"],
                 meta["demand_volume"],
->>>>>>> 7380ef58
             )
             meta["market_id"] = self.marketconfig.market_id
             meta["time"] = meta["product_start"]
