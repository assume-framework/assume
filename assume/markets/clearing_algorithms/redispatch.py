# SPDX-FileCopyrightText: ASSUME Developers
#
# SPDX-License-Identifier: AGPL-3.0-or-later

import logging
from datetime import timedelta
from typing import List, Tuple

import numpy as np
import pandas as pd
import pypsa

from assume.common.grid_utils import (
    add_redispatch_generators,
    add_redispatch_loads,
    read_pypsa_grid,
)
from assume.common.market_objects import MarketConfig, MarketProduct, Orderbook
from assume.markets.base_market import MarketRole

log = logging.getLogger(__name__)

logging.getLogger("linopy").setLevel(logging.WARNING)


class RedispatchMarketRole(MarketRole):
    """
    A market role that performs redispatch to resolve congestion in the electricity market.
    It uses PyPSA to model the electricity network and perform the redispatch.
    The redispatched is based on the price the units submit in their orders.
    This allows this to be a cost based redispatch if units submit their marginal costs as prices.
    Or it can be a price based redispatch if units submit actual bid prices.

    Parameters:
        marketconfig (MarketConfig): The market configuration.

    Args:
        marketconfig (MarketConfig): The market configuration.

    Notes:
        Users can also configure the path to the network data, the solver to be used,
        and the backup marginal cost in the param_dict of the market configuration.

    """

    required_fields = ["node"]

    def __init__(self, marketconfig: MarketConfig):
        super().__init__(marketconfig)
        self.network = pypsa.Network()
        # set snapshots as list from the value marketconfig.producs.count converted to list
        self.network.snapshots = range(marketconfig.market_products[0].count)
        assert self.grid_data

        # set backup marginal cost
        backup_marginal_cost = marketconfig.param_dict.get("backup_marginal_cost", 10e4)

        read_pypsa_grid(self.network, self.grid_data)
        add_redispatch_generators(
            self.network,
            self.grid_data["generators"],
            backup_marginal_cost,
        )
        add_redispatch_loads(self.network, self.grid_data["loads"])

        self.solver = marketconfig.param_dict.get("solver", "glpk")
        self.env = None

        if self.solver == "gurobi":
            try:
                from gurobipy import Env

                self.env = Env()
                self.env.setParam("LogToConsole", 0)
            except ImportError:
                log.error("gurobi not installed - using GLPK")
                self.solver = "glpk"

        # set the market clearing principle
        # as pay as bid or pay as clear
        self.market_clearing_mechanism = marketconfig.param_dict.get(
            "market_clearing_mechanism", "pay_as_bid"
        )
        assert self.market_clearing_mechanism in ["pay_as_bid", "pay_as_clear"]

<<<<<<< HEAD
        # setup the network
        # add buses
        self.add_buses(f"{network_path}/buses.csv")

        # add lines
        self.add_lines(f"{network_path}/lines.csv")

        # add generators
        self.add_generators(f"{network_path}/powerplant_units.csv")

        # add loads
        self.add_loads(f"{network_path}/demand_units.csv")

    def add_buses(self, filename: str):
        """
        This adds nodes in the PyPSA network to which the generators and loads are connected

        """
        buses = pd.read_csv(filename, index_col=0)

        self.network.madd(
            "Bus",
            names=buses.index,
            **buses,
        )

    def add_lines(self, filename: str):
        """
        This creates transmission network in PyPSA by connecting buses with predefined line capacities
        """
        lines = pd.read_csv(filename, index_col=0)

        self.network.madd(
            "Line",
            names=lines.index,
            **lines,
        )

    def add_generators(self, filename: str):
        """
        This adds generators in the PyPSA network with respective bus data to which they are connected.
        It creates upward and downward redispatch generators for each generator and adds backup generators at each node
        """
        generators = pd.read_csv(filename, index_col=0)

        # make dataframe for p_set as zeros for data and index as snapshots
        # and coliumns as generator names
        p_set = pd.DataFrame(
            np.zeros((len(self.network.snapshots), len(generators.index))),
            index=self.network.snapshots,
            columns=generators.index,
        )

        # add generators and their sold capacities as load with reversed sign to have fixed feed in
        self.network.madd(
            "Load",
            names=generators.index,
            bus=generators["node"],  # bus to which the generator is connected to
            p_set=p_set,
            sign=1,
        )

        # add upward redispatch generators
        self.network.madd(
            "Generator",
            names=generators.index,
            suffix="_up",
            bus=generators["node"],  # bus to which the generator is connected to
            p_nom=generators[
                "max_power"
            ],  # Nominal capacity of the powerplant/generator
            p_min_pu=p_set,
            p_max_pu=p_set + 1,
            marginal_cost=p_set,
        )

        # add downward redispatch generators
        self.network.madd(
            "Generator",
            names=generators.index,
            suffix="_down",
            bus=generators["node"],  # bus to which the generator is connected to
            p_nom=generators[
                "max_power"
            ],  # Nominal capacity of the powerplant/generator
            p_min_pu=p_set,
            p_max_pu=p_set + 1,
            marginal_cost=p_set,
            sign=-1,
        )

        # add upward and downward backup generators at each node
        self.network.madd(
            "Generator",
            names=self.network.buses.index,
            suffix="_backup_up",
            bus=self.network.buses.index,  # bus to which the generator is connected to
            p_nom=10e4,
            marginal_cost=self.backup_marginal_cost,
        )

        self.network.madd(
            "Generator",
            names=self.network.buses.index,
            suffix="_backup_down",
            bus=self.network.buses.index,  # bus to which the generator is connected to
            p_nom=10e4,
            marginal_cost=self.backup_marginal_cost,
            sign=-1,
        )

    def add_loads(self, filename: str):
        """
        This adds loads in the PyPSA network with respective bus data to which they are connected
        """
        loads = pd.read_csv(filename, index_col=0)

        p_set = pd.DataFrame(
            np.zeros((len(self.network.snapshots), len(loads.index))),
            index=self.network.snapshots,
            columns=loads.index,
        )

        # add loads with reversed sign as demand is modeled with negative values
        self.network.madd(
            "Load",
            names=loads.index,
            bus=loads["node"],  # bus to which the generator is connected to
            p_set=p_set,
            sign=1,
        )
=======
    def setup(self):
        super().setup()
>>>>>>> 27a8ebfe

    def clear(
        self, orderbook: Orderbook, market_products
    ) -> Tuple[Orderbook, Orderbook, List[dict]]:
        """
        Performs redispatch to resolve congestion in the electricity market.
        It first checks for congestion in the network and if it finds any, it performs redispatch to resolve it.
        The returned orderbook contains accepted orders with the redispatched volumes and prices.
        The prices are positive for upward redispatch and negative for downward redispatch.

        Args:
            orderbook (Orderbook): The orderbook to be cleared.
            market_products (list[MarketProduct]): The products for which clearing happens.

        Returns:
            Tuple[Orderbook, Orderbook, List[dict]]: The accepted orderbook, rejected orderbook and market metadata.
        """

        orderbook_df = pd.DataFrame(orderbook)
        orderbook_df["accepted_volume"] = 0.0
        orderbook_df["accepted_price"] = 0.0

        # Now you can pivot the DataFrame
        volume_pivot = orderbook_df.pivot(
            index="start_time", columns="unit_id", values="volume"
        )
        max_power_pivot = orderbook_df.pivot(
            index="start_time", columns="unit_id", values="max_power"
        )
        min_power_pivot = orderbook_df.pivot(
            index="start_time", columns="unit_id", values="min_power"
        )
        price_pivot = orderbook_df.pivot(
            index="start_time", columns="unit_id", values="price"
        )

        # Calculate p_set, p_max_pu_up, and p_max_pu_down directly using DataFrame operations
        p_set = volume_pivot

        # Calculate p_max_pu_up as difference between max_power and accepted volume
        p_max_pu_up = (max_power_pivot - volume_pivot).div(
            max_power_pivot.where(max_power_pivot != 0, np.inf)
        )

        # Calculate p_max_pu_down as difference between accepted volume and min_power
        p_max_pu_down = (volume_pivot - min_power_pivot).div(
            max_power_pivot.where(max_power_pivot != 0, np.inf)
        )
        p_max_pu_down = p_max_pu_down.clip(lower=0)  # Ensure no negative values

        # Determine the costs directly from the price pivot
        costs = price_pivot

        # Drop units with only negative volumes (if necessary)
        negative_only_units = volume_pivot.lt(0).all()
        p_max_pu_up = p_max_pu_up.drop(
            columns=negative_only_units.index[negative_only_units]
        )
        p_max_pu_down = p_max_pu_down.drop(
            columns=negative_only_units.index[negative_only_units]
        )
        costs = costs.drop(columns=negative_only_units.index[negative_only_units])

        # reset indexes for all dataframes
        p_set.reset_index(inplace=True, drop=True)
        p_max_pu_up.reset_index(inplace=True, drop=True)
        p_max_pu_down.reset_index(inplace=True, drop=True)
        costs.reset_index(inplace=True, drop=True)

        # Update the network parameters
        redispatch_network = self.network.copy()
<<<<<<< HEAD

=======
>>>>>>> 27a8ebfe
        redispatch_network.loads_t.p_set = p_set

        # Update p_max_pu for generators with _up and _down suffixes
        redispatch_network.generators_t.p_max_pu.update(p_max_pu_up.add_suffix("_up"))
        redispatch_network.generators_t.p_max_pu.update(
            p_max_pu_down.add_suffix("_down")
        )

        # Add _up and _down suffix to costs and update the network
        redispatch_network.generators_t.marginal_cost.update(costs.add_suffix("_up"))
        redispatch_network.generators_t.marginal_cost.update(
            costs.add_suffix("_down") * (-1)
        )

        # run linear powerflow
        redispatch_network.lpf()

        # check lines for congestion where power flow is larget than s_nom
        line_loading = (
            redispatch_network.lines_t.p0.abs() / redispatch_network.lines.s_nom
        )

        # if any line is congested, perform redispatch
        if line_loading.max().max() > 1:
            log.debug("Congestion detected")

            status, termination_condition = redispatch_network.optimize(
                solver_name=self.solver,
                env=self.env,
            )

            if status != "ok":
                log.error(f"Solver exited with {termination_condition}")
                raise Exception("Solver in redispatch market did not converge")

            # process dispatch data
            self.process_dispatch_data(
                network=redispatch_network, orderbook_df=orderbook_df
            )

        # if no congestion is detected set accepted volume and price to 0
        else:
            log.debug("No congestion detected")

        # return orderbook_df back to orderbook format as list of dicts
        accepted_orders = orderbook_df.to_dict("records")
        rejected_orders = []
        meta = []

        # calculate meta data such as total upwared and downward redispatch, total backup dispatch
        # and total redispatch cost
        for i, product in enumerate(market_products):
<<<<<<< HEAD
            orders = orderbook_df[orderbook_df["start_time"] == product[0]]
            meta.extend(
                calculate_meta(
                    network=redispatch_network,
                    orders=orders,
                    product=product,
                    i=i,
                )
=======
            meta.extend(
                calculate_meta(network=redispatch_network, product=product, i=i)
>>>>>>> 27a8ebfe
            )

        # remove all orders to clean up the orderbook and avoid double clearing
        self.all_orders = []

        return accepted_orders, rejected_orders, meta

    def process_dispatch_data(self, network: pypsa.Network, orderbook_df: pd.DataFrame):
        """
        This function processes the dispatch data to calculate the redispatch volumes and prices
        and update the orderbook with the accepted volumes and prices.

        Args:
            orderbook_df (pd.DataFrame): The orderbook to be cleared.
        """

        # Get all generators except for _backup generators
        generators_t_p = network.generators_t.p.filter(regex="^(?!.*_backup)")

        # Use regex in a single call to filter and rename columns simultaneously for efficiency
        upward_redispatch = generators_t_p.filter(regex="_up$")
        downward_redispatch = generators_t_p.filter(regex="_down$")

        # Find intersection of unit_ids in orderbook_df and columns in redispatch_volumes for direct mapping
        valid_units = orderbook_df["unit_id"].unique()

        for unit in valid_units:
            unit_orders = orderbook_df["unit_id"] == unit

            if f"{unit}_up" in upward_redispatch.columns:
                orderbook_df.loc[unit_orders, "accepted_volume"] += upward_redispatch[
                    f"{unit}_up"
                ].values

            if f"{unit}_down" in downward_redispatch.columns:
                orderbook_df.loc[unit_orders, "accepted_volume"] -= downward_redispatch[
                    f"{unit}_down"
                ].values

            if self.market_clearing_mechanism == "pay_as_bid":
                # set accepted price as the price bid price from the orderbook
                orderbook_df.loc[unit_orders, "accepted_price"] = np.where(
                    orderbook_df.loc[unit_orders, "accepted_volume"] > 0,
                    orderbook_df.loc[unit_orders, "price"],
                    np.where(
                        orderbook_df.loc[unit_orders, "accepted_volume"] < 0,
                        orderbook_df.loc[unit_orders, "price"],
                        0,  # This sets accepted_price to 0 when redispatch_volume is exactly 0
                    ),
                )

            elif self.market_clearing_mechanism == "pay_as_clear":
                # set accepted price as the nodal marginal price
                nodal_marginal_prices = abs(network.buses_t.marginal_price)
                unit_node = orderbook_df.loc[unit_orders, "node"].values[0]

                orderbook_df.loc[unit_orders, "accepted_price"] = np.where(
                    orderbook_df.loc[unit_orders, "accepted_volume"] != 0,
                    nodal_marginal_prices[unit_node],
                    0,
                )


<<<<<<< HEAD
def calculate_meta(network, orders, product: MarketProduct, i: int):
=======
def calculate_meta(network, product: MarketProduct, i: int):
>>>>>>> 27a8ebfe
    """
    This function calculates the meta data such as total upward and downward redispatch,
    total backup dispatch, and total redispatch cost.

    Args:
        product (MarketProduct): The product for which clearing happens.
        i (int): The index of the product in the market products list.

    Returns:
        dict: The meta data.
    """

    meta = []
    duration_hours = (product[1] - product[0]) / timedelta(hours=1)
    # iterate over buses
    for bus in network.buses.index:
        # add backup dispatch to dispatch
        # Step 1: Identify generators connected to the specified bus
        generators_connected_to_bus = network.generators[
            network.generators.bus == bus
        ].index

        # Step 2: Select dispatch levels for these generators from network.generators_t.p
        dispatch_for_bus = network.generators_t.p[generators_connected_to_bus].iloc[i]
        # multiple by network.generators.sign to get the correct sign for dispatch
        dispatch_for_bus = (
            dispatch_for_bus * network.generators.sign[generators_connected_to_bus]
        )

        supply_volume = dispatch_for_bus[dispatch_for_bus > 0].sum()
        demand_volume = dispatch_for_bus[dispatch_for_bus < 0].sum()
        price = network.buses_t.marginal_price[bus].iat[i]

        meta.append(
            {
                "supply_volume": supply_volume,
                "demand_volume": demand_volume,
                "demand_volume_energy": demand_volume * duration_hours,
                "supply_volume_energy": supply_volume * duration_hours,
                "price": price,
<<<<<<< HEAD
                "node_id": bus,
=======
                "node": bus,
>>>>>>> 27a8ebfe
                "product_start": product[0],
                "product_end": product[1],
                "only_hours": product[2],
            }
        )

<<<<<<< HEAD
    # total_upward_redispatch = network.generators_t.p.iloc[i].filter(regex="_up").sum()
    # total_downward_redispatch = (
    #     network.generators_t.p.iloc[i].filter(regex="_down").sum()
    # )
    # total_backup_dispatch = network.generators_t.p.iloc[i].filter(regex="_backup").sum()

    # total_redispatch_cost = orders["accepted_volume"].dot(orders["accepted_price"])

=======
>>>>>>> 27a8ebfe
    return meta<|MERGE_RESOLUTION|>--- conflicted
+++ resolved
@@ -83,142 +83,8 @@
         )
         assert self.market_clearing_mechanism in ["pay_as_bid", "pay_as_clear"]
 
-<<<<<<< HEAD
-        # setup the network
-        # add buses
-        self.add_buses(f"{network_path}/buses.csv")
-
-        # add lines
-        self.add_lines(f"{network_path}/lines.csv")
-
-        # add generators
-        self.add_generators(f"{network_path}/powerplant_units.csv")
-
-        # add loads
-        self.add_loads(f"{network_path}/demand_units.csv")
-
-    def add_buses(self, filename: str):
-        """
-        This adds nodes in the PyPSA network to which the generators and loads are connected
-
-        """
-        buses = pd.read_csv(filename, index_col=0)
-
-        self.network.madd(
-            "Bus",
-            names=buses.index,
-            **buses,
-        )
-
-    def add_lines(self, filename: str):
-        """
-        This creates transmission network in PyPSA by connecting buses with predefined line capacities
-        """
-        lines = pd.read_csv(filename, index_col=0)
-
-        self.network.madd(
-            "Line",
-            names=lines.index,
-            **lines,
-        )
-
-    def add_generators(self, filename: str):
-        """
-        This adds generators in the PyPSA network with respective bus data to which they are connected.
-        It creates upward and downward redispatch generators for each generator and adds backup generators at each node
-        """
-        generators = pd.read_csv(filename, index_col=0)
-
-        # make dataframe for p_set as zeros for data and index as snapshots
-        # and coliumns as generator names
-        p_set = pd.DataFrame(
-            np.zeros((len(self.network.snapshots), len(generators.index))),
-            index=self.network.snapshots,
-            columns=generators.index,
-        )
-
-        # add generators and their sold capacities as load with reversed sign to have fixed feed in
-        self.network.madd(
-            "Load",
-            names=generators.index,
-            bus=generators["node"],  # bus to which the generator is connected to
-            p_set=p_set,
-            sign=1,
-        )
-
-        # add upward redispatch generators
-        self.network.madd(
-            "Generator",
-            names=generators.index,
-            suffix="_up",
-            bus=generators["node"],  # bus to which the generator is connected to
-            p_nom=generators[
-                "max_power"
-            ],  # Nominal capacity of the powerplant/generator
-            p_min_pu=p_set,
-            p_max_pu=p_set + 1,
-            marginal_cost=p_set,
-        )
-
-        # add downward redispatch generators
-        self.network.madd(
-            "Generator",
-            names=generators.index,
-            suffix="_down",
-            bus=generators["node"],  # bus to which the generator is connected to
-            p_nom=generators[
-                "max_power"
-            ],  # Nominal capacity of the powerplant/generator
-            p_min_pu=p_set,
-            p_max_pu=p_set + 1,
-            marginal_cost=p_set,
-            sign=-1,
-        )
-
-        # add upward and downward backup generators at each node
-        self.network.madd(
-            "Generator",
-            names=self.network.buses.index,
-            suffix="_backup_up",
-            bus=self.network.buses.index,  # bus to which the generator is connected to
-            p_nom=10e4,
-            marginal_cost=self.backup_marginal_cost,
-        )
-
-        self.network.madd(
-            "Generator",
-            names=self.network.buses.index,
-            suffix="_backup_down",
-            bus=self.network.buses.index,  # bus to which the generator is connected to
-            p_nom=10e4,
-            marginal_cost=self.backup_marginal_cost,
-            sign=-1,
-        )
-
-    def add_loads(self, filename: str):
-        """
-        This adds loads in the PyPSA network with respective bus data to which they are connected
-        """
-        loads = pd.read_csv(filename, index_col=0)
-
-        p_set = pd.DataFrame(
-            np.zeros((len(self.network.snapshots), len(loads.index))),
-            index=self.network.snapshots,
-            columns=loads.index,
-        )
-
-        # add loads with reversed sign as demand is modeled with negative values
-        self.network.madd(
-            "Load",
-            names=loads.index,
-            bus=loads["node"],  # bus to which the generator is connected to
-            p_set=p_set,
-            sign=1,
-        )
-=======
     def setup(self):
         super().setup()
->>>>>>> 27a8ebfe
 
     def clear(
         self, orderbook: Orderbook, market_products
@@ -290,10 +156,6 @@
 
         # Update the network parameters
         redispatch_network = self.network.copy()
-<<<<<<< HEAD
-
-=======
->>>>>>> 27a8ebfe
         redispatch_network.loads_t.p_set = p_set
 
         # Update p_max_pu for generators with _up and _down suffixes
@@ -346,19 +208,8 @@
         # calculate meta data such as total upwared and downward redispatch, total backup dispatch
         # and total redispatch cost
         for i, product in enumerate(market_products):
-<<<<<<< HEAD
-            orders = orderbook_df[orderbook_df["start_time"] == product[0]]
-            meta.extend(
-                calculate_meta(
-                    network=redispatch_network,
-                    orders=orders,
-                    product=product,
-                    i=i,
-                )
-=======
             meta.extend(
                 calculate_meta(network=redispatch_network, product=product, i=i)
->>>>>>> 27a8ebfe
             )
 
         # remove all orders to clean up the orderbook and avoid double clearing
@@ -422,11 +273,7 @@
                 )
 
 
-<<<<<<< HEAD
-def calculate_meta(network, orders, product: MarketProduct, i: int):
-=======
 def calculate_meta(network, product: MarketProduct, i: int):
->>>>>>> 27a8ebfe
     """
     This function calculates the meta data such as total upward and downward redispatch,
     total backup dispatch, and total redispatch cost.
@@ -467,26 +314,11 @@
                 "demand_volume_energy": demand_volume * duration_hours,
                 "supply_volume_energy": supply_volume * duration_hours,
                 "price": price,
-<<<<<<< HEAD
-                "node_id": bus,
-=======
                 "node": bus,
->>>>>>> 27a8ebfe
                 "product_start": product[0],
                 "product_end": product[1],
                 "only_hours": product[2],
             }
         )
 
-<<<<<<< HEAD
-    # total_upward_redispatch = network.generators_t.p.iloc[i].filter(regex="_up").sum()
-    # total_downward_redispatch = (
-    #     network.generators_t.p.iloc[i].filter(regex="_down").sum()
-    # )
-    # total_backup_dispatch = network.generators_t.p.iloc[i].filter(regex="_backup").sum()
-
-    # total_redispatch_cost = orders["accepted_volume"].dot(orders["accepted_price"])
-
-=======
->>>>>>> 27a8ebfe
     return meta