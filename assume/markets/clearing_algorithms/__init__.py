--- conflicted
+++ resolved
@@ -1,12 +1,9 @@
 from assume.common.market_objects import market_mechanism
 
 from .all_or_nothing import pay_as_bid_aon, pay_as_clear_aon
-<<<<<<< HEAD
 from .complex_clearing import pay_as_clear_complex_opt, pay_as_clear_opt
-=======
 from .complex_clearing import pay_as_clear_opt
 from .complex_clearing_dmas import complex_clearing_dmas
->>>>>>> 6da4cfac
 from .nodal_pricing import nodal_pricing_pyomo
 from .simple import pay_as_bid, pay_as_clear
 
@@ -17,9 +14,6 @@
     "pay_as_clear_all_or_nothing": pay_as_clear_aon,
     "nodal_pricing_pyomo": nodal_pricing_pyomo,
     "pay_as_clear_complex": pay_as_clear_opt,
-<<<<<<< HEAD
     "pay_as_clear_complex_opt": pay_as_clear_complex_opt,
-=======
     # "pay_as_clear_complex_dmas": complex_clearing_dmas,
->>>>>>> 6da4cfac
 }