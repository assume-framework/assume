--- conflicted
+++ resolved
@@ -316,8 +316,11 @@
                     product,
                 )
             )
-<<<<<<< HEAD
-        return accepted_orders, rejected_orders, meta
+
+        # write network flows here if applicable
+        flows = []
+
+        return accepted_orders, rejected_orders, meta, flows
 
 class PayAsBidBuildingRole(PayAsBidRole):
     def __init__(self, marketconfig: MarketConfig):
@@ -477,11 +480,4 @@
             0 if "building" in i["unit_id"] else 1,  # Prioritize bids with 'building'
             -i["price"],  # Sort by price
             random.random()
-        ))
-=======
-
-        # write network flows here if applicable
-        flows = []
-
-        return accepted_orders, rejected_orders, meta, flows
->>>>>>> f4097845
+        ))