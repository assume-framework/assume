--- conflicted
+++ resolved
@@ -11,11 +11,7 @@
 
 log = logging.getLogger(__name__)
 
-<<<<<<< HEAD
-SOLVERS = ["gurobi", "cplex", "glpk", "cbc"]
-=======
 SOLVERS = ["gurobi", "glpk"]
->>>>>>> 6ab95a43
 EPS = 1e-4
 
 
@@ -122,13 +118,8 @@
         options = {"mip.tolerances.lowercutoff": -1.0, "mip.tolerances.absmipgap": EPS}
     elif solver.name == "cbc":
         options = {"sec": 60, "ratio": 0.1}
-<<<<<<< HEAD
-    elif solver.name == "glpk":
-        options = {"tmlim": 60, "mipgap": 0.1}
-=======
     # elif solver.name == "glpk":
     #     options = {"tmlim": 60, "mipgap": 0.1}
->>>>>>> 6ab95a43
     else:
         options = {}
 
@@ -203,24 +194,12 @@
         for order in orders:
             if order["bid_type"] == "SB":
                 # order rejected
-<<<<<<< HEAD
-                if math.isclose(
-                    pyo.value(instance.xs[order["bid_id"]]), 0, abs_tol=EPS
-                ):
-                    order_profit = 0
-                # marginal bid
-                elif math.isclose(
-                    market_clearing_prices[order["start_time"]] - order["price"],
-                    0,
-                    abs_tol=EPS,
-=======
                 if pyo.value(instance.xs[order["bid_id"]]) < EPS:
                     order_profit = 0
                 # marginal bid
                 elif (
                     abs(market_clearing_prices[order["start_time"]] - order["price"])
                     < EPS
->>>>>>> 6ab95a43
                 ):
                     order_profit = 0
                 else:
@@ -232,13 +211,7 @@
 
             elif order["bid_type"] == "BB":
                 # order rejected
-<<<<<<< HEAD
-                if math.isclose(
-                    pyo.value(instance.xb[order["bid_id"]]), 0, abs_tol=EPS
-                ):
-=======
                 if pyo.value(instance.xb[order["bid_id"]]) < EPS:
->>>>>>> 6ab95a43
                     order_profit = 0
                 else:
                     bid_volume = sum(order["volume"].values())
@@ -251,11 +224,7 @@
                     ) * pyo.value(instance.xb[order["bid_id"]])
 
             # correct rounding
-<<<<<<< HEAD
-            if order_profit != 0 and math.isclose(order_profit, 0, abs_tol=EPS):
-=======
             if order_profit != 0 and abs(order_profit) < EPS:
->>>>>>> 6ab95a43
                 order_profit = 0
 
             orders_profit.append(order_profit)
