import logging
<<<<<<< HEAD
import math
from itertools import groupby
=======
from datetime import timedelta
>>>>>>> 8819609f
from operator import itemgetter

import pyomo.environ as pyo
from pyomo.opt import SolverFactory, TerminationCondition, check_available_solvers

from assume.common.market_objects import MarketConfig, Orderbook
from assume.markets.base_market import MarketRole

log = logging.getLogger(__name__)

SOLVERS = ["gurobi", "glpk"]
EPS = 1e-4


def market_clearing_opt(orders, market_products, mode):
    model = pyo.ConcreteModel()
    model.dual = pyo.Suffix(direction=pyo.Suffix.IMPORT_EXPORT)

    model.T = pyo.Set(
        initialize=[market_product[0] for market_product in market_products],
        doc="timesteps",
    )
    model.sBids = pyo.Set(
        initialize=[order["bid_id"] for order in orders if order["bid_type"] == "SB"],
        doc="simple_bids",
    )
    model.bBids = pyo.Set(
        initialize=[order["bid_id"] for order in orders if order["bid_type"] == "BB"],
        doc="block_bids",
    )

    model.xs = pyo.Var(
        model.sBids,
        domain=pyo.NonNegativeReals,
        bounds=(0, 1),
        doc="simple_bid_acceptance",
    )
    model.xb = pyo.Var(
        model.bBids,
        domain=pyo.NonNegativeReals,
        bounds=(0, 1),
        doc="block_bid_acceptance",
    )

    if mode == "with_min_acceptance_ratio":
        model.Bids = pyo.Set(
            initialize=[order["bid_id"] for order in orders], doc="all_bids"
        )
        model.x = pyo.Var(
            model.Bids,
            domain=pyo.Binary,
            doc="bid_accepted",
        )

        model.mar_constr = pyo.ConstraintList()
        for order in orders:
            if order["min_acceptance_ratio"] is None:
                continue
            elif order["bid_type"] == "SB":
                model.mar_constr.add(
                    model.xs[order["bid_id"]]
                    >= order["min_acceptance_ratio"] * model.x[order["bid_id"]]
                )
                model.mar_constr.add(
                    model.xs[order["bid_id"]] <= model.x[order["bid_id"]]
                )

            elif order["bid_type"] == "BB":
                model.mar_constr.add(
                    model.xb[order["bid_id"]]
                    >= order["min_acceptance_ratio"] * model.x[order["bid_id"]]
                )
                model.mar_constr.add(
                    model.xb[order["bid_id"]] <= model.x[order["bid_id"]]
                )

    balance_expr = {t: 0.0 for t in model.T}
    for order in orders:
        if order["bid_type"] == "SB":
            balance_expr[order["start_time"]] += (
                order["volume"] * model.xs[order["bid_id"]]
            )
        elif order["bid_type"] == "BB":
            for start_time, volume in order["volume"].items():
                balance_expr[start_time] += volume * model.xb[order["bid_id"]]

    def energy_balance_rule(m, t):
        return balance_expr[t] == 0

    model.energy_balance = pyo.Constraint(model.T, rule=energy_balance_rule)

    obj_expr = 0
    for order in orders:
        if order["bid_type"] == "SB":
            obj_expr += order["price"] * order["volume"] * model.xs[order["bid_id"]]
        elif order["bid_type"] == "BB":
            for start_time, volume in order["volume"].items():
                obj_expr += order["price"] * volume * model.xb[order["bid_id"]]

    model.objective = pyo.Objective(expr=obj_expr, sense=pyo.minimize)

    solvers = check_available_solvers(*SOLVERS)
    if len(solvers) < 1:
        raise Exception(f"None of {SOLVERS} are available")

    solver = SolverFactory(solvers[0])

    if solver.name == "gurobi":
        options = {"cutoff": -1.0, "eps": EPS}
    elif solver.name == "cplex":
        options = {
            "mip.tolerances.lowercutoff": -1.0,
            "mip.tolerances.absmipgap": EPS,
        }
    elif solver.name == "cbc":
        options = {"sec": 60, "ratio": 0.1}
    # elif solver.name == "glpk":
    #     options = {"tmlim": 60, "mipgap": 0.1}
    else:
        options = {}

    # Solve the model
    instance = model.create_instance()
    results = solver.solve(instance, options=options)

    # fix all model.x to the values in the solution
    if mode == "with_min_acceptance_ratio":
        for bid_id in instance.Bids:
            instance.x[bid_id].fix(instance.x[bid_id].value)

        # resolve the model
        results = solver.solve(instance, options=options)

    return instance, results


class ComplexClearingRole(MarketRole):
    required_fields = ["bid_type"]

    def __init__(self, marketconfig: MarketConfig):
        super().__init__(marketconfig)

    def validate_orderbook(self, orderbook: Orderbook, agent_tuple) -> None:
        super().validate_orderbook(orderbook, agent_tuple)
        max_volume = self.marketconfig.maximum_bid_volume
        for order in orderbook:
            order["bid_type"] = "SB" if order["bid_type"] is None else order["bid_type"]
            assert order["bid_type"] in [
                "SB",
                "BB",
            ], f"bid_type {order['bid_type']} not in ['SB', 'BB']"

            if order["bid_type"] == "BB":
                assert False not in [
                    abs(volume) <= max_volume for _, volume in order["volume"].items()
                ], f"max_volume {order['volume']}"

    def clear(
        self, orderbook: Orderbook, market_products
    ) -> (Orderbook, Orderbook, list[dict]):
        """
        This implements pay-as-clear with more complex bid structures, including acceptance ratios, bid types, and profiled volumes.

        :param market_products: The products to be traded
        :type market_products: list[MarketProduct]

        :return extract_results(model=model, eps=eps, orders=orders, market_products=market_products, market_clearing_prices=market_clearing_prices)
        :rtype: tuple[Orderbook, Orderbook, list[dict]]
        """

        if len(orderbook) == 0:
            return [], [], []

        market_getter = itemgetter("start_time", "end_time", "only_hours")
        orderbook.sort(key=market_getter)

        for order in orderbook:
            order["accepted_price"] = {}
            order["accepted_volume"] = {}

        rejected_orders: Orderbook = []

        mode = "default"
        if "min_acceptance_ratio" in self.marketconfig.additional_fields:
            mode = "with_min_acceptance_ratio"

        while True:
            instance, results = market_clearing_opt(
                orders=orderbook,
                market_products=market_products,
                mode=mode,
            )

            if results.solver.termination_condition == TerminationCondition.infeasible:
                raise Exception("infeasible")

            # extract dual from model.energy_balance
            market_clearing_prices = {
                t: instance.dual[instance.energy_balance[t]] for t in instance.T
            }

            # check the profit of each order and remove those with negative profit
            orders_profit = []
            for order in orderbook:
                if order["bid_type"] == "SB":
                    # order rejected
                    if pyo.value(instance.xs[order["bid_id"]]) < EPS:
                        order_profit = 0
                    # marginal bid
                    elif (
                        abs(
                            market_clearing_prices[order["start_time"]] - order["price"]
                        )
                        < EPS
                    ):
                        order_profit = 0
                    else:
                        order_profit = (
                            (
                                market_clearing_prices[order["start_time"]]
                                - order["price"]
                            )
                            * order["volume"]
                            * pyo.value(instance.xs[order["bid_id"]])
                        )

                elif order["bid_type"] == "BB":
                    # order rejected
                    if pyo.value(instance.xb[order["bid_id"]]) < EPS:
                        order_profit = 0
                    else:
                        bid_volume = sum(order["volume"].values())
                        order_profit = (
                            sum(
                                market_clearing_prices[t] * v
                                for t, v in order["volume"].items()
                            )
                            - order["price"] * bid_volume
                        ) * pyo.value(instance.xb[order["bid_id"]])

                # correct rounding
                if order_profit != 0 and abs(order_profit) < EPS:
                    order_profit = 0

                orders_profit.append(order_profit)

                if order_profit < 0:
                    rejected_orders.append(order)
                    orderbook.remove(order)

            # check if all orders have positive profit
            if all(order_profit >= 0 for order_profit in orders_profit):
                break
        return extract_results(
            model=instance,
            orders=orderbook,
            rejected_orders=rejected_orders,
            market_products=market_products,
            market_clearing_prices=market_clearing_prices,
        )


def extract_results(
    model,
    orders,
    rejected_orders,
    market_products,
    market_clearing_prices,
):
    accepted_orders: Orderbook = []
    meta = []

    supply_volume_dict = {t: 0.0 for t in model.T}
    demand_volume_dict = {t: 0.0 for t in model.T}

    for order in orders:
        if order["bid_type"] == "SB":
            acceptance = model.xs[order["bid_id"]].value
            acceptance = 0 if acceptance < EPS else acceptance
            order["accepted_volume"] = acceptance * order["volume"]
            order["accepted_price"] = market_clearing_prices[order["start_time"]]

            if order["accepted_volume"] > 0:
                supply_volume_dict[order["start_time"]] += order["accepted_volume"]
            else:
                demand_volume_dict[order["start_time"]] += order["accepted_volume"]

        elif order["bid_type"] == "BB":
            acceptance = model.xb[order["bid_id"]].value
            acceptance = 0 if acceptance < EPS else acceptance

            for start_time, volume in order["volume"].items():
                order["accepted_volume"][start_time] = acceptance * volume
                order["accepted_price"][start_time] = market_clearing_prices[start_time]

                if order["accepted_volume"][start_time] > 0:
                    supply_volume_dict[start_time] += order["accepted_volume"][
                        start_time
                    ]
                else:
                    demand_volume_dict[start_time] += order["accepted_volume"][
                        start_time
                    ]

        if acceptance > 0:
            accepted_orders.append(order)
        else:
            rejected_orders.append(order)

    for product in market_products:
        t = product[0]

        clear_price = market_clearing_prices[t]

        supply_volume = supply_volume_dict[t]
        demand_volume = demand_volume_dict[t]
        duration_hours = (product[1] - product[0]) / timedelta(hours=1)

        meta.append(
            {
                "supply_volume": supply_volume,
                "demand_volume": -demand_volume,
                "demand_volume_energy": -demand_volume * duration_hours,
                "supply_volume_energy": supply_volume * duration_hours,
                "price": clear_price,
                "max_price": clear_price,
                "min_price": clear_price,
                "node_id": None,
                "product_start": product[0],
                "product_end": product[1],
                "only_hours": product[2],
            }
        )

    return accepted_orders, rejected_orders, meta<|MERGE_RESOLUTION|>--- conflicted
+++ resolved
@@ -1,10 +1,5 @@
 import logging
-<<<<<<< HEAD
-import math
-from itertools import groupby
-=======
 from datetime import timedelta
->>>>>>> 8819609f
 from operator import itemgetter
 
 import pyomo.environ as pyo
