--- conflicted
+++ resolved
@@ -19,27 +19,6 @@
 EPS = 1e-4
 
 
-<<<<<<< HEAD
-def market_clearing_opt(orders, market_products, mode, with_linked_bids):
-    """
-    This function solves the market clearing using cost minimization.
-
-    Args:
-        orders (Orderbook): List of the orders
-        market_products (list[MarketProduct]): The products to be traded
-        mode (str): The mode of the market clearing determining whether the minimum acceptance ratio is considered
-        with_linked_bids (bool): Whether the market clearing should include linked bids
-
-    Returns:
-        tuple[pyomo.ConcreteModel, pyomo.opt.results.SolverResults]: The solved pyomo model and the solver results
-
-    Note:
-        The objective of the optimization is to minimize the total cost of the accepted orders.
-        The decision variables are given by the acceptance ratio of each order bounded by 0 and 1 and the acceptance as a binary variable.
-
-        The objective function is defined as the sum of the product of the price, volume, and acceptance ratio of each order.
-
-=======
 def market_clearing_opt(
     orders: Orderbook, market_products: list[MarketProduct], mode: str, with_linked_bids
 ):
@@ -60,7 +39,6 @@
         The objective function is to maximize the social welfare and defined as the sum of the product of the price, volume, and acceptance ratio of each order.
         The decision variables are given by the acceptance ratio of each order bounded by 0 and 1 and the acceptance as a binary variable.
 
->>>>>>> 7380ef58
         The energy balance constraint ensures that the sum of the accepted volumes of all orders is zero.
         The acceptance of each order is bounded by 0 and 1.
 
@@ -239,26 +217,14 @@
 
     def validate_orderbook(self, orderbook: Orderbook, agent_tuple) -> None:
         """
-<<<<<<< HEAD
-        This function ensures that the bid type is in ['SB', 'BB', 'LB'] and that the order volume is not larger than the maximum bid volume.
+        Checks whether the bid types are valid and whether the volumes are within the maximum bid volume.
 
         Args:
-            orderbook: The orderbook
-            agent_tuple: The agent tuple
-
-        Raises:
-            AssertionError: If the bid type is not in ['SB', 'BB', 'LB'] or the order volume is larger than the maximum bid volume
-=======
-        Checks whether the bid types are valid and whether the volumes are within the maximum bid volume.
-
-        Args:
-            sel: The instance of the ComplexClearingRole.
             orderbook (Orderbook): The orderbook to be validated.
             agent_tuple (tuple[str, str]): The agent tuple of the market (agend_adrr, agent_id).
 
         Raises:
             AssertionError: If the bid type is not valid or the volumes are not within the maximum bid volume.
->>>>>>> 7380ef58
         """
 
         super().validate_orderbook(orderbook, agent_tuple)
@@ -287,17 +253,6 @@
         Implements pay-as-clear with more complex bid structures, including acceptance ratios, bid types, and profiled volumes.
 
         Args:
-<<<<<<< HEAD
-            orderbook: The orderbook
-            market_products: The products to be traded
-
-        Returns:
-            tuple[Orderbook, Orderbook, list[dict]]: The accepted orders, rejected orders, and meta information by calling extract_results
-
-        Note:
-            First the market clearing is solved using the cost minimization with the pyomo model market_clearing_opt.
-            Then the market clearing prices are extracted from the solved model as dual variables of the energy balance contraint.
-=======
             orderbook (Orderbook): The orderbook to be cleared.
             market_products (list[MarketProduct]): The products to be traded.
 
@@ -312,7 +267,6 @@
         Notes:
             First the market clearing is solved using the cost minimization with the pyomo model market_clearing_opt.
             Then the market clearing prices are extracted from the solved model as dual variables of the energy balance constraint.
->>>>>>> 7380ef58
             Next the surplus of each order and its children is calculated and orders with negative surplus are removed from the orderbook.
             This is repeated until all orders remaining in the orderbook have positive surplus.
         """
@@ -322,10 +276,7 @@
 
         orderbook.sort(key=itemgetter("start_time", "end_time", "only_hours"))
 
-<<<<<<< HEAD
-=======
         # create a list of all orders linked as child to a bid
->>>>>>> 7380ef58
         child_orders = []
         for order in orderbook:
             order["accepted_price"] = {}
@@ -389,10 +340,7 @@
 
                 orders_surplus.append(order_surplus)
 
-<<<<<<< HEAD
-=======
                 # remove orders with negative profit
->>>>>>> 7380ef58
                 if order_surplus < 0:
                     rejected_orders.append(order)
                     orderbook.remove(order)
@@ -413,17 +361,6 @@
         )
 
 
-<<<<<<< HEAD
-def calculate_order_surplus(order, market_clearing_prices, instance, children):
-    """
-    Calculate the surplus of an order given the market clearing prices and results of the market clearing.
-
-    Args:
-        order (dict): The order
-        market_clearing_prices (dict): The market clearing prices
-        instance (pyomo.ConcreteModel): The solved pyomo model containing the results of the market clearing
-        children (list[dict]): The linked child bids of the given order
-=======
 def calculate_order_surplus(
     order: dict,
     market_clearing_prices: dict,
@@ -438,25 +375,17 @@
         market_clearing_prices (dict): The market clearing prices.
         instance (pyomo.core.base.PyomoModel.ConcreteModel): The solved pyomo model containing the results of the market clearing.
         children (list[dict]): The linked child bids of the given order.
->>>>>>> 7380ef58
 
     Returns:
         float: The surplus of the order as (market_clearing_price - order_price) * order_volume * order_acceptance
 
-<<<<<<< HEAD
-    Note: The surplus of children linked to the given order is added if it is positive to account for the rule that children can 'save' their parent bid.
-=======
     Note:
         The surplus of children linked to the given order is added if it is positive to account for the rule that children can 'save' their parent bid.
->>>>>>> 7380ef58
     """
 
     order_surplus = 0
 
-<<<<<<< HEAD
-=======
     # calculate the surplus of simple bids
->>>>>>> 7380ef58
     if order["bid_type"] == "SB":
         if (
             pyo.value(instance.xs[order["bid_id"]]) < EPS
@@ -469,10 +398,7 @@
                 * order["volume"]
                 * pyo.value(instance.xs[order["bid_id"]])
             )
-<<<<<<< HEAD
-=======
     # calculate the surplus of block bidx
->>>>>>> 7380ef58
     elif order["bid_type"] in ["BB", "LB"]:
         bid_volume = sum(order["volume"].values())
         if pyo.value(instance.xb[order["bid_id"]]) < EPS:
@@ -483,11 +409,7 @@
                 - order["price"] * bid_volume
             ) * pyo.value(instance.xb[order["bid_id"]])
 
-<<<<<<< HEAD
-        # add the child linked bids
-=======
         # add the surplus of child linked bids if it is positive
->>>>>>> 7380ef58
         for child_order in children:
             child_surplus = (
                 sum(
@@ -514,21 +436,12 @@
     market_clearing_prices: dict,
 ):
     """
-<<<<<<< HEAD
-    Extract the results of the market clearing from the solved pyomo model.
-
-    Args:
-        model (pyomo.ConcreteModel): The solved pyomo model containing the results of the market clearing
-        orders (list[dict]): List of the orders
-        rejected_orders (list[dict]): List of the rejected orders
-=======
     Extracts the results of the market clearing from the solved pyomo model.
 
     Args:
         model (pyomo.core.base.PyomoModel.ConcreteModel): The solved pyomo model containing the results of the market clearing
         orders (Orderbook): List of the orders
         rejected_orders (Orderbook): List of the rejected orders
->>>>>>> 7380ef58
         market_products (list[MarketProduct]): The products to be traded
         market_clearing_prices (dict): The market clearing prices
 
