--- conflicted
+++ resolved
@@ -1,20 +1,12 @@
 from assume.strategies.base_strategy import BaseStrategy, OperationalWindow
 from assume.strategies.extended import OTCStrategy
 from assume.strategies.flexable import flexableEOM, flexableNegCRM, flexablePosCRM
-<<<<<<< HEAD
-from assume.strategies.flexable_storage import (
-    flexableEOMStorage,
-    flexablePosCRMStorage, 
-    flexableNegCRMStorage
-)
-=======
-from assume.strategies.flexable_storage import flexableCRMStorage, flexableEOMStorage
+from assume.strategies.flexable_storage import flexableEOMStorage, flexablePosCRMStorage, flexableNegCRMStorage
 
 try:
     from assume.strategies.learning_strategies import RLStrategy
 except ImportError:
     pass
->>>>>>> df594d0e
 from assume.strategies.naive_strategies import (
     NaiveNegReserveStrategy,
     NaivePosReserveStrategy,
