# SPDX-FileCopyrightText: ASSUME Developers
#
# SPDX-License-Identifier: AGPL-3.0-or-later

from assume.common.base import BaseStrategy, LearningStrategy
from assume.strategies.advanced_orders import flexableEOMBlock, flexableEOMLinked
from assume.strategies.dmas_powerplant import DmasPowerplantStrategy
from assume.strategies.dmas_storage import DmasStorageStrategy
from assume.strategies.extended import OTCStrategy
from assume.strategies.flexable import flexableEOM, flexableNegCRM, flexablePosCRM
from assume.strategies.flexable_storage import (
    flexableEOMStorage,
    flexableNegCRMStorage,
    flexablePosCRMStorage,
)
from assume.strategies.naive_strategies import (
    NaiveNegReserveStrategy,
    NaivePosReserveStrategy,
<<<<<<< HEAD
    NaiveRedispatchStrategy,
    NaiveStrategy,
=======
    NaiveProfileStrategy,
    NaiveSingleBidStrategy,
>>>>>>> 935b69d9
)

bidding_strategies: dict[str, BaseStrategy] = {
    "naive_eom": NaiveSingleBidStrategy,
    "naive_dam": NaiveProfileStrategy,
    "naive_pos_reserve": NaivePosReserveStrategy,
    "naive_neg_reserve": NaiveNegReserveStrategy,
    "otc_strategy": OTCStrategy,
    "flexable_eom": flexableEOM,
    "flexable_eom_block": flexableEOMBlock,
    "flexable_eom_linked": flexableEOMLinked,
    "flexable_neg_crm": flexableNegCRM,
    "flexable_pos_crm": flexablePosCRM,
    "flexable_eom_storage": flexableEOMStorage,
    "flexable_neg_crm_storage": flexableNegCRMStorage,
    "flexable_pos_crm_storage": flexablePosCRMStorage,
    "naive_redispatch": NaiveRedispatchStrategy,
}<|MERGE_RESOLUTION|>--- conflicted
+++ resolved
@@ -16,13 +16,9 @@
 from assume.strategies.naive_strategies import (
     NaiveNegReserveStrategy,
     NaivePosReserveStrategy,
-<<<<<<< HEAD
     NaiveRedispatchStrategy,
-    NaiveStrategy,
-=======
     NaiveProfileStrategy,
     NaiveSingleBidStrategy,
->>>>>>> 935b69d9
 )
 
 bidding_strategies: dict[str, BaseStrategy] = {
