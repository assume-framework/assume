# SPDX-FileCopyrightText: ASSUME Developers
#
# SPDX-License-Identifier: AGPL-3.0-or-later

from assume.common.base import BaseStrategy, LearningStrategy
from assume.strategies.advanced_orders import flexableEOMBlock, flexableEOMLinked
from assume.strategies.dmas_powerplant import DmasPowerplantStrategy
from assume.strategies.dmas_storage import DmasStorageStrategy
from assume.strategies.extended import OTCStrategy
from assume.strategies.flexable import flexableEOM, flexableNegCRM, flexablePosCRM
from assume.strategies.flexable_storage import (
    flexableEOMStorage,
    flexableNegCRMStorage,
    flexablePosCRMStorage,
)
from assume.strategies.naive_strategies import (
<<<<<<< HEAD
    NaiveDAsteelplantStrategy,
=======
>>>>>>> 588f56bb
    NaiveNegReserveStrategy,
    NaivePosReserveStrategy,
    NaiveProfileStrategy,
    NaiveRedispatchStrategy,
    NaiveSingleBidStrategy,
)

bidding_strategies: dict[str, BaseStrategy] = {
<<<<<<< HEAD
    "naive": NaiveStrategy,
    "naive_da_steel_plant": NaiveDAsteelplantStrategy,
=======
    "naive_eom": NaiveSingleBidStrategy,
    "naive_dam": NaiveProfileStrategy,
>>>>>>> 588f56bb
    "naive_pos_reserve": NaivePosReserveStrategy,
    "naive_neg_reserve": NaiveNegReserveStrategy,
    "otc_strategy": OTCStrategy,
    "flexable_eom": flexableEOM,
    "flexable_eom_block": flexableEOMBlock,
    "flexable_eom_linked": flexableEOMLinked,
    "flexable_neg_crm": flexableNegCRM,
    "flexable_pos_crm": flexablePosCRM,
    "flexable_eom_storage": flexableEOMStorage,
    "flexable_neg_crm_storage": flexableNegCRMStorage,
    "flexable_pos_crm_storage": flexablePosCRMStorage,
    "naive_redispatch": NaiveRedispatchStrategy,
}<|MERGE_RESOLUTION|>--- conflicted
+++ resolved
@@ -14,10 +14,6 @@
     flexablePosCRMStorage,
 )
 from assume.strategies.naive_strategies import (
-<<<<<<< HEAD
-    NaiveDAsteelplantStrategy,
-=======
->>>>>>> 588f56bb
     NaiveNegReserveStrategy,
     NaivePosReserveStrategy,
     NaiveProfileStrategy,
@@ -26,13 +22,8 @@
 )
 
 bidding_strategies: dict[str, BaseStrategy] = {
-<<<<<<< HEAD
-    "naive": NaiveStrategy,
-    "naive_da_steel_plant": NaiveDAsteelplantStrategy,
-=======
     "naive_eom": NaiveSingleBidStrategy,
     "naive_dam": NaiveProfileStrategy,
->>>>>>> 588f56bb
     "naive_pos_reserve": NaivePosReserveStrategy,
     "naive_neg_reserve": NaiveNegReserveStrategy,
     "otc_strategy": OTCStrategy,
