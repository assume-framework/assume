--- conflicted
+++ resolved
@@ -72,27 +72,13 @@
 }
 
 try:
-<<<<<<< HEAD
-    from assume.strategies.learning_advanced_orders import (
-        LearningProfileEOMPowerplantStrategy,
-    )
-=======
->>>>>>> 6d64e390
     from assume.strategies.learning_strategies import (
         LearningEOMPowerplantStrategy,
         LearningEOMStorageStrategy,
     )
 
-<<<<<<< HEAD
     bidding_strategies["learning_eom_powerplant"] = LearningEOMPowerplantStrategy
     bidding_strategies["learning_eom_storage"] = LearningEOMStorageStrategy
-    bidding_strategies["learning_profile_eom_powerplant"] = (
-        LearningProfileEOMPowerplantStrategy
-    )
-=======
-    bidding_strategies["pp_learning"] = RLStrategy
-    bidding_strategies["storage_learning"] = StorageRLStrategy
->>>>>>> 6d64e390
 
 except ImportError:
     pass