# SPDX-FileCopyrightText: ASSUME Developers
#
# SPDX-License-Identifier: AGPL-3.0-or-later

from assume.common.base import BaseStrategy, LearningStrategy
from assume.strategies.advanced_orders import flexableEOMBlock, flexableEOMLinked
from assume.strategies.extended import OTCStrategy
from assume.strategies.flexable import flexableEOM, flexableNegCRM, flexablePosCRM
from assume.strategies.flexable_storage import (
    flexableEOMStorage,
    flexableNegCRMStorage,
    flexablePosCRMStorage,
)
from assume.strategies.naive_strategies import (
    NaiveDADSMStrategy,
    NaiveProfileStrategy,
    NaiveRedispatchDSMStrategy,
    NaiveRedispatchStrategy,
    NaiveRedispatchSteelplantStrategy,
    NaiveSingleBidStrategy,
    NaiveExchangeStrategy,
    ElasticDemandStrategy,
<<<<<<< HEAD
    FixedDispatchStrategy,
=======
>>>>>>> 746966e9
    DSM_PosCRM_Strategy,
    DSM_NegCRM_Strategy,
)
from assume.strategies.manual_strategies import SimpleManualTerminalStrategy
from assume.strategies.dmas_powerplant import DmasPowerplantStrategy
from assume.strategies.dmas_storage import DmasStorageStrategy


bidding_strategies: dict[str, BaseStrategy] = {
    "naive_eom": NaiveSingleBidStrategy,
    "naive_dam": NaiveProfileStrategy,
    "naive_pos_reserve": NaiveSingleBidStrategy,
    "naive_neg_reserve": NaiveSingleBidStrategy,
    "naive_exchange": NaiveExchangeStrategy,
    "elastic_demand": ElasticDemandStrategy,
    "otc_strategy": OTCStrategy,
    "flexable_eom": flexableEOM,
    "flexable_eom_block": flexableEOMBlock,
    "flexable_eom_linked": flexableEOMLinked,
    "flexable_neg_crm": flexableNegCRM,
    "flexable_pos_crm": flexablePosCRM,
    "flexable_eom_storage": flexableEOMStorage,
    "flexable_neg_crm_storage": flexableNegCRMStorage,
    "flexable_pos_crm_storage": flexablePosCRMStorage,
    "pos_crm_dsm": DSM_PosCRM_Strategy,
    "neg_crm_dsm": DSM_NegCRM_Strategy,
    "naive_redispatch": NaiveRedispatchStrategy,
    "naive_da_dsm": NaiveDADSMStrategy,
    "naive_redispatch_dsm": NaiveRedispatchDSMStrategy,
    "manual_strategy": SimpleManualTerminalStrategy,
    "dmas_powerplant": DmasPowerplantStrategy,
    "dmas_storage": DmasStorageStrategy,
    "NaiveRedispatchStrategy_dsm": NaiveRedispatchStrategyDSM,
    "fixed_dispatch_strategy": FixedDispatchStrategy,
    "dsm_pos_crm_strategy": DSM_PosCRM_Strategy,
    "dsm_neg_crm_strategy": DSM_NegCRM_Strategy,
}

try:
    from assume.strategies.learning_advanced_orders import (
        RLAdvancedOrderStrategy,
    )
    from assume.strategies.learning_strategies import (
        RLStrategy,
        RLStrategySingleBid,
        StorageRLStrategy,
    )

    bidding_strategies["pp_learning"] = RLStrategy
    bidding_strategies["pp_learning_single_bid"] = RLStrategySingleBid
    bidding_strategies["storage_learning"] = StorageRLStrategy
    bidding_strategies["learning_advanced_orders"] = RLAdvancedOrderStrategy

except ImportError:
    pass<|MERGE_RESOLUTION|>--- conflicted
+++ resolved
@@ -20,10 +20,6 @@
     NaiveSingleBidStrategy,
     NaiveExchangeStrategy,
     ElasticDemandStrategy,
-<<<<<<< HEAD
-    FixedDispatchStrategy,
-=======
->>>>>>> 746966e9
     DSM_PosCRM_Strategy,
     DSM_NegCRM_Strategy,
 )
