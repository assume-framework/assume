# SPDX-FileCopyrightText: ASSUME Developers
#
# SPDX-License-Identifier: AGPL-3.0-or-later

from assume.common.base import BaseStrategy, LearningStrategy
from assume.strategies.advanced_orders import flexableEOMBlock, flexableEOMLinked
from assume.strategies.extended import OTCStrategy
from assume.strategies.flexable import flexableEOM, flexableNegCRM, flexablePosCRM
from assume.strategies.flexable_storage import (
    flexableEOMStorage,
    flexableNegCRMStorage,
    flexablePosCRMStorage,
)
from assume.strategies.naive_strategies import (
    NaiveDADSMStrategy,
    NaiveProfileStrategy,
    NaiveRedispatchDSMStrategy,
    NaiveRedispatchStrategy,
    NaiveSingleBidStrategy,
    NaiveExchangeStrategy,
    ElasticDemandStrategy,
    DSM_PosCRM_Strategy,
    DSM_NegCRM_Strategy,
)
from assume.strategies.manual_strategies import SimpleManualTerminalStrategy
from assume.strategies.dmas_powerplant import DmasPowerplantStrategy
from assume.strategies.dmas_storage import DmasStorageStrategy


bidding_strategies: dict[str, BaseStrategy] = {
    "naive_eom": NaiveSingleBidStrategy,
    "naive_dam": NaiveProfileStrategy,
    "naive_pos_reserve": NaiveSingleBidStrategy,
    "naive_neg_reserve": NaiveSingleBidStrategy,
    "naive_exchange": NaiveExchangeStrategy,
    "elastic_demand": ElasticDemandStrategy,
    "otc_strategy": OTCStrategy,
    "flexable_eom": flexableEOM,
    "flexable_eom_block": flexableEOMBlock,
    "flexable_eom_linked": flexableEOMLinked,
    "flexable_neg_crm": flexableNegCRM,
    "flexable_pos_crm": flexablePosCRM,
    "flexable_eom_storage": flexableEOMStorage,
    "flexable_neg_crm_storage": flexableNegCRMStorage,
    "flexable_pos_crm_storage": flexablePosCRMStorage,
    "pos_crm_dsm": DSM_PosCRM_Strategy,
    "neg_crm_dsm": DSM_NegCRM_Strategy,
    "naive_redispatch": NaiveRedispatchStrategy,
    "naive_da_dsm": NaiveDADSMStrategy,
    "naive_redispatch_dsm": NaiveRedispatchDSMStrategy,
    "manual_strategy": SimpleManualTerminalStrategy,
    "dmas_powerplant": DmasPowerplantStrategy,
    "dmas_storage": DmasStorageStrategy,
}

try:
    from assume.strategies.learning_strategies import (
        RLStrategy,
        RLStrategySingleBid,
        StorageRLStrategy,
        RenewableRLStrategy,
    )

    bidding_strategies["pp_learning"] = RLStrategy
    bidding_strategies["pp_learning_single_bid"] = RLStrategySingleBid
    bidding_strategies["storage_learning"] = StorageRLStrategy
<<<<<<< HEAD
    bidding_strategies["renewable_learning"] = RenewableRLStrategy
=======
    bidding_strategies["renewable_eom_learning"] = RenewableRLStrategy
>>>>>>> e0561090

except ImportError:
    pass<|MERGE_RESOLUTION|>--- conflicted
+++ resolved
@@ -64,11 +64,7 @@
     bidding_strategies["pp_learning"] = RLStrategy
     bidding_strategies["pp_learning_single_bid"] = RLStrategySingleBid
     bidding_strategies["storage_learning"] = StorageRLStrategy
-<<<<<<< HEAD
-    bidding_strategies["renewable_learning"] = RenewableRLStrategy
-=======
     bidding_strategies["renewable_eom_learning"] = RenewableRLStrategy
->>>>>>> e0561090
 
 except ImportError:
     pass