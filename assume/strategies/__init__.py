# SPDX-FileCopyrightText: ASSUME Developers
#
# SPDX-License-Identifier: AGPL-3.0-or-later

from assume.common.base import BaseStrategy, LearningStrategy
from assume.strategies.advanced_orders import flexableEOMBlock, flexableEOMLinked
from assume.strategies.extended import OTCStrategy
from assume.strategies.flexable import flexableEOM, flexableNegCRM, flexablePosCRM
from assume.strategies.flexable_storage import (
    flexableEOMStorage,
    flexableNegCRMStorage,
    flexablePosCRMStorage,
)
from assume.strategies.naive_strategies import (
    NaiveDADSMStrategy,
    NaiveProfileStrategy,
    NaiveRedispatchDSMStrategy,
    NaiveRedispatchStrategy,
<<<<<<< HEAD
    NaiveRedispatchSteelplantStrategy,
=======
    NaiveRedispatchStrategyDSM,
>>>>>>> 0f6d1ac0
    NaiveSingleBidStrategy,
    NaiveExchangeStrategy,
    ElasticDemandStrategy,
    FixedDispatchStrategy,
<<<<<<< HEAD
=======
    DSM_PosCRM_Strategy,
    DSM_NegCRM_Strategy,
>>>>>>> 0f6d1ac0
)
from assume.strategies.manual_strategies import SimpleManualTerminalStrategy
from assume.strategies.dmas_powerplant import DmasPowerplantStrategy
from assume.strategies.dmas_storage import DmasStorageStrategy


bidding_strategies: dict[str, BaseStrategy] = {
    "naive_eom": NaiveSingleBidStrategy,
    "naive_dam": NaiveProfileStrategy,
    "naive_pos_reserve": NaiveSingleBidStrategy,
    "naive_neg_reserve": NaiveSingleBidStrategy,
    "naive_exchange": NaiveExchangeStrategy,
    "elastic_demand": ElasticDemandStrategy,
    "otc_strategy": OTCStrategy,
    "flexable_eom": flexableEOM,
    "flexable_eom_block": flexableEOMBlock,
    "flexable_eom_linked": flexableEOMLinked,
    "flexable_neg_crm": flexableNegCRM,
    "flexable_pos_crm": flexablePosCRM,
    "flexable_eom_storage": flexableEOMStorage,
    "flexable_neg_crm_storage": flexableNegCRMStorage,
    "flexable_pos_crm_storage": flexablePosCRMStorage,
    "naive_redispatch": NaiveRedispatchStrategy,
    "naive_da_dsm": NaiveDADSMStrategy,
    "naive_redispatch_dsm": NaiveRedispatchDSMStrategy,
    "manual_strategy": SimpleManualTerminalStrategy,
    "dmas_powerplant": DmasPowerplantStrategy,
    "dmas_storage": DmasStorageStrategy,
<<<<<<< HEAD
    "NaiveRedispatchSteelplantStrategy":NaiveRedispatchSteelplantStrategy,
    "FixedDispatchStrategy": FixedDispatchStrategy,
=======
    "NaiveRedispatchStrategy_dsm": NaiveRedispatchStrategyDSM,
    "fixed_dispatch_strategy": FixedDispatchStrategy,
    "dsm_pos_crm_strategy": DSM_PosCRM_Strategy,
    "dsm_neg_crm_strategy": DSM_NegCRM_Strategy,
>>>>>>> 0f6d1ac0
}

try:
    from assume.strategies.learning_advanced_orders import (
        RLAdvancedOrderStrategy,
    )
    from assume.strategies.learning_strategies import (
        RLStrategy,
        RLStrategySingleBid,
        StorageRLStrategy,
    )

    bidding_strategies["pp_learning"] = RLStrategy
    bidding_strategies["pp_learning_single_bid"] = RLStrategySingleBid
    bidding_strategies["storage_learning"] = StorageRLStrategy
    bidding_strategies["learning_advanced_orders"] = RLAdvancedOrderStrategy

except ImportError:
    pass<|MERGE_RESOLUTION|>--- conflicted
+++ resolved
@@ -16,20 +16,13 @@
     NaiveProfileStrategy,
     NaiveRedispatchDSMStrategy,
     NaiveRedispatchStrategy,
-<<<<<<< HEAD
     NaiveRedispatchSteelplantStrategy,
-=======
-    NaiveRedispatchStrategyDSM,
->>>>>>> 0f6d1ac0
     NaiveSingleBidStrategy,
     NaiveExchangeStrategy,
     ElasticDemandStrategy,
     FixedDispatchStrategy,
-<<<<<<< HEAD
-=======
     DSM_PosCRM_Strategy,
     DSM_NegCRM_Strategy,
->>>>>>> 0f6d1ac0
 )
 from assume.strategies.manual_strategies import SimpleManualTerminalStrategy
 from assume.strategies.dmas_powerplant import DmasPowerplantStrategy
@@ -58,15 +51,10 @@
     "manual_strategy": SimpleManualTerminalStrategy,
     "dmas_powerplant": DmasPowerplantStrategy,
     "dmas_storage": DmasStorageStrategy,
-<<<<<<< HEAD
-    "NaiveRedispatchSteelplantStrategy":NaiveRedispatchSteelplantStrategy,
-    "FixedDispatchStrategy": FixedDispatchStrategy,
-=======
     "NaiveRedispatchStrategy_dsm": NaiveRedispatchStrategyDSM,
     "fixed_dispatch_strategy": FixedDispatchStrategy,
     "dsm_pos_crm_strategy": DSM_PosCRM_Strategy,
     "dsm_neg_crm_strategy": DSM_NegCRM_Strategy,
->>>>>>> 0f6d1ac0
 }
 
 try:
