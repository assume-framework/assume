--- conflicted
+++ resolved
@@ -307,12 +307,8 @@
 
         if end_excl + forecast_len > unit.forecaster["price_EOM"].index[-1]:
             scaled_price_forecast = (
-<<<<<<< HEAD
-                unit.forecaster["price_EOM"].loc[start:].values / self.max_bid_price
-=======
                 unit.forecaster["price_forecast"].loc[start:].values
                 / scaling_factor_price
->>>>>>> 8819609f
             )
             scaled_price_forecast = np.concatenate(
                 [
@@ -325,15 +321,10 @@
 
         else:
             scaled_price_forecast = (
-<<<<<<< HEAD
-                unit.forecaster["price_EOM"].loc[start : end_excl + forecast_len].values
-                / self.max_bid_price
-=======
                 unit.forecaster["price_forecast"]
                 .loc[start : end_excl + forecast_len]
                 .values
                 / scaling_factor_price
->>>>>>> 8819609f
             )
 
         # get last accapted bid volume and the current marginal costs of the unit
