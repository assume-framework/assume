--- conflicted
+++ resolved
@@ -20,25 +20,6 @@
 
 class RLStrategy(LearningStrategy):
     """
-<<<<<<< HEAD
-    Reinforcement Learning Strategy, that lets agent learn to bid on an Energy Only Makret
-    by submitting two price bids - one for the infelxible (P_min) and one for the flexible part (P_max-P_min) of ist capacity
-
-    :param foresight: Number of time steps to look ahead. Default 24.
-    :type foresight: int
-    :param max_bid_price: Maximum bid price
-    :type max_bid_price: float
-    :param max_demand: Maximum demand
-    :type max_demand: float
-    :param device: Device to run on
-    :type device: str
-    :param float_type: Float type to use
-    :type float_type: str
-    :param learning_mode: Whether to use learning mode
-    :type learning_mode: bool
-    :param actor: Actor network
-    :type actor: torch.nn.Module
-=======
     Reinforcement Learning Strategy, that lets agent learn to bid on an Energy Only Makret.
 
     The agent submittes two price bids
@@ -59,7 +40,6 @@
     Args:
         *args: Variable length argument list.
         **kwargs: Arbitrary keyword arguments.
->>>>>>> 7380ef58
     """
 
     def __init__(self, *args, **kwargs):
@@ -117,17 +97,6 @@
         **kwargs,
     ) -> Orderbook:
         """
-<<<<<<< HEAD
-        Calculate bids for a unit, based on the actions from the actor
-
-        Args:
-        - unit (SupportsMinMax): Unit to calculate bids for
-        - market_config (MarketConfig): Market configuration
-        - product_tuples (list[Product]): Product tuples
-
-        Returns:
-        - Orderbook: Bids containing start time, end time, price, volume and bid type
-=======
         Calculates bids for a unit, based on the actions from the actors.
 
         Args:
@@ -138,7 +107,6 @@
 
         Returns:
             Orderbook: Bids containing start time, end time, price, volume and bid type.
->>>>>>> 7380ef58
 
         """
 
@@ -213,16 +181,6 @@
 
     def get_actions(self, next_observation):
         """
-<<<<<<< HEAD
-        Get actions for a unit containing two bid prices depending on the observation
-
-        Args:
-        - next_observation (torch.Tensor): Next observation
-
-        Returns:
-        - Actions (torch.Tensor): Actions containing two bid prices
-
-=======
         Gets actions for a unit containing two bid prices depending on the observation.
 
         Args:
@@ -231,7 +189,6 @@
         Returns:
             Actions (torch.Tensor): Actions containing two bid prices.
 
->>>>>>> 7380ef58
         Note:
             If the agent is in learning mode, the actions are chosen by the actor neuronal net and noise is added to the action
             In the first x episodes the agent is in initial exploration mode, where the action is chosen by noise only to explore the entire action space.
