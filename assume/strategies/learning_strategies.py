--- conflicted
+++ resolved
@@ -69,11 +69,7 @@
         self.float_type = th.float
 
         # define standard deviation for the initial exploration noise
-<<<<<<< HEAD
-        self.exploration_noise_std = kwargs.get("exploration_noise_std", 0.1)
-=======
         self.exploration_noise_std = self.learning_config.exploration_noise_std
->>>>>>> 975fa0b1
 
         if self.learning_mode or self.evaluation_mode:
             # learning role overwrites this if loaded from file or after initial experience episodes
@@ -659,13 +655,6 @@
 
         profit = income - operational_cost
 
-<<<<<<< HEAD
-        # Stabilizing learning: Limit positive profit to 40% of its absolute value.
-        # This reduces variance in rewards and prevents overfitting to extreme profit-seeking behavior.
-        # This discourages exploitation of high profits. Use carefully.
-        # This is not a price cap but rather a stabilizing factor to avoid reward spikes affecting learning stability.
-        profit = min(profit, 0.4 * abs(profit))
-=======
         # Stabilizing learning: Limit positive profit to 10% of its absolute value.
         # This reduces variance in rewards and avoids extreme profit-seeking behavior.
         # However, this does NOT prevent the agent from exploiting market inefficiencies if they exist.
@@ -678,7 +667,6 @@
 
         profit_scale = 1
         profit = min(profit, profit_scale * abs(profit))
->>>>>>> 975fa0b1
 
         # Opportunity cost: The income lost due to not operating at full capacity.
         opportunity_cost = (
@@ -1339,11 +1327,6 @@
         # using a call unit_calculate_min_max_power here would be false since the dispatch of the order is already set, leading to no available power anymore
         available_power = offered_volume_total
 
-        # get potential maximum infeed according to availability from order volume
-        # Note: this will only work as the correct reference point when the volume is not defined by an action
-        # using a call unit_calculate_min_max_power here would be false since the dispatch of the order is already set, leading to no available power anymore
-        available_power = offered_volume_total
-
         # Opportunity cost: The income lost due to not operating at full capacity.
         opportunity_cost = (
             (market_clearing_price - marginal_cost)
@@ -1367,11 +1350,7 @@
         # Instead of directly setting reward = profit, we incorporate a regret term (opportunity cost penalty).
         # This guides the agent toward strategies that maximize accepted bids while minimizing lost opportunities.
 
-<<<<<<< HEAD
-        # scaling factor to normalize the reward to the range [-10,10]
-=======
         # scaling factor to normalize the reward to the range [-1,1]
->>>>>>> 975fa0b1
         if available_power == 0:
             scaling = 0
         else:
