# SPDX-FileCopyrightText: ASSUME Developers
#
# SPDX-License-Identifier: AGPL-3.0-or-later

from copy import deepcopy
import logging
from datetime import datetime, timedelta
from pathlib import Path

import numpy as np
import torch as th

from assume.common.base import (
    BaseUnit,
    LearningStrategy,
    MinMaxChargeStrategy,
    MinMaxStrategy,
    SupportsMinMax,
    SupportsMinMaxCharge,
)
from assume.common.exceptions import AssumeException
from assume.common.fast_pandas import FastSeries
from assume.common.market_objects import MarketConfig, Orderbook, Product
from assume.common.utils import min_max_scale
from assume.reinforcement_learning.algorithms import actor_architecture_aliases
from assume.reinforcement_learning.learning_utils import NormalActionNoise

logger = logging.getLogger(__name__)

class TorchLearningStrategy(LearningStrategy):
    """
    A strategy to enable machine learning with pytorch.
    """

    def __init__(self, *args, **kwargs):
        super().__init__(*args, **kwargs)

        self.unit_id = kwargs["unit_id"]

        # defines bounds of actions space
        self.min_bid_price = self.learning_config.min_bid_price
        self.max_bid_price = self.learning_config.max_bid_price

        # tells us whether we are training the agents or just executing per-learning strategies
        self.learning_mode = self.learning_config.learning_mode
        self.evaluation_mode = self.learning_config.evaluation_mode

        # based on learning config
        self.algorithm = self.learning_config.algorithm
        self.actor_architecture = self.learning_config.actor_architecture

        # check if actor architecture is available
        if self.actor_architecture in actor_architecture_aliases.keys():
            self.actor_architecture_class = actor_architecture_aliases[
                self.actor_architecture
            ]
        else:
            raise ValueError(
                f"Policy '{self.actor_architecture}' unknown. Supported architectures are {list(actor_architecture_aliases.keys())}"
            )

        # sets the device of the actor network
        device = self.learning_config.device
        self.device = th.device(device if th.cuda.is_available() else "cpu")
        if self.learning_mode and not self.learning_role:
            raise AssumeException("Learning Role must be set in LearningMode")

        # always use CPU in evaluation mode for performance reasons
        if not self.learning_mode:
            self.device = th.device("cpu")

        # future: add option to choose between float16 and float32
        # float_type = kwargs.get("float_type", "float32")
        self.float_type = th.float

        # define standard deviation for the initial exploration noise
        self.exploration_noise_std = self.learning_config.exploration_noise_std

        if self.learning_mode or self.evaluation_mode:
            self.collect_initial_experience_mode = (
                self.learning_config.collect_initial_experience_mode
            )

            self.action_noise = NormalActionNoise(
                mu=0.0,
                sigma=self.learning_config.noise_sigma,
                action_dimension=self.act_dim,
                scale=self.learning_config.noise_scale,
                dt=self.learning_config.noise_dt,
            )

            self.learning_role.register_strategy(self)

<<<<<<< HEAD
        elif Path(self.learning_config.trained_policies_load_path).is_dir():
            self.load_actor_params(
                load_path=self.learning_config.trained_policies_load_path
            )
=======
        elif Path(kwargs["trained_policies_load_path"]).is_dir():
            self.load_actor_params(load_path=kwargs["trained_policies_load_path"])
>>>>>>> 4dabb22e
        else:
            raise FileNotFoundError(
                f"No policies were provided for DRL unit {self.unit_id}!. Please provide a valid path to the trained policies. Expected them under filepath '{self.learning_config.trained_policies_load_path}'."
            )

    def load_actor_params(self, load_path):
        """
        Load actor parameters.

        Args:
            load_path (str): The path to load parameters from.
        """
        directory = f"{load_path}/actors/actor_{self.unit_id}.pt"

        params = th.load(directory, map_location=self.device, weights_only=True)

        self.actor = self.actor_architecture_class(
            obs_dim=self.obs_dim,
            act_dim=self.act_dim,
            float_type=self.float_type,
            unique_obs_dim=self.unique_obs_dim,
            num_timeseries_obs_dim=self.num_timeseries_obs_dim,
        ).to(self.device)
        self.actor.load_state_dict(params["actor"])
        self.actor.eval()  # set the actor to evaluation mode

    def prepare_observations(self, unit, market_id):
        # scaling factors for the observations
        upper_scaling_factor_price = max(unit.forecaster.price[market_id])
        lower_scaling_factor_price = min(unit.forecaster.price[market_id])
        residual_load = unit.forecaster.residual_load.get(
            market_id, FastSeries(index=unit.index, value=0)
        )
        upper_scaling_factor_res_load = max(residual_load)
        lower_scaling_factor_res_load = min(residual_load)

        self.scaled_res_load_obs = min_max_scale(
            residual_load,
            lower_scaling_factor_res_load,
            upper_scaling_factor_res_load,
        )

        self.scaled_prices_obs = min_max_scale(
            unit.forecaster.price[market_id],
            lower_scaling_factor_price,
            upper_scaling_factor_price,
        )

    def create_observation(
        self, unit: BaseUnit, market_id: str, start: datetime, end: datetime
    ):
        """
        Constructs a scaled observation tensor based on the unit's forecast data and internal state.

        Args
        ----
        unit : BaseUnit
            The unit providing forecast and internal state data.
        market_id : str
            Identifier for the specific market.
        start : datetime
            Start time for the observation period.
        end : datetime
            End time for the observation period.

        Returns
        -------
        torch.Tensor
            Observation tensor with data on forecasted residual load, price, and unit-specific values.

        Notes
        -----
        Observations are constructed from forecasted residual load and price over the foresight period,
        scaled by maximum demand and bid price. The last values in the observation vector represent
        unit-specific values, depending on the strategy and unit-type.
        """

        # ensure scaled observations are prepared
        if not hasattr(self, "scaled_res_load_obs") or not hasattr(
            self, "scaled_prices_obs"
        ):
            self.prepare_observations(unit, market_id)

        # =============================================================================
        # 1.1 Get the Observations, which are the basis of the action decision
        # =============================================================================

        # --- 1. Forecasted residual load and price (forward-looking) ---
        scaled_res_load_forecast = self.scaled_res_load_obs.window(
            start, self.foresight, direction="forward"
        )
        scaled_price_forecast = self.scaled_prices_obs.window(
            start, self.foresight, direction="forward"
        )

        # --- 2. Historical actual prices (backward-looking) ---
        scaled_price_history = (
            unit.outputs["energy_accepted_price"].window(
                start, self.foresight, direction="backward"
            )
            / self.max_bid_price
        )

        # --- 3. Individual observations ---
        individual_observations = self.get_individual_observations(unit, start, end)

        # concat all observations into one array
        observation = np.concatenate(
            [
                scaled_res_load_forecast,
                scaled_price_forecast,
                scaled_price_history,
                individual_observations,
            ]
        )

        # transfer array to GPU for NN processing
        observation = th.as_tensor(
            observation, dtype=self.float_type, device=self.device
        ).flatten()

        if self.learning_mode:
            self.learning_role.add_observation_to_cache(
                self.unit_id, start, observation
            )

        return observation

    def get_individual_observations(
        self, unit: BaseUnit, start: datetime, end: datetime
    ):
        """
        Retrieves the unit-specific observations.

        Args
        ----
        unit : BaseUnit
            The unit providing forecast and internal state data.
        start : datetime
            Start time for the observation period.

        Returns
        -------
        individual_observations : np.ndarray
            Strategy and unit-specific observations.
        """

        return np.array([])

    def get_actions(self, next_observation):
        """
        Determines actions based on the current observation, applying noise for exploration if in learning mode.

        Args
        ----
        next_observation : torch.Tensor
            Observation data influencing bid price and direction.

        Returns
        -------
        torch.Tensor
            Actions that include bid price and direction.
        torch.Tensor
            Noise component which is already added to actions for exploration, if applicable.

        Notes
        -----
        In learning mode, actions incorporate noise for exploration. Initial exploration relies
        solely on noise to cover the action space broadly.
        """

        # distinction whether we are in learning mode or not to handle exploration realised with noise
        if self.learning_mode and not self.evaluation_mode:
            # if we are in learning mode the first x episodes we want to explore the entire action space
            # to get a good initial experience, in the area around the costs of the agent
            if self.collect_initial_experience_mode:
                # define current action as solely noise
                noise = th.normal(
                    mean=0.0,
                    std=self.exploration_noise_std,
                    size=(self.act_dim,),
                    dtype=self.float_type,
                    device=self.device,
                )

                # =============================================================================
                # 2.1 Get Actions and handle exploration
                # =============================================================================
                # only use noise as the action to enforce exploration
                curr_action = noise

            else:
                # if we are not in the initial exploration phase we chose the action with the actor neural net
                # and add noise to the action
                curr_action = self.actor(next_observation).detach()
                noise = self.action_noise.noise(
                    device=self.device, dtype=self.float_type
                )
                curr_action += noise

                # make sure that noise adding does not exceed the actual output of the NN as it pushes results in a direction that actor can't even reach
                curr_action = th.clamp(
                    curr_action, self.actor.min_output, self.actor.max_output
                )
        else:
            # if we are not in learning mode we just use the actor neural net to get the action without adding noise
            curr_action = self.actor(next_observation).detach()
            # noise is an tensor with zeros, because we are not in learning mode
            noise = th.zeros_like(curr_action, dtype=self.float_type)

        return curr_action, noise


class EnergyLearningStrategy(TorchLearningStrategy, MinMaxStrategy):
    """
    Reinforcement Learning Strategy that enables the agent to learn optimal bidding strategies
    on an Energy-Only Market.

    The agent submits two price bids: one for the inflexible component (P_min) and another for
    the flexible component (P_max - P_min) of its capacity. This strategy utilizes a set of 50
    observations to generate actions, which are then transformed into market bids. The observation
    space comprises two unique values: the marginal cost and the current capacity of the unit.

    The observation space for this strategy consists of 50 elements, drawn from both the forecaster
    and the unit's internal state. Observations include the following components:

    - **Forecasted Residual Load**: Forecasted load over the foresight period, scaled by the maximum
      demand of the unit, indicating anticipated grid conditions.
    - **Forecasted Price**: Price forecast over the foresight period, scaled by the maximum bid price,
      providing a sense of expected market prices.
    - **Total Capacity and Marginal Cost**: The last two elements of the observation vector, representing
      the unique state of the unit itself. Here, `total capacity` is scaled by the unit's maximum
      power, while `marginal cost` is scaled by the maximum bid price. These specific values reflect the
      unit's operational capacity and production costs, helping the agent determine the optimal bid.

    Actions are formulated as two values, representing bid prices for both the inflexible and flexible
    components of the unit's capacity. Actions are scaled from a range of [-1, 1]
    to real bid prices in the `calculate_bids` method, where they translate into specific bid volumes
    for the inflexible (P_min) and flexible (P_max - P_min) components.

    Rewards are based on profit from transactions, minus operational and opportunity costs. Key components include:

    - **Profit**: Determined from the income generated by accepted bids, calculated as the product of
      accepted price, volume, and duration.
    - **Operational Costs**: Includes marginal costs and start-up costs when the unit transitions between
      on and off states.
    - **Opportunity Cost**: Calculated as the potential income lost when the unit is not running at full
      capacity. High opportunity costs result in a penalty, encouraging full utilization of capacity.
    - **Scaling and Regret Term**: The final reward combines profit, opportunity costs, and a regret term
      to penalize missed revenue opportunities. The reward is scaled to guide learning, with a regret term
      applied to reduce high opportunity costs.

    Attributes
    ----------
    foresight : int
        Number of time steps for which the agent forecasts market conditions. Defaults to 24.
    max_bid_price : float
        Maximum allowable bid price. Defaults to 100.
    max_demand : float
        Maximum demand capacity of the unit. Defaults to 10e3.
    device : str
        Device for computation, such as "cpu" or "cuda". Defaults to "cpu".
    float_type : str
        Data type for floating-point calculations, typically "float32". Defaults to "float32".
    learning_mode : bool
        Indicates whether the agent is in learning mode. Defaults to False.
    algorithm : str
        Name of the RL algorithm in use. Defaults to "matd3".
    actor_architecture_class : type[torch.nn.Module]
        Class of the neural network architecture used for the actor network. Defaults to MLPActor.
    actor : torch.nn.Module
        Actor network for determining actions.
    order_types : list[str]
        Types of market orders supported by the strategy. Defaults to ["SB"].
    action_noise : NormalActionNoise
        Noise model added to actions during learning to encourage exploration. Defaults to None.
    collect_initial_experience_mode : bool
        Whether the agent is collecting initial experience through exploration. Defaults to True.

    Args
    ----
    *args : Variable length argument list.
    **kwargs : Arbitrary keyword arguments.
    """

    def __init__(self, *args, **kwargs):
        obs_dim = kwargs.pop("obs_dim", 38)
        act_dim = kwargs.pop("act_dim", 2)
        unique_obs_dim = kwargs.pop("unique_obs_dim", 2)
        super().__init__(
            obs_dim=obs_dim,
            act_dim=act_dim,
            unique_obs_dim=unique_obs_dim,
            *args,
            **kwargs,
        )

        # 'foresight' represents the number of time steps into the future that we will consider
        # when constructing the observations. This value is fixed for each strategy, as the
        # neural network architecture is predefined, and the size of the observations must remain consistent.
        # If you wish to modify the foresight length, remember to also update the 'obs_dim' parameter above,
        # as the observation dimension depends on the foresight value.
        self.foresight = 12

        # define allowed order types
        self.order_types = kwargs.get("order_types", ["SB"])

    def calculate_bids(
        self,
        unit: SupportsMinMax,
        market_config: MarketConfig,
        product_tuples: list[Product],
        **kwargs,
    ) -> Orderbook:
        """
        Calculates bids based on the current observations and actions derived from the actor network.

        Args
        ----
        unit : SupportsMinMax
            The unit for which to calculate bids, with details on capacity constraints.
        market_config : MarketConfig
            The configuration settings of the energy market.
        product_tuples : list[Product]
            List of products with start and end times for bidding.
        **kwargs : Additional keyword arguments.

        Returns
        -------
        Orderbook
            Contains bid entries for each product, including start time, end time, price, and volume.

        Notes
        -----
        This method structures bids in two parts:
        - **Inflexible Bid** (P_min): A bid for the minimum operational capacity.
        - **Flexible Bid** (P_max - P_min): A bid for the flexible capacity available after P_min.
        The actions are scaled to reflect real bid prices and volumes, which are then converted into
        orderbook entries.
        """

        bid_quantity_inflex, bid_price_inflex = 0, 0
        bid_quantity_flex, bid_price_flex = 0, 0

        start = product_tuples[0][0]
        end = product_tuples[0][1]
        # get technical bounds for the unit output from the unit
        min_power, max_power = unit.calculate_min_max_power(start, end)
        min_power = min_power[0]
        max_power = max_power[0]

        # =============================================================================
        # 1. Get the Observations, which are the basis of the action decision
        # =============================================================================
        next_observation = self.create_observation(
            unit=unit,
            market_id=market_config.market_id,
            start=start,
            end=end,
        )

        # =============================================================================
        # 2. Get the Actions, based on the observations
        # =============================================================================
        actions, noise = self.get_actions(next_observation)

        # =============================================================================
        # 3. Transform Actions into bids
        # =============================================================================
        # actions are in the range [-1,1], we need to transform them into actual bids
        # we can use our domain knowledge to guide the bid formulation
        bid_prices = actions * self.max_bid_price

        # 3.1 formulate the bids for Pmin
        # Pmin, the minimum run capacity is the inflexible part of the bid, which should always be accepted
        bid_quantity_inflex = min_power
        bid_price_inflex = th.min(bid_prices)

        # 3.1 formulate the bids for Pmax - Pmin
        # Pmin, the minimum run capacity is the inflexible part of the bid, which should always be accepted
        bid_quantity_flex = max_power - bid_quantity_inflex
        bid_price_flex = th.max(bid_prices)

        # actually formulate bids in orderbook format
        bids = [
            {
                "start_time": start,
                "end_time": end,
                "only_hours": None,
                "price": bid_price_inflex,
                "volume": bid_quantity_inflex,
                "node": unit.node,
            },
            {
                "start_time": start,
                "end_time": end,
                "only_hours": None,
                "price": bid_price_flex,
                "volume": bid_quantity_flex,
                "node": unit.node,
            },
        ]

        if self.learning_mode:
            self.learning_role.add_actions_to_cache(self.unit_id, start, actions, noise)

        return bids

    def get_actions(self, next_observation):
        """
        Compute actions based on the current observation.

        Args
        ----
        next_observation : torch.Tensor
            The current observation, where the last element is assumed to be the marginal cost.

        Returns
        -------
        tuple of torch.Tensor
            A tuple containing: Actions to be taken (with or without noise). The noise component (if any), useful for diagnostics.

        Notes
        -----
        During learning, exploratory noise is applied and already part of the curr_action unless in evaluation mode. In initial exploration mode, actions are sampled around the marginal cost to explore its vicinity. We assume the final element of `next_observation` is the marginal cost.
        """

        # Get the base action and associated noise from the parent implementation
        curr_action, noise = super().get_actions(next_observation)

        if self.learning_mode and not self.evaluation_mode:
            if self.collect_initial_experience_mode:
                # Assumes last dimension of the observation corresponds to marginal cost
                marginal_cost = next_observation[
                    -1
                ].detach()  # ensure no gradients flow through
                # Add marginal cost to the action directly for initial random exploration
                curr_action += marginal_cost

        return curr_action, noise

    def get_individual_observations(
        self, unit: SupportsMinMax, start: datetime, end: datetime
    ):
        """
        Retrieves the unit-specific observations. For dispatchable units, this includes the last dispatched volume and the current marginal costs.

        Args
        ----
        unit : SupportsMinMax
            The unit providing forecast and internal state data.
        start : datetime.datetime
            Start time for the observation period.

        Returns
        -------
        individual_observations : np.ndarray
            Scaled total dispatched capacity and marginal cost.

        Notes
        -----
            The last two values in the observation vector represent the total capacity
            and marginal cost, scaled by maximum power and bid price, respectively.
        """

        # --- Current volume & marginal cost ---
        current_volume = unit.get_output_before(start)
        current_costs = unit.calculate_marginal_cost(start, current_volume)

        scaled_total_dispatch = current_volume / unit.max_power
        scaled_marginal_cost = current_costs / self.max_bid_price

        individual_observations = np.array(
            [scaled_total_dispatch, scaled_marginal_cost]
        )

        return individual_observations

    def calculate_reward(
        self,
        unit,
        marketconfig: MarketConfig,
        orderbook: Orderbook,
    ):
        """
        Calculates the reward for the unit based on profits, costs, and opportunity costs from market transactions.

        Args
        ----
        unit : SupportsMinMax
            The unit for which to calculate the reward.
        marketconfig : MarketConfig
            Market configuration settings.
        orderbook : Orderbook
            Orderbook containing executed bids and details.

        Notes
        -----
        The reward is computed by combining the following:
        **Profit**: Income from accepted bids minus marginal and start-up costs.
        **Opportunity Cost**: Penalty for underutilizing capacity, calculated as potential lost income.
        **Regret Term**: A scaled regret term penalizes high opportunity costs to guide effective bidding.

        The reward is scaled and stored along with other outputs in the unit’s data to support learning.
        """
        # Function is called after the market is cleared, and we get the market feedback,
        # allowing us to calculate profit based on the realized transactions.

        product_type = marketconfig.product_type

        start = orderbook[0]["start_time"]
        end = orderbook[0]["end_time"]
        # end includes the end of the last product, to get the last products' start time we deduct the frequency once
        end_excl = end - unit.index.freq

        # Depending on how the unit calculates marginal costs, retrieve cost values.
        marginal_cost = unit.calculate_marginal_cost(
            start, unit.outputs[product_type].at[start]
        )
        market_clearing_price = orderbook[0]["accepted_price"]

        duration = (end - start) / timedelta(hours=1)

        income = 0.0
        operational_cost = 0.0

        accepted_volume_total = 0
        offered_volume_total = 0

        # Iterate over all orders in the orderbook to calculate order-specific profit.
        for order in orderbook:
            accepted_volume = order.get("accepted_volume", 0)
            accepted_volume_total += accepted_volume

            offered_volume_total += order["volume"]

            # Calculate profit as income minus operational cost for this event.
            order_income = market_clearing_price * accepted_volume * duration
            order_cost = marginal_cost * accepted_volume * duration

            # Accumulate income and operational cost for all orders.
            income += order_income
            operational_cost += order_cost

        # Consideration of start-up costs, divided evenly between upward and downward regulation events.
        if (
            unit.outputs[product_type].at[start] != 0
            and unit.outputs[product_type].at[start - unit.index.freq] == 0
        ):
            operational_cost += unit.hot_start_cost / 2
        elif (
            unit.outputs[product_type].at[start] == 0
            and unit.outputs[product_type].at[start - unit.index.freq] != 0
        ):
            operational_cost += unit.hot_start_cost / 2

        profit = income - operational_cost

        # Stabilizing learning: Limit positive profit to 10% of its absolute value.
        # This reduces variance in rewards and avoids extreme profit-seeking behavior.
        # However, this does NOT prevent the agent from exploiting market inefficiencies if they exist.
        # This leads to the agent learning to bid close to marginal costs to ensure acceptance,
        # while still being able to capitalize on any market inefficiencies that may arise.
        # However this will lead the learning agents to converge to the market price they should bid from below marginal costs.
        # We only advise using this if profits can spike extremely high due to market conditions, or many learning units enter tactic collusion.
        # IMPORTANT: This is a clear case of reward_tuning to stabilize learning - Use with caution!
        # profit_scale= 0.1

        profit_scale = 1
        profit = min(profit, profit_scale * abs(profit))

        # Opportunity cost: The income lost due to not operating at full capacity.
        opportunity_cost = (
            (market_clearing_price - marginal_cost)
            * (unit.max_power - accepted_volume_total)
            * duration
        )

        # If opportunity cost is negative, no income was lost, so we set it to zero.
        opportunity_cost = max(opportunity_cost, 0)

        # Dynamic regret scaling:
        # - If accepted volume is positive, apply lower regret (0.1) to avoid punishment for being on the edge of the merit order.
        # - If no dispatch happens, apply higher regret (0.5) to discourage idle behavior, if it could have been profitable.
        regret_scale = 0.1 if accepted_volume_total > unit.min_power else 0.5

        # --------------------
        # 4.1 Calculate Reward
        # Instead of directly setting reward = profit, we incorporate a regret term (opportunity cost penalty).
        # This guides the agent toward strategies that maximize accepted bids while minimizing lost opportunities.

        # scaling factor to normalize the reward to the range [-1,1]
        scaling = 1 / (self.max_bid_price * unit.max_power)
        reward = scaling * (profit - regret_scale * opportunity_cost)
        regret = regret_scale * opportunity_cost

        # Store results in unit outputs
        # Note: these are not learning-specific results but stored for all units for analysis
        unit.outputs["profit"].loc[start:end_excl] += profit
        unit.outputs["total_costs"].loc[start:end_excl] += operational_cost

        # write rl-rewards to buffer
        if self.learning_mode:
            self.learning_role.add_reward_to_cache(
                unit.id, start, reward, regret, profit
            )


class EnergyLearningSingleBidStrategy(EnergyLearningStrategy, MinMaxStrategy):
    """
    Reinforcement Learning Strategy with Single-Bid Structure for Energy-Only Markets.

    This strategy is a simplified variant of the standard `EnergyLearningStrategy`, which typically submits two
    separate price bids for inflexible (P_min) and flexible (P_max - P_min) components. Instead,
    `EnergyLearningSingleBidStrategy` submits a single bid that always offers the unit's maximum power,
    effectively treating the full capacity as inflexible from a bidding perspective.

    The core reinforcement learning mechanics, including the observation structure, actor network
    architecture, and reward formulation, remain consistent with the two-bid `EnergyLearningStrategy`. However,
    this strategy modifies the action space to produce only a single bid price, and omits the
    decomposition of capacity into flexible and inflexible parts.

    Attributes
    ----------
    Inherits all attributes from EnergyLearningStrategy, with the exception of:
    - act_dim : int
        Reduced to 1 to reflect single bid pricing.
    - foresight : int
        Set to 24 to match typical storage strategy setups.

    """

    def __init__(self, *args, **kwargs):
        super().__init__(
            *args,
            **kwargs,
        )

        # we select 24 to be in line with the storage strategies
        self.foresight = 24

    def calculate_bids(
        self,
        unit: SupportsMinMax,
        market_config: MarketConfig,
        product_tuples: list[Product],
        **kwargs,
    ) -> Orderbook:
        """
        Generates a single price bid for the full available capacity (max_power).

        The method observes market and unit state, derives an action (bid price) from
        the actor network, and constructs one bid covering the entire capacity, without
        distinguishing between flexible and inflexible components.

        Returns
        -------
        Orderbook
            A list containing one bid with start/end time, full volume, and calculated price.
        """

        start = product_tuples[0][0]
        end = product_tuples[0][1]
        # get technical bounds for the unit output from the unit
        _, max_power = unit.calculate_min_max_power(start, end)
        max_power = max_power[0]

        # =============================================================================
        # 1. Get the Observations, which are the basis of the action decision
        # =============================================================================
        next_observation = self.create_observation(
            unit=unit,
            market_id=market_config.market_id,
            start=start,
            end=end,
        )

        # =============================================================================
        # 2. Get the Actions, based on the observations
        # =============================================================================
        actions, noise = self.get_actions(next_observation)

        # =============================================================================
        # 3. Transform Actions into bids
        # =============================================================================
        # actions are in the range [-1,1] + noise, we need to transform them into actual bids
        # we can use our domain knowledge to guide the bid formulation
        bid_price = actions[0] * self.max_bid_price

        # actually formulate bids in orderbook format
        bids = [
            {
                "start_time": start,
                "end_time": end,
                "only_hours": None,
                "price": bid_price,
                "volume": max_power,
                "node": unit.node,
            },
        ]

        if self.learning_mode:
            self.learning_role.add_actions_to_cache(self.unit_id, start, actions, noise)

        return bids


class StorageEnergyLearningStrategy(TorchLearningStrategy, MinMaxChargeStrategy):
    """
    Reinforcement Learning Strategy for a storage unit that enables the agent to learn
    optimal bidding strategies on an Energy-Only Market.

    The observation space for this strategy consists of 50 elements. Key components include:

    - **State of Charge**: Represents the current level of energy in the storage unit,
      influencing the bid direction and capacity.
    - **Energy Cost**: The cost associated with the energy content in the storage unit,
      which helps determine bid prices and profitability.
    - **Price Forecasts**
    - **Residual Load Forecasts**

    The agent's actions are formulated as two values, representing the bid price and the bid direction.
    These actions are scaled and interpreted to form actionable market bids, with specific conditions
    dictating the bid type. The storage agent can also decide to stay inactive by submitting a zero bid
    as this can be a valid strategy in some market conditions and also improves the learning process.

    - **Bid Price**: The one action value determines the price at which the agent will bid.
    - **Bid Direction**: This is implicitly set based on the action:
        - If `action < 0`: The agent submits a **buy bid**.
        - If `action >= 0`: The agent submits a **sell bid**.

    Rewards are based on the profit generated by the agent's market bids, with sell bids contributing
    positive profit and buy bids contributing negative profit. Additional components in the reward
    calculation include:

    - **Profit**: Calculated from the income of successful sell bids minus costs from buy bids.
    - **Fixed Costs**: Charges associated with storage operations, including charging and discharging
      costs, which are deducted from the reward.

    Attributes
    ----------
    foresight : int
        Number of time steps for forecasting market conditions. Defaults to 24.
    max_bid_price : float
        Maximum allowable bid price. Defaults to 100.
    max_demand : float
        Maximum demand capacity of the storage. Defaults to 10e3.
    device : str
        Device used for computation ("cpu" or "cuda"). Defaults to "cpu".
    float_type : str
        Data type for floating-point calculations. Defaults to "float32".
    learning_mode : bool
        Whether the agent is in learning mode. Defaults to False.
    algorithm : str
        RL algorithm used by the agent. Defaults to "matd3".
    actor_architecture_class : type[torch.nn.Module]
        Class of the neural network for the actor network. Defaults to MLPActor.
    actor : torch.nn.Module
        The neural network used to predict actions.
    order_types : list[str]
        Types of market orders used by the strategy. Defaults to ["SB"].
    action_noise : NormalActionNoise
        Noise model added to actions during learning for exploration. Defaults to None.
    collect_initial_experience_mode : bool
        Whether the agent is in an exploration mode for initial experience. Defaults to True.

    Args
    ----
    *args : Variable length argument list.
    **kwargs : Arbitrary keyword arguments.
    """

    def __init__(self, *args, **kwargs):
        obs_dim = kwargs.pop("obs_dim", 74)
        act_dim = kwargs.pop("act_dim", 1)
        unique_obs_dim = kwargs.pop("unique_obs_dim", 2)
        super().__init__(
            obs_dim=obs_dim,
            act_dim=act_dim,
            unique_obs_dim=unique_obs_dim,
            *args,
            **kwargs,
        )

        # 'foresight' represents the number of time steps into the future that we will consider
        # when constructing the observations. This value is fixed for each strategy, as the
        # neural network architecture is predefined, and the size of the observations must remain consistent.
        # If you wish to modify the foresight length, remember to also update the 'obs_dim' parameter above,
        # as the observation dimension depends on the foresight value.
        self.foresight = 24

        # define allowed order types
        self.order_types = kwargs.get("order_types", ["SB"])

    def get_individual_observations(
        self, unit: SupportsMinMaxCharge, start: datetime, end: datetime
    ):
        """
        Retrieves the unit-specific observations for storage units. For storages we use the state of charge and cost of currently stored energy as the individual observations.
        We define the latter as the average volume weighted procurement costs of the currently stored energy.

        Args
        ----
        unit : SupportsMinMaxCharge
            Storage unit providing forecasted and current state data.
        start : datetime.datetime
            Start time for the observation period.

        Returns
        -------
        individual_observations: np.ndarray
            Array containing state of charge and energy cost.

        Notes
        -----
        Observations are scaled by the unit's max state of charge and energy costs, creating input for
        the agent's action selection.
        """
        # get the current soc and energy cost value
        soc_scaled = unit.outputs["soc"].at[start] / unit.max_soc
        cost_stored_energy_scaled = (
            unit.outputs["cost_stored_energy"].at[start] / self.max_bid_price
        )

        individual_observations = np.array([soc_scaled, cost_stored_energy_scaled])

        return individual_observations

    def calculate_bids(
        self,
        unit: SupportsMinMaxCharge,
        market_config: MarketConfig,
        product_tuples: list[Product],
        **kwargs,
    ) -> Orderbook:
        """
        Generates market bids based on the unit's current state and observations.

        Args
        ----
        unit : SupportsMinMaxCharge
            The storage unit with information on charging/discharging capacity.
        market_config : MarketConfig
            Configuration of the energy market.
        product_tuples : list[Product]
            List of market products to bid on, each containing start and end times.
        **kwargs : Additional keyword arguments.

        Returns
        -------
        Orderbook
            Structured bids including price, volume, and bid direction.

        Notes
        -----
        Observations are used to calculate bid actions, which are then scaled and processed
        into bids for submission in the market.
        """

        start = product_tuples[0][0]
        end_all = product_tuples[-1][1]

        next_observation = self.create_observation(
            unit=unit,
            market_id=market_config.market_id,
            start=start,
            end=end_all,
        )
        # =============================================================================
        # Get the Actions, based on the observations
        # =============================================================================
        actions, noise = self.get_actions(next_observation)

        # =============================================================================
        # 3. Transform Actions into bids
        # =============================================================================
        # the absolute value of the action determines the bid price
        bid_price = abs(actions[0]) * self.max_bid_price
        # the sign of the action determines the bid direction
        if actions[0] < 0:
            bid_direction = "buy"
        elif actions[0] >= 0:
            bid_direction = "sell"

        _, max_discharge = unit.calculate_min_max_discharge(start, end_all)
        _, max_charge = unit.calculate_min_max_charge(start, end_all)

        bid_quantity_supply = max_discharge[0]
        bid_quantity_demand = max_charge[0]

        bids = []

        if bid_direction == "sell":
            bids.append(
                {
                    "start_time": start,
                    "end_time": end_all,
                    "only_hours": None,
                    "price": bid_price,
                    "volume": bid_quantity_supply,
                    "node": unit.node,
                }
            )

        elif bid_direction == "buy":
            bids.append(
                {
                    "start_time": start,
                    "end_time": end_all,
                    "only_hours": None,
                    "price": bid_price,
                    "volume": bid_quantity_demand,  # negative value for demand
                    "node": unit.node,
                }
            )

        if self.learning_mode:
            self.learning_role.add_actions_to_cache(self.unit_id, start, actions, noise)

        return bids

    def calculate_reward(
        self,
        unit: SupportsMinMaxCharge,
        marketconfig: MarketConfig,
        orderbook: Orderbook,
    ):
        """
        Calculates the reward based on profit generated by bids after market feedback.

        Args
        ----
        unit : SupportsMinMaxCharge
            The storage unit associated with the agent.
        marketconfig : MarketConfig
            Configuration of the energy market.
        orderbook : Orderbook
            Contains executed bids and transaction details.

        Notes
        -----
        Rewards are based on profit and include fixed costs for charging and discharging.
        """
        product_type = marketconfig.product_type
        reward = 0

        # check if orderbook contains only one order and raise an error if not and notify the user
        # that the strategy is not designed for multiple orders and the market configuration should be adjusted
        if len(orderbook) > 1:
            raise ValueError(
                "StorageEnergyLearningStrategy is not designed for multiple orders. Please adjust the market configuration or the strategy."
            )

        order = orderbook[0]
        start = order["start_time"]
        end = order["end_time"]
        # end includes the end of the last product, to get the last products' start time we deduct the frequency once
        end_excl = end - unit.index.freq

        next_time = start + unit.index.freq
        duration_hours = (end - start) / timedelta(hours=1)

        # Calculate marginal and starting costs
        marginal_cost = unit.calculate_marginal_cost(
            start, unit.outputs[product_type].at[start]
        )
        marginal_cost += unit.get_starting_costs(int(duration_hours))

        accepted_volume = order.get("accepted_volume", 0)
        # ignore very small volumes due to calculations
        accepted_volume = accepted_volume if abs(accepted_volume) > 1 else 0
        accepted_price = order.get("accepted_price", 0)

        # Calculate profit and cost for the order
        order_profit = accepted_price * accepted_volume * duration_hours
        order_cost = abs(marginal_cost * accepted_volume * duration_hours)

        current_soc = unit.outputs["soc"].at[start]
        next_soc = unit.outputs["soc"].at[next_time]

        # Calculate and clip the energy cost for the start time
        # cost_stored_energy = average volume-weighted procurement costs of the currently stored energy
        if next_soc < 1:
            unit.outputs["cost_stored_energy"].at[next_time] = 0
        elif accepted_volume < 0:
            # increase costs of current SoC by price for buying energy
            # not fully representing the true cost per MWh (e.g. omitting discharge efficiency losses), but serving as a proxy for it
            unit.outputs["cost_stored_energy"].at[next_time] = (
                unit.outputs["cost_stored_energy"].at[start] * current_soc
                - (accepted_price + marginal_cost) * accepted_volume * duration_hours
            ) / next_soc
        else:
            unit.outputs["cost_stored_energy"].at[next_time] = unit.outputs[
                "cost_stored_energy"
            ].at[start]

        unit.outputs["cost_stored_energy"].at[next_time] = np.clip(
            unit.outputs["cost_stored_energy"].at[next_time],
            -self.max_bid_price,
            self.max_bid_price,
        )

        profit = order_profit - order_cost

        # scaling factor to normalize the reward to the range [-1,1]
        scaling_factor = 1 / (self.max_bid_price * unit.max_power_discharge)

        reward += scaling_factor * profit

        # Store results in unit outputs
        # Note: these are not learning-specific results but stored for all units for analysis
        unit.outputs["profit"].loc[start:end_excl] += profit
        unit.outputs["total_costs"].loc[start:end_excl] += order_cost

        # write rl-rewards to buffer
        if self.learning_mode:
            self.learning_role.add_reward_to_cache(unit.id, start, reward, 0, profit)


class RenewableEnergyLearningSingleBidStrategy(EnergyLearningSingleBidStrategy):
    """
    Reinforcement Learning Strategy for a renewable unit that enables the agent to learn
    optimal bidding strategies on an Energy-Only Market.

    The observation space for this strategy consists of 75 elements. Key components include:
    - **Price Forecasts**
    - **Residual Load Forecasts**
    - **Historic Prices**
    As individual observations we provide the
    - **Renewable Generation Forecasts**
    - **Marginal Costs**
    - **Previous Time Step Generation**

    The agent's actions are formulated as one value, representing the bid price at which it bids its full capacity.
    These actions are scaled and interpreted to form actionable market bids, with specific conditions
    dictating the bid type.

    - **Bid Price**: The one action value determines the price at which the agent will bid.

    Rewards are based on the profit generated by the agent's market bids.

    Attributes
    ----------
    foresight : int
        Number of time steps for forecasting market conditions. Defaults to 24.
    max_bid_price : float
        Maximum allowable bid price. Defaults to 100.
    device : str
        Device used for computation ("cpu" or "cuda"). Defaults to "cpu".
    float_type : str
        Data type for floating-point calculations. Defaults to "float32".
    learning_mode : bool
        Whether the agent is in learning mode. Defaults to False.
    algorithm : str
        RL algorithm used by the agent. Defaults to "matd3".
    actor_architecture_class : type[torch.nn.Module]
        Class of the neural network for the actor network. Defaults to MLPActor.
    actor : torch.nn.Module
        The neural network used to predict actions.
    order_types : list[str]
        Types of market orders used by the strategy. Defaults to ["SB"].
    action_noise : NormalActionNoise
        Noise model added to actions during learning for exploration. Defaults to None.
    collect_initial_experience_mode : bool
        Whether the agent is in an exploration mode for initial experience. Defaults to True.

    Args
    ----
    *args : Variable length argument list.
    **kwargs : Arbitrary keyword arguments.
    """

    def __init__(self, *args, **kwargs):
        obs_dim = kwargs.pop("obs_dim", 75)
        act_dim = kwargs.pop("act_dim", 1)
        unique_obs_dim = kwargs.pop("unique_obs_dim", 3)
        super().__init__(
            obs_dim=obs_dim,
            act_dim=act_dim,
            unique_obs_dim=unique_obs_dim,
            *args,
            **kwargs,
        )

        # 'foresight' represents the number of time steps into the future that we will consider
        # when constructing the observations. This value is fixed for each strategy, as the
        # neural network architecture is predefined, and the size of the observations must remain consistent.
        # If you wish to modify the foresight length, remember to also update the 'obs_dim' parameter above,
        # as the observation dimension depends on the foresight value.
        self.foresight = 24

        # define allowed order types
        self.order_types = kwargs.get("order_types", ["SB"])

    def get_individual_observations(
        self, unit: SupportsMinMaxCharge, start: datetime, end: datetime
    ):
        """
        Retrieves the unit-specific observations for renewable units. For them we add the availabilities of the generation in the observation space.

        Args
        ----
        unit : SupportsMinMaxCharge
            Storage unit providing forecasted and current state data.
        start : datetime.datetime
            Start time for the observation period.
        end : datetime.datetime
            End time for the observation period.

        Returns
        -------
        individual_observations: np.ndarray
            Array containing state of charge and energy cost.

        Notes
        -----
        Observations are scaled by the unit's max power and the max bid price.
        """
        # --- Current volume & marginal cost ---
        current_volume = unit.get_output_before(start)
        current_costs = unit.calculate_marginal_cost(start, current_volume)
        _, available_power = unit.calculate_min_max_power(start, end)

        scaled_total_dispatch = current_volume / unit.max_power
        scaled_marginal_cost = current_costs / self.max_bid_price
        scaled_available_power = available_power[0] / unit.max_power

        individual_observations = np.array(
            [scaled_total_dispatch, scaled_marginal_cost, scaled_available_power]
        )

        return individual_observations

    def calculate_reward(
        self,
        unit: SupportsMinMaxCharge,
        marketconfig: MarketConfig,
        orderbook: Orderbook,
    ):
        """
        Calculates the reward for the renewable unit based on profits, costs, and opportunity costs from market transactions.

        Args
        ----
        unit : SupportsMinMax
            The unit for which to calculate the reward.
        marketconfig : MarketConfig
            Market configuration settings.
        orderbook : Orderbook
            Orderbook containing executed bids and details.

        Notes
        -----
        The reward is computed by combining the following:
        **Profit**: Income from accepted bids minus marginal and start-up costs.
        **Opportunity Cost**: Penalty for underutilizing capacity, calculated as potential lost income.
        **Regret Term**: A scaled regret term penalizes high opportunity costs to guide effective bidding.

        The reward is scaled and stored along with other outputs in the unit’s data to support learning.
        """
        # Function is called after the market is cleared, and we get the market feedback,
        # allowing us to calculate profit based on the realized transactions.

        product_type = marketconfig.product_type

        start = orderbook[0]["start_time"]
        end = orderbook[0]["end_time"]
        # `end_excl` marks the last product's start time by subtracting one frequency interval.
        end_excl = end - unit.index.freq

        # Depending on how the unit calculates marginal costs, retrieve cost values.
        marginal_cost = unit.calculate_marginal_cost(
            start, unit.outputs[product_type].at[start]
        )
        market_clearing_price = orderbook[0]["accepted_price"]

        duration = (end - start) / timedelta(hours=1)

        income = 0.0
        operational_cost = 0.0

        accepted_volume_total = 0
        offered_volume_total = 0

        # Iterate over all orders in the orderbook to calculate order-specific profit.
        for order in orderbook:
            accepted_volume = order.get("accepted_volume", 0)
            accepted_volume_total += accepted_volume

            offered_volume_total += order["volume"]

            # Calculate profit as income minus operational cost for this event.
            order_income = market_clearing_price * accepted_volume * duration
            order_cost = marginal_cost * accepted_volume * duration

            # Accumulate income and operational cost for all orders.
            income += order_income
            operational_cost += order_cost

        # Consideration of start-up costs, divided evenly between upward and downward regulation events.
        if (
            unit.outputs[product_type].at[start] != 0
            and unit.outputs[product_type].at[start - unit.index.freq] == 0
        ):
            operational_cost += unit.hot_start_cost / 2
        elif (
            unit.outputs[product_type].at[start] == 0
            and unit.outputs[product_type].at[start - unit.index.freq] != 0
        ):
            operational_cost += unit.hot_start_cost / 2

        profit = income - operational_cost

        # Stabilizing learning: Limit positive profit to 10% of its absolute value.
        # This reduces variance in rewards and prevents overfitting to extreme profit-seeking behavior.
        # However, this does NOT prevent the agent from exploiting market inefficiencies if they exist.
        # RL by nature identifies and exploits system weaknesses if they lead to higher profit.
        # This is not a price cap but rather a stabilizing factor to avoid reward spikes affecting learning stability.
        profit = min(profit, 0.5 * abs(profit))

        # get potential maximum infeed according to availability from order volume
        # Note: this will only work as the correct reference point when the volume is not defined by an action
        # using a call unit_calculate_min_max_power here would be false since the dispatch of the order is already set, leading to no available power anymore
        available_power = offered_volume_total

        # Opportunity cost: The income lost due to not operating at full capacity.
        opportunity_cost = (
            (market_clearing_price - marginal_cost)
            * (available_power - accepted_volume_total)
            * duration
        )

        # If opportunity cost is negative, no income was lost, so we set it to zero.
        opportunity_cost = max(opportunity_cost, 0)

        # Dynamic regret scaling:
        # - If accepted volume is positive, apply lower regret (0.1) to avoid punishment for being on the edge of the merit order.
        # - If no dispatch happens, apply higher regret (0.5) to discourage idle behavior, if it could have been profitable.
        regret_scale = 0.1 if accepted_volume_total > unit.min_power else 0.5

        # --------------------
        # 4.1 Calculate Reward
        # Instead of directly setting reward = profit, we incorporate a regret term (opportunity cost penalty).
        # This guides the agent toward strategies that maximize accepted bids while minimizing lost opportunities.

        # scaling factor to normalize the reward to the range [-1,1]
        if available_power == 0:
            scaling = 0
        else:
            scaling = 1 / (self.max_bid_price * available_power)

        regret = regret_scale * opportunity_cost
        reward = scaling * (profit - regret)

        # Store results in unit outputs
        # Note: these are not learning-specific results but stored for all units for analysis
        unit.outputs["profit"].loc[start:end_excl] += profit
        unit.outputs["total_costs"].loc[start:end_excl] += operational_cost

        # write rl-rewards to buffer
        if self.learning_mode:
            self.learning_role.add_reward_to_cache(
                unit.id, start, reward, regret, profit
            )<|MERGE_RESOLUTION|>--- conflicted
+++ resolved
@@ -91,15 +91,10 @@
 
             self.learning_role.register_strategy(self)
 
-<<<<<<< HEAD
         elif Path(self.learning_config.trained_policies_load_path).is_dir():
             self.load_actor_params(
                 load_path=self.learning_config.trained_policies_load_path
             )
-=======
-        elif Path(kwargs["trained_policies_load_path"]).is_dir():
-            self.load_actor_params(load_path=kwargs["trained_policies_load_path"])
->>>>>>> 4dabb22e
         else:
             raise FileNotFoundError(
                 f"No policies were provided for DRL unit {self.unit_id}!. Please provide a valid path to the trained policies. Expected them under filepath '{self.learning_config.trained_policies_load_path}'."
