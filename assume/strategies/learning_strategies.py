# SPDX-FileCopyrightText: ASSUME Developers
#
# SPDX-License-Identifier: AGPL-3.0-or-later

import logging
from datetime import datetime, timedelta
from pathlib import Path

import numpy as np
import torch as th

from assume.common.base import LearningStrategy, SupportsMinMax, SupportsMinMaxCharge
from assume.common.market_objects import MarketConfig, Orderbook, Product
from assume.common.utils import min_max_scale
from assume.reinforcement_learning.algorithms import actor_architecture_aliases
from assume.reinforcement_learning.learning_utils import NormalActionNoise, encode_time_features

logger = logging.getLogger(__name__)


class BaseLearningStrategy(LearningStrategy):
    def __init__(self, *args, **kwargs):
        super().__init__(*args, **kwargs)

        self.unit_id = kwargs["unit_id"]

        # defines bounds of actions space
        self.max_bid_price = kwargs.get("max_bid_price", 100)

        # tells us whether we are training the agents or just executing per-learning strategies
        self.learning_mode = kwargs.get("learning_mode", False)
        self.evaluation_mode = kwargs.get("evaluation_mode", False)

        # based on learning config
        self.algorithm = kwargs.get("algorithm", "matd3")
        self.actor_architecture = kwargs.get("actor_architecture", "mlp")

        if self.actor_architecture in actor_architecture_aliases.keys():
            self.actor_architecture_class = actor_architecture_aliases[
                self.actor_architecture
            ]
        else:
            raise ValueError(
                f"Policy '{self.actor_architecture}' unknown. Supported architectures are {list(actor_architecture_aliases.keys())}"
            )

        # sets the device of the actor network
        device = kwargs.get("device", "cpu")
        self.device = th.device(device if th.cuda.is_available() else "cpu")
        if not self.learning_mode:
            self.device = th.device("cpu")

        # future: add option to choose between float16 and float32
        # float_type = kwargs.get("float_type", "float32")
        self.float_type = th.float

        if self.learning_mode or self.evaluation_mode:
            self.collect_initial_experience_mode = bool(
                kwargs.get("episodes_collecting_initial_experience", True)
            )

            self.action_noise = NormalActionNoise(
                mu=0.0,
                sigma=kwargs.get("noise_sigma", 0.1),
                action_dimension=self.act_dim,
                scale=kwargs.get("noise_scale", 1.0),
                dt=kwargs.get("noise_dt", 1.0),
            )

        elif Path(kwargs["trained_policies_load_path"]).is_dir():
            self.load_actor_params(load_path=kwargs["trained_policies_load_path"])
        else:
            raise FileNotFoundError(
                f"No policies were provided for DRL unit {self.unit_id}!. Please provide a valid path to the trained policies."
            )

    def load_actor_params(self, load_path):
        """
        Load actor parameters.

        Args:
            load_path (str): The path to load parameters from.
        """
        directory = f"{load_path}/actors/actor_{self.unit_id}.pt"

        params = th.load(directory, map_location=self.device, weights_only=True)

        self.actor = self.actor_architecture_class(
            obs_dim=self.obs_dim,
            act_dim=self.act_dim,
            float_type=self.float_type,
            unique_obs_dim=self.unique_obs_dim,
            num_timeseries_obs_dim=self.num_timeseries_obs_dim,
        ).to(self.device)
        self.actor.load_state_dict(params["actor"])
        self.actor.eval()  # set the actor to evaluation mode

    def prepare_observations(self, unit, market_id):
        # scaling factors for the observations
        upper_scaling_factor_price = max(unit.forecaster[f"price_{market_id}"])
        lower_scaling_factor_price = min(unit.forecaster[f"price_{market_id}"])
        upper_scaling_factor_res_load = max(
            unit.forecaster[f"residual_load_{market_id}"]
        )
        lower_scaling_factor_res_load = min(
            unit.forecaster[f"residual_load_{market_id}"]
        )

        self.scaled_res_load_obs = min_max_scale(
            unit.forecaster[f"residual_load_{market_id}"],
            lower_scaling_factor_res_load,
            upper_scaling_factor_res_load,
        )

        self.scaled_prices_obs = min_max_scale(
            unit.forecaster[f"price_{market_id}"],
            lower_scaling_factor_price,
            upper_scaling_factor_price,
        )


class RLStrategy(BaseLearningStrategy):
    """
    Reinforcement Learning Strategy that enables the agent to learn optimal bidding strategies
    on an Energy-Only Market.

    The agent submits two price bids: one for the inflexible component (P_min) and another for
    the flexible component (P_max - P_min) of its capacity. This strategy utilizes a set of 50
    observations to generate actions, which are then transformed into market bids. The observation
    space comprises two unique values: the marginal cost and the current capacity of the unit.

    The observation space for this strategy consists of 50 elements, drawn from both the forecaster
    and the unit's internal state. Observations include the following components:

    - **Forecasted Residual Load**: Forecasted load over the foresight period, scaled by the maximum
      demand of the unit, indicating anticipated grid conditions.
    - **Forecasted Price**: Price forecast over the foresight period, scaled by the maximum bid price,
      providing a sense of expected market prices.
    - **Total Capacity and Marginal Cost**: The last two elements of the observation vector, representing
      the unique state of the unit itself. Here, `total capacity` is scaled by the unit's maximum
      power, while `marginal cost` is scaled by the maximum bid price. These specific values reflect the
      unit's operational capacity and production costs, helping the agent determine the optimal bid.

    Actions are formulated as two values, representing bid prices for both the inflexible and flexible
    components of the unit's capacity. Actions are scaled from a range of [-1, 1]
    to real bid prices in the `calculate_bids` method, where they translate into specific bid volumes
    for the inflexible (P_min) and flexible (P_max - P_min) components.

    Rewards are based on profit from transactions, minus operational and opportunity costs. Key components include:

    - **Profit**: Determined from the income generated by accepted bids, calculated as the product of
      accepted price, volume, and duration.
    - **Operational Costs**: Includes marginal costs and start-up costs when the unit transitions between
      on and off states.
    - **Opportunity Cost**: Calculated as the potential income lost when the unit is not running at full
      capacity. High opportunity costs result in a penalty, encouraging full utilization of capacity.
    - **Scaling and Regret Term**: The final reward combines profit, opportunity costs, and a regret term
      to penalize missed revenue opportunities. The reward is scaled to guide learning, with a regret term
      applied to reduce high opportunity costs.

    Attributes
    ----------
    foresight : int
        Number of time steps for which the agent forecasts market conditions. Defaults to 24.
    max_bid_price : float
        Maximum allowable bid price. Defaults to 100.
    max_demand : float
        Maximum demand capacity of the unit. Defaults to 10e3.
    device : str
        Device for computation, such as "cpu" or "cuda". Defaults to "cpu".
    float_type : str
        Data type for floating-point calculations, typically "float32". Defaults to "float32".
    learning_mode : bool
        Indicates whether the agent is in learning mode. Defaults to False.
    algorithm : str
        Name of the RL algorithm in use. Defaults to "matd3".
    actor_architecture_class : type[torch.nn.Module]
        Class of the neural network architecture used for the actor network. Defaults to MLPActor.
    actor : torch.nn.Module
        Actor network for determining actions.
    order_types : list[str]
        Types of market orders supported by the strategy. Defaults to ["SB"].
    action_noise : NormalActionNoise
        Noise model added to actions during learning to encourage exploration. Defaults to None.
    collect_initial_experience_mode : bool
        Whether the agent is collecting initial experience through exploration. Defaults to True.

    Args
    ----
    *args : Variable length argument list.
    **kwargs : Arbitrary keyword arguments.
    """

    def __init__(self, *args, **kwargs):
        obd_dim = kwargs.pop("obs_dim", 38)
        act_dim = kwargs.pop("act_dim", 2)
        unique_obs_dim = kwargs.pop("unique_obs_dim", 2)
        super().__init__(
            obs_dim=obd_dim,
            act_dim=act_dim,
            unique_obs_dim=unique_obs_dim,
            *args,
            **kwargs,
        )
<<<<<<< HEAD

        self.unit_id = kwargs["unit_id"]

        # defines bounds of actions space
        self.max_bid_price = kwargs.get("max_bid_price", 100)

        # tells us whether we are training the agents or just executing per-learning strategies
        self.learning_mode = kwargs.get("learning_mode", False)
        self.evaluation_mode = kwargs.get("evaluation_mode", False)

        # based on learning config
        self.algorithm = kwargs.get("algorithm", "matd3")
        actor_architecture = kwargs.get("actor_architecture", "mlp")

        if actor_architecture in actor_architecture_aliases.keys():
            self.actor_architecture_class = actor_architecture_aliases[
                actor_architecture
            ]
        else:
            raise ValueError(
                f"Policy '{actor_architecture}' unknown. Supported architectures are {list(actor_architecture_aliases.keys())}"
            )

        # sets the device of the actor network
        device = kwargs.get("device", "cpu")
        self.device = th.device(device if th.cuda.is_available() else "cpu")
        if not self.learning_mode:
            self.device = th.device("cpu")

        # future: add option to choose between float16 and float32
        # float_type = kwargs.get("float_type", "float32")
        self.float_type = th.float
=======
>>>>>>> c7c132cb

        # 'foresight' represents the number of time steps into the future that we will consider
        # when constructing the observations. This value is fixed for each strategy, as the
        # neural network architecture is predefined, and the size of the observations must remain consistent.
        # If you wish to modify the foresight length, remember to also update the 'obs_dim' parameter above,
        # as the observation dimension depends on the foresight value.
        self.foresight = 12

        # define standard deviation for the initial exploration noise
        self.exploration_noise_std = kwargs.get("exploration_noise_std", 0.2)

        # define allowed order types
        self.order_types = kwargs.get("order_types", ["SB"])

    def calculate_bids(
        self,
        unit: SupportsMinMax,
        market_config: MarketConfig,
        product_tuples: list[Product],
        **kwargs,
    ) -> Orderbook:
        """
        Calculates bids based on the current observations and actions derived from the actor network.

        Args
        ----
        unit : SupportsMinMax
            The unit for which to calculate bids, with details on capacity constraints.
        market_config : MarketConfig
            The configuration settings of the energy market.
        product_tuples : list[Product]
            List of products with start and end times for bidding.
        **kwargs : Additional keyword arguments.

        Returns
        -------
        Orderbook
            Contains bid entries for each product, including start time, end time, price, and volume.

        Notes
        -----
        This method structures bids in two parts:
        - **Inflexible Bid** (P_min): A bid for the minimum operational capacity.
        - **Flexible Bid** (P_max - P_min): A bid for the flexible capacity available after P_min.
        The actions are scaled to reflect real bid prices and volumes, which are then converted into
        orderbook entries.
        """

        bid_quantity_inflex, bid_price_inflex = 0, 0
        bid_quantity_flex, bid_price_flex = 0, 0

        start = product_tuples[0][0]
        end = product_tuples[0][1]
        # get technical bounds for the unit output from the unit
        min_power, max_power = unit.calculate_min_max_power(start, end)
        min_power = min_power[0]
        max_power = max_power[0]

        # =============================================================================
        # 1. Get the Observations, which are the basis of the action decision
        # =============================================================================
        next_observation = self.create_observation(
            unit=unit,
            market_id=market_config.market_id,
            start=start,
        )

        # =============================================================================
        # 2. Get the Actions, based on the observations
        # =============================================================================
        actions, noise = self.get_actions(next_observation)

        # =============================================================================
        # 3. Transform Actions into bids
        # =============================================================================
        # actions are in the range [-1,1], we need to transform them into actual bids
        # we can use our domain knowledge to guide the bid formulation
        bid_prices = actions * self.max_bid_price

        # 3.1 formulate the bids for Pmin
        # Pmin, the minimum run capacity is the inflexible part of the bid, which should always be accepted
        bid_quantity_inflex = min_power
        bid_price_inflex = th.min(bid_prices)

        # 3.1 formulate the bids for Pmax - Pmin
        # Pmin, the minimum run capacity is the inflexible part of the bid, which should always be accepted
        bid_quantity_flex = max_power - bid_quantity_inflex
        bid_price_flex = th.max(bid_prices)

        # actually formulate bids in orderbook format
        bids = [
            {
                "start_time": start,
                "end_time": end,
                "only_hours": None,
                "price": bid_price_inflex,
                "volume": bid_quantity_inflex,
                "node": unit.node,
            },
            {
                "start_time": start,
                "end_time": end,
                "only_hours": None,
                "price": bid_price_flex,
                "volume": bid_quantity_flex,
                "node": unit.node,
            },
        ]

        # store results in unit outputs as lists to be written to the buffer for learning
        unit.outputs["rl_observations"].append(next_observation)
        unit.outputs["rl_actions"].append(actions)

        # store results in unit outputs as series to be written to the database by the unit operator
        unit.outputs["actions"].at[start] = actions
        unit.outputs["exploration_noise"].at[start] = noise

        return bids

    def get_actions(self, next_observation):
        """
        Determines actions based on the current observation, applying noise for exploration if in learning mode.

        Args
        ----
        next_observation : torch.Tensor
            The current observation data that influences bid prices.

        Returns
        -------
        torch.Tensor
            Actions that include bid prices for both inflexible and flexible components.

        Notes
        -----
        If the agent is in learning mode, noise is added to encourage exploration. In initial exploration,
        actions are derived from noise and the marginal cost to explore the action space around the marginal cost. When not in learning mode,
        actions are generated by the actor network without added noise.
        """

        # distinction whether we are in learning mode or not to handle exploration realised with noise
        if self.learning_mode and not self.evaluation_mode:
            # if we are in learning mode the first x episodes we want to explore the entire action space
            # to get a good initial experience, in the area around the costs of the agent
            if self.collect_initial_experience_mode:
                # define current action as solely noise
                noise = th.normal(
                    mean=0.0,
                    std=self.exploration_noise_std,
                    size=(self.act_dim,),
                    dtype=self.float_type,
                    device=self.device,
                )

                # =============================================================================
                # 2.1 Get Actions and handle exploration
                # =============================================================================
                base_bid = next_observation[-1]

                # add noise to the last dimension of the observation
                # needs to be adjusted if observation space is changed, because only makes sense
                # if the last dimension of the observation space are the marginal cost
                curr_action = noise + base_bid

            else:
                # if we are not in the initial exploration phase we choose the action with the actor neural net
                # and add noise to the action
                curr_action = self.actor(next_observation).detach()
                noise = self.action_noise.noise(
                    device=self.device, dtype=self.float_type
                )

                curr_action += noise
        else:
            # if we are not in learning mode we just use the actor neural net to get the action without adding noise
            curr_action = self.actor(next_observation).detach()

            # noise is an tensor with zeros, because we are not in learning mode
            noise = th.zeros_like(curr_action, dtype=self.float_type)

        return curr_action, noise

    def create_observation(
        self,
        unit: SupportsMinMax,
        market_id: str,
        start: datetime,
    ):
        """
        Constructs a scaled observation tensor based on the unit's forecast data and internal state.

        Args
        ----
        unit : SupportsMinMax
            The unit providing forecast and internal state data.
        market_id : str
            Identifier for the specific market.
        start : datetime
            Start time for the observation period.
        end : datetime
            End time for the observation period.

        Returns
        -------
        torch.Tensor
            Observation tensor with data on forecasted residual load, price, total capacity, and marginal cost.

        Notes
        -----
        Observations are constructed from forecasted residual load and price over the foresight period,
        scaled by maximum demand and bid price. The last two values in the observation vector represent
        the total capacity and marginal cost, scaled by maximum power and bid price, respectively.
        """

        # check if scaled observations are already available and if not prepare them
        if not hasattr(self, "scaled_res_load_obs") or not hasattr(
            self, "scaled_prices_obs"
        ):
            self.prepare_observations(unit, market_id)

        # get the forecast length depending on the tme unit considered in the modelled unit
        forecast_len = (self.foresight - 1) * unit.index.freq

        # =============================================================================
        # 1.1 Get the Observations, which are the basis of the action decision
        # =============================================================================

        # checks if we are at end of simulation horizon, since we need to change the forecast then
        # for residual load and price forecast and scale them
        if start + forecast_len > self.scaled_res_load_obs.index[-1]:
            scaled_res_load_forecast = self.scaled_res_load_obs.loc[start:]

            scaled_res_load_forecast = np.concatenate(
                [
                    scaled_res_load_forecast,
                    self.scaled_res_load_obs.iloc[
                        : self.foresight - len(scaled_res_load_forecast)
                    ],
                ]
            )

        else:
            scaled_res_load_forecast = self.scaled_res_load_obs.loc[
                start : start + forecast_len
            ]

        if start + forecast_len > self.scaled_prices_obs.index[-1]:
            scaled_price_forecast = self.scaled_prices_obs.loc[start:]
            scaled_price_forecast = np.concatenate(
                [
                    scaled_price_forecast,
                    self.scaled_prices_obs.iloc[
                        : self.foresight - len(scaled_price_forecast)
                    ],
                ]
            )

        else:
            scaled_price_forecast = self.scaled_prices_obs.loc[
                start : start + forecast_len
            ]

        # collect historical past market clearing prices
        actual_price = unit.outputs["energy_accepted_price"]
        if start - forecast_len < actual_price.index[0]:
            # Not enough historical data, use available actual prices and prepend forecasted values for missing past data
            actual_price_history = actual_price.loc[:start] / self.max_bid_price
            missing_values = self.foresight - len(actual_price_history)

            if missing_values > 0:
                forecasted_prices = self.scaled_prices_obs.iloc[:missing_values]
                actual_price_history = np.concatenate(
                    [forecasted_prices, actual_price_history]
                )

        else:
            # Sufficient historical data exists, collect past actual prices
            actual_price_history = (
                actual_price.loc[start - forecast_len : start] / self.max_bid_price
            )

        # get last accepted bid volume and the current marginal costs of the unit
        current_volume = unit.get_output_before(start)
        current_costs = unit.calculate_marginal_cost(start, current_volume)

        # scale unit outputs
        # if unit is not running, total dispatch is 0
        scaled_total_dispatch = current_volume / unit.max_power

        # marginal cost
        scaled_marginal_cost = current_costs / self.max_bid_price
        
        # get encoded time features
        time_features = encode_time_features(start)

        # concat all obsverations into one array
        observation = np.concatenate(
            [
                scaled_res_load_forecast,
                scaled_price_forecast,
                actual_price_history,
                np.array([scaled_total_dispatch, scaled_marginal_cost]),
                time_features,
            ]
        )

        # transfer array to GPU for NN processing
        observation = th.as_tensor(
            observation, dtype=self.float_type, device=self.device
        ).flatten()

        return observation

    def calculate_reward(
        self,
        unit,
        marketconfig: MarketConfig,
        orderbook: Orderbook,
    ):
        """
        Calculates the reward for the unit based on profits, costs, and opportunity costs from market transactions.

        Args
        ----
        unit : SupportsMinMax
            The unit for which to calculate the reward.
        marketconfig : MarketConfig
            Market configuration settings.
        orderbook : Orderbook
            Orderbook containing executed bids and details.

        Notes
        -----
        The reward is computed by combining the following:
        - **Profit**: Income from accepted bids minus marginal and start-up costs.
        - **Opportunity Cost**: Penalty for underutilizing capacity, calculated as potential lost income.
        - **Regret Term**: A scaled regret term penalizes high opportunity costs to guide effective bidding.

        The reward is scaled and stored along with other outputs in the unit’s data to support learning.
        """
        # Function is called after the market is cleared, and we get the market feedback,
        # allowing us to calculate profit based on the realized transactions.

        product_type = marketconfig.product_type

        start = orderbook[0]["start_time"]
        end = orderbook[0]["end_time"]
        # `end_excl` marks the last product's start time by subtracting one frequency interval.
        end_excl = end - unit.index.freq

        # Depending on how the unit calculates marginal costs, retrieve cost values.
        marginal_cost = unit.calculate_marginal_cost(
            start, unit.outputs[product_type].at[start]
        )
        market_clearing_price = orderbook[0]["accepted_price"]

        duration = (end - start) / timedelta(hours=1)

        income = 0.0
        operational_cost = 0.0

        accepted_volume_total = 0
        offered_volume_total = 0

        # Iterate over all orders in the orderbook to calculate order-specific profit.
        for order in orderbook:
            accepted_volume = order.get("accepted_volume", 0)
            accepted_volume_total += accepted_volume

            offered_volume_total += order["volume"]

            # Calculate profit as income minus operational cost for this event.
            order_income = market_clearing_price * accepted_volume * duration
            order_cost = marginal_cost * accepted_volume * duration

            # Accumulate income and operational cost for all orders.
            income += order_income
            operational_cost += order_cost

        # Consideration of start-up costs, divided evenly between upward and downward regulation events.
        if (
            unit.outputs[product_type].at[start] != 0
            and unit.outputs[product_type].at[start - unit.index.freq] == 0
        ):
            operational_cost += unit.hot_start_cost / 2
        elif (
            unit.outputs[product_type].at[start] == 0
            and unit.outputs[product_type].at[start - unit.index.freq] != 0
        ):
            operational_cost += unit.hot_start_cost / 2

        profit = income - operational_cost

        # Stabilizing learning: Limit positive profit to 10% of its absolute value.
        # This reduces variance in rewards and prevents overfitting to extreme profit-seeking behavior.
        # However, this does NOT prevent the agent from exploiting market inefficiencies if they exist.
        # RL by nature identifies and exploits system weaknesses if they lead to higher profit.
        # This is not a price cap but rather a stabilizing factor to avoid reward spikes affecting learning stability.
        profit = min(profit, 0.1 * abs(profit))

        # Opportunity cost: The income lost due to not operating at full capacity.
        opportunity_cost = (
            (market_clearing_price - marginal_cost)
            * (unit.max_power - accepted_volume_total)
            * duration
        )

        # If opportunity cost is negative, no income was lost, so we set it to zero.
        opportunity_cost = max(opportunity_cost, 0)

        # Dynamic regret scaling:
        # - If accepted volume is positive, apply lower regret (0.1) to avoid punishment for being on the edge of the merit order.
        # - If no dispatch happens, apply higher regret (0.5) to discourage idle behavior, if it could have been profitable.
        regret_scale = 0.1 if accepted_volume_total > unit.min_power else 0.5

        # --------------------
        # 4.1 Calculate Reward
        # Instead of directly setting reward = profit, we incorporate a regret term (opportunity cost penalty).
        # This guides the agent toward strategies that maximize accepted bids while minimizing lost opportunities.

        # scaling factor to normalize the reward to the range [-1,1]
        scaling = 1 / (self.max_bid_price * unit.max_power)

        reward = scaling * (profit - regret_scale * opportunity_cost)

        # Store results in unit outputs, which are later written to the database by the unit operator.
        unit.outputs["profit"].loc[start:end_excl] += profit
        unit.outputs["reward"].loc[start:end_excl] = reward
        unit.outputs["regret"].loc[start:end_excl] = regret_scale * opportunity_cost
        unit.outputs["total_costs"].loc[start:end_excl] = operational_cost

        unit.outputs["rl_rewards"].append(reward)


class RLStrategySingleBid(RLStrategy):
<<<<<<< HEAD
    def __init__(self, *args, **kwargs):
        super().__init__(obs_dim=26, act_dim=1, unique_obs_dim=2, *args, **kwargs)

        # we select 24 to be in line with the storage strategies
        self.foresight = 6
=======
    """
    Reinforcement Learning Strategy with Single-Bid Structure for Energy-Only Markets.

    This strategy is a simplified variant of the standard `RLStrategy`, which typically submits two
    separate price bids for inflexible (P_min) and flexible (P_max - P_min) components. Instead,
    `RLStrategySingleBid` submits a single bid that always offers the unit's maximum power,
    effectively treating the full capacity as inflexible from a bidding perspective.

    The core reinforcement learning mechanics, including the observation structure, actor network
    architecture, and reward formulation, remain consistent with the two-bid `RLStrategy`. However,
    this strategy modifies the action space to produce only a single bid price, and omits the
    decomposition of capacity into flexible and inflexible parts.

    Attributes
    ----------
    Inherits all attributes from RLStrategy, with the exception of:
    - act_dim : int
        Reduced to 1 to reflect single bid pricing.
    - foresight : int
        Set to 24 to match typical storage strategy setups.

    """

    def __init__(self, *args, **kwargs):
        super().__init__(obs_dim=74, act_dim=1, unique_obs_dim=2, *args, **kwargs)

        # we select 24 to be in line with the storage strategies
        self.foresight = 24
>>>>>>> c7c132cb

    def calculate_bids(
        self,
        unit: SupportsMinMax,
        market_config: MarketConfig,
        product_tuples: list[Product],
        **kwargs,
    ) -> Orderbook:
        """
<<<<<<< HEAD
        Calculates bids based on the current observations and actions derived from the actor network.

        Args
        ----
        unit : SupportsMinMax
            The unit for which to calculate bids, with details on capacity constraints.
        market_config : MarketConfig
            The configuration settings of the energy market.
        product_tuples : list[Product]
            List of products with start and end times for bidding.
        **kwargs : Additional keyword arguments.
=======
        Generates a single price bid for the full available capacity (max_power).

        The method observes market and unit state, derives an action (bid price) from
        the actor network, and constructs one bid covering the entire capacity, without
        distinguishing between flexible and inflexible components.
>>>>>>> c7c132cb

        Returns
        -------
        Orderbook
<<<<<<< HEAD
            Contains bid entries for each product, including start time, end time, price, and volume.

        Notes
        -----
        This method structures bids in two parts:
        - **Inflexible Bid** (P_min): A bid for the minimum operational capacity.
        - **Flexible Bid** (P_max - P_min): A bid for the flexible capacity available after P_min.
        The actions are scaled to reflect real bid prices and volumes, which are then converted into
        orderbook entries.
=======
            A list containing one bid with start/end time, full volume, and calculated price.
>>>>>>> c7c132cb
        """

        start = product_tuples[0][0]
        end = product_tuples[0][1]
        # get technical bounds for the unit output from the unit
        _, max_power = unit.calculate_min_max_power(start, end)
        max_power = max_power[0]

        # =============================================================================
        # 1. Get the Observations, which are the basis of the action decision
        # =============================================================================
        next_observation = self.create_observation(
            unit=unit,
            market_id=market_config.market_id,
            start=start,
        )

        # =============================================================================
        # 2. Get the Actions, based on the observations
        # =============================================================================
        actions, noise = self.get_actions(next_observation)

        # =============================================================================
        # 3. Transform Actions into bids
        # =============================================================================
        # actions are in the range [-1,1], we need to transform them into actual bids
        # we can use our domain knowledge to guide the bid formulation
        bid_price = actions[0] * self.max_bid_price

        # actually formulate bids in orderbook format
        bids = [
            {
                "start_time": start,
                "end_time": end,
                "only_hours": None,
                "price": bid_price,
                "volume": max_power,
                "node": unit.node,
            },
        ]

        # store results in unit outputs as lists to be written to the buffer for learning
        unit.outputs["rl_observations"].append(next_observation)
        unit.outputs["rl_actions"].append(actions)

        # store results in unit outputs as series to be written to the database by the unit operator
        unit.outputs["actions"].at[start] = actions
        unit.outputs["exploration_noise"].at[start] = noise

        return bids


<<<<<<< HEAD
class StorageRLStrategy(AbstractLearningStrategy):
=======
class StorageRLStrategy(BaseLearningStrategy):
>>>>>>> c7c132cb
    """
    Reinforcement Learning Strategy for a storage unit that enables the agent to learn
    optimal bidding strategies on an Energy-Only Market.

    The observation space for this strategy consists of 50 elements. Key components include:

    - **State of Charge**: Represents the current level of energy in the storage unit,
      influencing the bid direction and capacity.
    - **Energy Cost**: The cost associated with the energy content in the storage unit,
      which helps determine bid prices and profitability.
    - **Price Forecasts**
    - **Residual Load Forecasts**

    The agent's actions are formulated as two values, representing the bid price and the bid direction.
    These actions are scaled and interpreted to form actionable market bids, with specific conditions
    dictating the bid type. The storage agent can also decide to stay inactive by submitting a zero bid
    as this can be a valid strategy in some market conditions and also improves the learning process.

    - **Bid Price**: The one action value determines the price at which the agent will bid.
    - **Bid Direction**: This is implicitly set based on the action:
        - If `action < 0`: The agent submits a **buy bid**.
        - If `action >= 0`: The agent submits a **sell bid**.

    Rewards are based on the profit generated by the agent's market bids, with sell bids contributing
    positive profit and buy bids contributing negative profit. Additional components in the reward
    calculation include:

    - **Profit**: Calculated from the income of successful sell bids minus costs from buy bids.
    - **Fixed Costs**: Charges associated with storage operations, including charging and discharging
      costs, which are deducted from the reward.

    Attributes
    ----------
    foresight : int
        Number of time steps for forecasting market conditions. Defaults to 24.
    max_bid_price : float
        Maximum allowable bid price. Defaults to 100.
    max_demand : float
        Maximum demand capacity of the storage. Defaults to 10e3.
    device : str
        Device used for computation ("cpu" or "cuda"). Defaults to "cpu".
    float_type : str
        Data type for floating-point calculations. Defaults to "float32".
    learning_mode : bool
        Whether the agent is in learning mode. Defaults to False.
    algorithm : str
        RL algorithm used by the agent. Defaults to "matd3".
    actor_architecture_class : type[torch.nn.Module]
        Class of the neural network for the actor network. Defaults to MLPActor.
    actor : torch.nn.Module
        The neural network used to predict actions.
    order_types : list[str]
        Types of market orders used by the strategy. Defaults to ["SB"].
    action_noise : NormalActionNoise
        Noise model added to actions during learning for exploration. Defaults to None.
    collect_initial_experience_mode : bool
        Whether the agent is in an exploration mode for initial experience. Defaults to True.

    Args
    ----
    *args : Variable length argument list.
    **kwargs : Arbitrary keyword arguments.
    """

    def __init__(self, *args, **kwargs):
<<<<<<< HEAD
        super().__init__(obs_dim=26, act_dim=1, unique_obs_dim=2, *args, **kwargs)

        self.unit_id = kwargs["unit_id"]
        # defines bounds of actions space
        self.max_bid_price = kwargs.get("max_bid_price", 100)

        # tells us whether we are training the agents or just executing per-learnind strategies
        self.learning_mode = kwargs.get("learning_mode", False)
        self.evaluation_mode = kwargs.get("evaluation_mode", False)

        # based on learning config
        self.algorithm = kwargs.get("algorithm", "matd3")
        actor_architecture = kwargs.get("actor_architecture", "mlp")

        if actor_architecture in actor_architecture_aliases.keys():
            self.actor_architecture_class = actor_architecture_aliases[
                actor_architecture
            ]
        else:
            raise ValueError(
                f"Policy '{actor_architecture}' unknown. Supported architectures are {list(actor_architecture_aliases.keys())}"
            )

        # sets the device of the actor network
        device = kwargs.get("device", "cpu")
        self.device = th.device(device if th.cuda.is_available() else "cpu")
        if not self.learning_mode:
            self.device = th.device("cpu")

        # future: add option to choose between float16 and float32
        # float_type = kwargs.get("float_type", "float32")
        self.float_type = th.float
=======
        obd_dim = kwargs.pop("obs_dim", 74)
        act_dim = kwargs.pop("act_dim", 1)
        unique_obs_dim = kwargs.pop("unique_obs_dim", 2)
        super().__init__(
            obs_dim=obd_dim,
            act_dim=act_dim,
            unique_obs_dim=unique_obs_dim,
            *args,
            **kwargs,
        )
>>>>>>> c7c132cb

        # 'foresight' represents the number of time steps into the future that we will consider
        # when constructing the observations. This value is fixed for each strategy, as the
        # neural network architecture is predefined, and the size of the observations must remain consistent.
        # If you wish to modify the foresight length, remember to also update the 'obs_dim' parameter above,
        # as the observation dimension depends on the foresight value.
        self.foresight = 6

        # define standard deviation for the initial exploration noise
        self.exploration_noise_std = kwargs.get("exploration_noise_std", 0.2)

        # define allowed order types
        self.order_types = kwargs.get("order_types", ["SB"])

    def calculate_bids(
        self,
        unit: SupportsMinMaxCharge,
        market_config: MarketConfig,
        product_tuples: list[Product],
        **kwargs,
    ) -> Orderbook:
        """
        Generates market bids based on the unit's current state and observations.

        Args
        ----
        unit : SupportsMinMaxCharge
            The storage unit with information on charging/discharging capacity.
        market_config : MarketConfig
            Configuration of the energy market.
        product_tuples : list[Product]
            List of market products to bid on, each containing start and end times.
        **kwargs : Additional keyword arguments.

        Returns
        -------
        Orderbook
            Structured bids including price, volume, and bid direction.

        Notes
        -----
        Observations are used to calculate bid actions, which are then scaled and processed
        into bids for submission in the market.
        """

        start = product_tuples[0][0]
        end_all = product_tuples[-1][1]

        next_observation = self.create_observation(
            unit=unit,
            market_id=market_config.market_id,
            start=start,
        )
        # =============================================================================
        # Get the Actions, based on the observations
        # =============================================================================
        actions, noise = self.get_actions(next_observation)

        # =============================================================================
        # 3. Transform Actions into bids
        # =============================================================================
        # the absolute value of the action determines the bid price
        bid_price = abs(actions[0]) * self.max_bid_price
        # the sign of the action determines the bid direction
        if actions[0] < 0:
            bid_direction = "buy"
        elif actions[0] >= 0:
            bid_direction = "sell"

        _, max_discharge = unit.calculate_min_max_discharge(start, end_all)
        _, max_charge = unit.calculate_min_max_charge(start, end_all)

        bid_quantity_supply = max_discharge[0]
        bid_quantity_demand = max_charge[0]

        bids = []

        if bid_direction == "sell":
            bids.append(
                {
                    "start_time": start,
                    "end_time": end_all,
                    "only_hours": None,
                    "price": bid_price,
                    "volume": bid_quantity_supply,
                    "node": unit.node,
                }
            )

        elif bid_direction == "buy":
            bids.append(
                {
                    "start_time": start,
                    "end_time": end_all,
                    "only_hours": None,
                    "price": bid_price,
                    "volume": bid_quantity_demand,  # negative value for demand
                    "node": unit.node,
                }
            )

        unit.outputs["rl_observations"].append(next_observation)
        unit.outputs["rl_actions"].append(actions)

        # store results in unit outputs as series to be written to the database by the unit operator
        unit.outputs["actions"].at[start] = actions
        unit.outputs["exploration_noise"].at[start] = noise

        return bids

    def get_actions(self, next_observation):
        """
        Determines one action for the storage bidding based on observations and optionally applies noise for exploration.

        Args
        ----
        next_observation : torch.Tensor
            Observation data influencing bid price and direction.

        Returns
        -------
        torch.Tensor
            Actions that include bid price and direction.

        Notes
        -----
        In learning mode, actions incorporate noise for exploration. Initial exploration relies
        solely on noise to cover the action space broadly.
        """

        # distinction whether we are in learning mode or not to handle exploration realised with noise
        if self.learning_mode and not self.evaluation_mode:
            # if we are in learning mode the first x episodes we want to explore the entire action space
            # to get a good initial experience, in the area around the costs of the agent
            if self.collect_initial_experience_mode:
                # define current action as solely noise
                noise = th.normal(
                    mean=0.0,
                    std=self.exploration_noise_std,
                    size=(self.act_dim,),
                    dtype=self.float_type,
                    device=self.device,
                )

                # =============================================================================
                # 2.1 Get Actions and handle exploration
                # =============================================================================
                # only use noise as the action to enforce exploration
                curr_action = noise

            else:
                # if we are not in the initial exploration phase we chose the action with the actor neural net
                # and add noise to the action
                curr_action = self.actor(next_observation).detach()
                noise = self.action_noise.noise(
                    device=self.device, dtype=self.float_type
                )
                curr_action += noise
        else:
            # if we are not in learning mode we just use the actor neural net to get the action without adding noise
            curr_action = self.actor(next_observation).detach()
            # noise is an tensor with zeros, because we are not in learning mode
            noise = th.zeros_like(curr_action, dtype=self.float_type)

        return curr_action, noise

    def calculate_reward(
        self,
        unit: SupportsMinMaxCharge,
        marketconfig: MarketConfig,
        orderbook: Orderbook,
    ):
        """
        Calculates the reward based on profit generated by bids after market feedback.

        Args
        ----
        unit : SupportsMinMaxCharge
            The storage unit associated with the agent.
        marketconfig : MarketConfig
            Configuration of the energy market.
        orderbook : Orderbook
            Contains executed bids and transaction details.

        Notes
        -----
        Rewards are based on profit and include fixed costs for charging and discharging.
        """

        product_type = marketconfig.product_type
        reward = 0

        # check if orderbook contains only one order and raise an error if not and notify the user
        # that the strategy is not designed for multiple orders and the market configuration should be adjusted
        if len(orderbook) > 1:
            raise ValueError(
                "StorageRLStrategy is not designed for multiple orders. Please adjust the market configuration or the strategy."
            )

        order = orderbook[0]
        start = order["start_time"]
        end = order["end_time"]
        # end includes the end of the last product, to get the last products' start time we deduct the frequency once
        end_excl = end - unit.index.freq

        next_time = start + unit.index.freq
        duration_hours = (end - start) / timedelta(hours=1)

        # Calculate marginal and starting costs
        marginal_cost = unit.calculate_marginal_cost(
            start, unit.outputs[product_type].at[start]
        )
        marginal_cost += unit.get_starting_costs(int(duration_hours))

        accepted_volume = order.get("accepted_volume", 0)
        # ignore very small volumes due to calculations
        accepted_volume = accepted_volume if abs(accepted_volume) > 1 else 0
        accepted_price = order.get("accepted_price", 0)

        # Calculate profit and cost for the order
        order_profit = accepted_price * accepted_volume * duration_hours
        order_cost = abs(marginal_cost * accepted_volume * duration_hours)

        current_soc = unit.outputs["soc"].at[start]
        next_soc = unit.outputs["soc"].at[next_time]

        # Calculate and clip the energy cost for the start time
        if next_soc < 1:
            unit.outputs["energy_cost"].at[next_time] = 0
        else:
            unit.outputs["energy_cost"].at[next_time] = np.clip(
                (unit.outputs["energy_cost"].at[start] * current_soc - order_profit)
                / next_soc,
                0,
                self.max_bid_price,
            )

        # substract energy_costs so that profit is only positive when we bought energy for less amount of money than we sell it here
        profit = order_profit - order_cost - unit.outputs["energy_cost"].at[next_time]

        # scaling factor to normalize the reward to the range [-1,1]
        scaling_factor = 1 / (self.max_bid_price * unit.max_power_discharge)

        reward += scaling_factor * profit

        # Store results in unit outputs
        unit.outputs["profit"].loc[start:end_excl] += profit
        unit.outputs["reward"].loc[start:end_excl] = reward
        unit.outputs["total_costs"].loc[start:end_excl] = order_cost
        unit.outputs["rl_rewards"].append(reward)

    def create_observation(
        self,
        unit: SupportsMinMaxCharge,
        market_id: str,
        start: datetime,
    ):
        """
        Creates a scaled observation tensor from the storage unit's state and forecast data.

        Args
        ----
        unit : SupportsMinMaxCharge
            Storage unit providing forecasted and current state data.
        market_id : str
            Identifier for the relevant market.
        start : datetime
            Start time for the observation period.
        end : datetime
            End time for the observation period.

        Returns
        -------
        torch.Tensor
            Observation tensor containing state of charge, forecasted demand, and energy cost.

        Notes
        -----
        Observations are scaled by the unit's max demand and bid price, creating input for
        the agent's action selection.
        """

        # check if scaled observations are already available and if not prepare them
        if not hasattr(self, "scaled_res_load_obs") or not hasattr(
            self, "scaled_prices_obs"
        ):
            self.prepare_observations(unit, market_id)

        # get the forecast length depending on the tme unit considered in the modelled unit
        forecast_len = (self.foresight - 1) * unit.index.freq

        # =============================================================================
        # 1.1 Get the Observations, which are the basis of the action decision
        # =============================================================================

        # checks if we are at end of simulation horizon, since we need to change the forecast then
        # for residual load and price forecast and scale them
        if start + forecast_len > self.scaled_res_load_obs.index[-1]:
            scaled_res_load_forecast = self.scaled_res_load_obs.loc[start:]

            scaled_res_load_forecast = np.concatenate(
                [
                    scaled_res_load_forecast,
                    self.scaled_res_load_obs.iloc[
                        : self.foresight - len(scaled_res_load_forecast)
                    ],
                ]
            )

        else:
            scaled_res_load_forecast = self.scaled_res_load_obs.loc[
                start : start + forecast_len
            ]

        if start + forecast_len > self.scaled_prices_obs.index[-1]:
            scaled_price_forecast = self.scaled_prices_obs.loc[start:]
            scaled_price_forecast = np.concatenate(
                [
                    scaled_price_forecast,
                    self.scaled_prices_obs.iloc[
                        : self.foresight - len(scaled_price_forecast)
                    ],
                ]
            )

        else:
            scaled_price_forecast = self.scaled_prices_obs.loc[
                start : start + forecast_len
            ]

        # collect historical past market clearing prices
        actual_price = unit.outputs["energy_accepted_price"]
        if start - forecast_len < actual_price.index[0]:
            # Not enough historical data, use available actual prices and prepend forecasted values for missing past data
            actual_price_history = actual_price.loc[:start] / self.max_bid_price
            missing_values = self.foresight - len(actual_price_history)

            if missing_values > 0:
                forecasted_prices = self.scaled_prices_obs.iloc[:missing_values]
                actual_price_history = np.concatenate(
                    [forecasted_prices, actual_price_history]
                )

        else:
            # Sufficient historical data exists, collect past actual prices
            actual_price_history = (
                actual_price.loc[start - forecast_len : start] / self.max_bid_price
            )

        # get the current soc value
        soc_scaled = unit.outputs["soc"].at[start] / unit.max_soc
        energy_cost_scaled = unit.outputs["energy_cost"].at[start] / self.max_bid_price
        
        # get encoded time features
        time_features = encode_time_features(start)
        
        # concat all obsverations into one array
        observation = np.concatenate(
            [
                scaled_res_load_forecast,
                scaled_price_forecast,
                actual_price_history,
                np.array([soc_scaled, energy_cost_scaled]),
                time_features,
            ]
        )

        # transfer array to GPU for NN processing
        observation = th.as_tensor(
            observation, dtype=self.float_type, device=self.device
        ).flatten()

        return observation<|MERGE_RESOLUTION|>--- conflicted
+++ resolved
@@ -202,41 +202,6 @@
             *args,
             **kwargs,
         )
-<<<<<<< HEAD
-
-        self.unit_id = kwargs["unit_id"]
-
-        # defines bounds of actions space
-        self.max_bid_price = kwargs.get("max_bid_price", 100)
-
-        # tells us whether we are training the agents or just executing per-learning strategies
-        self.learning_mode = kwargs.get("learning_mode", False)
-        self.evaluation_mode = kwargs.get("evaluation_mode", False)
-
-        # based on learning config
-        self.algorithm = kwargs.get("algorithm", "matd3")
-        actor_architecture = kwargs.get("actor_architecture", "mlp")
-
-        if actor_architecture in actor_architecture_aliases.keys():
-            self.actor_architecture_class = actor_architecture_aliases[
-                actor_architecture
-            ]
-        else:
-            raise ValueError(
-                f"Policy '{actor_architecture}' unknown. Supported architectures are {list(actor_architecture_aliases.keys())}"
-            )
-
-        # sets the device of the actor network
-        device = kwargs.get("device", "cpu")
-        self.device = th.device(device if th.cuda.is_available() else "cpu")
-        if not self.learning_mode:
-            self.device = th.device("cpu")
-
-        # future: add option to choose between float16 and float32
-        # float_type = kwargs.get("float_type", "float32")
-        self.float_type = th.float
-=======
->>>>>>> c7c132cb
 
         # 'foresight' represents the number of time steps into the future that we will consider
         # when constructing the observations. This value is fixed for each strategy, as the
@@ -672,42 +637,11 @@
 
 
 class RLStrategySingleBid(RLStrategy):
-<<<<<<< HEAD
     def __init__(self, *args, **kwargs):
         super().__init__(obs_dim=26, act_dim=1, unique_obs_dim=2, *args, **kwargs)
 
-        # we select 24 to be in line with the storage strategies
+        # we select 6 to be in line with the storage strategies
         self.foresight = 6
-=======
-    """
-    Reinforcement Learning Strategy with Single-Bid Structure for Energy-Only Markets.
-
-    This strategy is a simplified variant of the standard `RLStrategy`, which typically submits two
-    separate price bids for inflexible (P_min) and flexible (P_max - P_min) components. Instead,
-    `RLStrategySingleBid` submits a single bid that always offers the unit's maximum power,
-    effectively treating the full capacity as inflexible from a bidding perspective.
-
-    The core reinforcement learning mechanics, including the observation structure, actor network
-    architecture, and reward formulation, remain consistent with the two-bid `RLStrategy`. However,
-    this strategy modifies the action space to produce only a single bid price, and omits the
-    decomposition of capacity into flexible and inflexible parts.
-
-    Attributes
-    ----------
-    Inherits all attributes from RLStrategy, with the exception of:
-    - act_dim : int
-        Reduced to 1 to reflect single bid pricing.
-    - foresight : int
-        Set to 24 to match typical storage strategy setups.
-
-    """
-
-    def __init__(self, *args, **kwargs):
-        super().__init__(obs_dim=74, act_dim=1, unique_obs_dim=2, *args, **kwargs)
-
-        # we select 24 to be in line with the storage strategies
-        self.foresight = 24
->>>>>>> c7c132cb
 
     def calculate_bids(
         self,
@@ -717,7 +651,6 @@
         **kwargs,
     ) -> Orderbook:
         """
-<<<<<<< HEAD
         Calculates bids based on the current observations and actions derived from the actor network.
 
         Args
@@ -729,18 +662,10 @@
         product_tuples : list[Product]
             List of products with start and end times for bidding.
         **kwargs : Additional keyword arguments.
-=======
-        Generates a single price bid for the full available capacity (max_power).
-
-        The method observes market and unit state, derives an action (bid price) from
-        the actor network, and constructs one bid covering the entire capacity, without
-        distinguishing between flexible and inflexible components.
->>>>>>> c7c132cb
 
         Returns
         -------
         Orderbook
-<<<<<<< HEAD
             Contains bid entries for each product, including start time, end time, price, and volume.
 
         Notes
@@ -750,9 +675,6 @@
         - **Flexible Bid** (P_max - P_min): A bid for the flexible capacity available after P_min.
         The actions are scaled to reflect real bid prices and volumes, which are then converted into
         orderbook entries.
-=======
-            A list containing one bid with start/end time, full volume, and calculated price.
->>>>>>> c7c132cb
         """
 
         start = product_tuples[0][0]
@@ -805,11 +727,8 @@
         return bids
 
 
-<<<<<<< HEAD
-class StorageRLStrategy(AbstractLearningStrategy):
-=======
+
 class StorageRLStrategy(BaseLearningStrategy):
->>>>>>> c7c132cb
     """
     Reinforcement Learning Strategy for a storage unit that enables the agent to learn
     optimal bidding strategies on an Energy-Only Market.
@@ -875,41 +794,7 @@
     """
 
     def __init__(self, *args, **kwargs):
-<<<<<<< HEAD
-        super().__init__(obs_dim=26, act_dim=1, unique_obs_dim=2, *args, **kwargs)
-
-        self.unit_id = kwargs["unit_id"]
-        # defines bounds of actions space
-        self.max_bid_price = kwargs.get("max_bid_price", 100)
-
-        # tells us whether we are training the agents or just executing per-learnind strategies
-        self.learning_mode = kwargs.get("learning_mode", False)
-        self.evaluation_mode = kwargs.get("evaluation_mode", False)
-
-        # based on learning config
-        self.algorithm = kwargs.get("algorithm", "matd3")
-        actor_architecture = kwargs.get("actor_architecture", "mlp")
-
-        if actor_architecture in actor_architecture_aliases.keys():
-            self.actor_architecture_class = actor_architecture_aliases[
-                actor_architecture
-            ]
-        else:
-            raise ValueError(
-                f"Policy '{actor_architecture}' unknown. Supported architectures are {list(actor_architecture_aliases.keys())}"
-            )
-
-        # sets the device of the actor network
-        device = kwargs.get("device", "cpu")
-        self.device = th.device(device if th.cuda.is_available() else "cpu")
-        if not self.learning_mode:
-            self.device = th.device("cpu")
-
-        # future: add option to choose between float16 and float32
-        # float_type = kwargs.get("float_type", "float32")
-        self.float_type = th.float
-=======
-        obd_dim = kwargs.pop("obs_dim", 74)
+        obd_dim = kwargs.pop("obs_dim", 26)
         act_dim = kwargs.pop("act_dim", 1)
         unique_obs_dim = kwargs.pop("unique_obs_dim", 2)
         super().__init__(
@@ -919,7 +804,6 @@
             *args,
             **kwargs,
         )
->>>>>>> c7c132cb
 
         # 'foresight' represents the number of time steps into the future that we will consider
         # when constructing the observations. This value is fixed for each strategy, as the
