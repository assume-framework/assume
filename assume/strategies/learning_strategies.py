--- conflicted
+++ resolved
@@ -34,6 +34,7 @@
         # based on learning config
         self.algorithm = kwargs.get("algorithm", "matd3")
         self.actor_architecture = kwargs.get("actor_architecture", "mlp")
+        self.original_implementation = kwargs.get("original_implementation", None)
 
         if self.actor_architecture in actor_architecture_aliases.keys():
             self.actor_architecture_class = actor_architecture_aliases[
@@ -192,43 +193,6 @@
     """
 
     def __init__(self, *args, **kwargs):
-<<<<<<< HEAD
-        super().__init__(obs_dim=38, act_dim=2, unique_obs_dim=2, *args, **kwargs)
-
-        self.unit_id = kwargs["unit_id"]
-        self.act_dim = kwargs.get("action_dimension", 2)
-
-        # defines bounds of actions space
-        self.max_bid_price = kwargs.get("max_bid_price", 100)
-
-        # tells us whether we are training the agents or just executing per-learning strategies
-        self.learning_mode = kwargs.get("learning_mode", False)
-        self.perform_evaluation = kwargs.get("perform_evaluation", False)
-
-        # based on learning config
-        self.algorithm = kwargs.get("algorithm", "matd3")
-        actor_architecture = kwargs.get("actor_architecture", "mlp")
-        self.original_implementation = kwargs.get("original_implementation", None)
-
-        if actor_architecture in actor_architecture_aliases.keys():
-            self.actor_architecture_class = actor_architecture_aliases[
-                actor_architecture
-            ]
-        else:
-            raise ValueError(
-                f"Policy '{actor_architecture}' unknown. Supported architectures are {list(actor_architecture_aliases.keys())}"
-            )
-
-        # sets the device of the actor network
-        device = kwargs.get("device", "cpu")
-        self.device = th.device(device if th.cuda.is_available() else "cpu")
-        if not self.learning_mode:
-            self.device = th.device("cpu")
-
-        # future: add option to choose between float16 and float32
-        # float_type = kwargs.get("float_type", "float32")
-        self.float_type = th.float
-=======
         obd_dim = kwargs.pop("obs_dim", 38)
         act_dim = kwargs.pop("act_dim", 2)
         unique_obs_dim = kwargs.pop("unique_obs_dim", 2)
@@ -239,7 +203,6 @@
             *args,
             **kwargs,
         )
->>>>>>> 0effc44a
 
         # 'foresight' represents the number of time steps into the future that we will consider
         # when constructing the observations. This value is fixed for each strategy, as the
@@ -738,101 +701,18 @@
         # Instead of directly setting reward = profit, we incorporate a regret term (opportunity cost penalty).
         # This guides the agent toward strategies that maximize accepted bids while minimizing lost opportunities.
 
-<<<<<<< HEAD
-        scaling = 0.1 / unit.max_power
-        reward = (profit - regret_scale * opportunity_cost) * scaling
-
-        # store results in unit outputs which are written to database by unit operator
-        unit.outputs["profit"].loc[products_index] = profit
+        # scaling factor to normalize the reward to the range [-1,1]
+        scaling = 1 / (self.max_bid_price * unit.max_power)
+
+        reward = scaling * (profit - regret_scale * opportunity_cost)
+
+        # Store results in unit outputs, which are later written to the database by the unit operator.
+        unit.outputs["profit"].loc[products_index] += profit
         unit.outputs["reward"].loc[products_index] = reward
         unit.outputs["regret"].loc[products_index] = opportunity_cost
         unit.outputs["total_costs"].loc[products_index] = operational_cost
 
         unit.outputs["rl_rewards"].append(reward.sum())
-
-        # TODO: check different behavior!
-        # # iterate over all orders in the orderbook, to calculate order specific profit
-        # for order in orderbook:
-        #     start = order["start_time"]
-        #     end = order["end_time"]
-        #     # end includes the end of the last product, to get the last products' start time we deduct the frequency once
-        #     end_excl = end - unit.index.freq
-
-        #     # depending on way the unit calculates marginal costs we take costs
-        #     marginal_cost = unit.calculate_marginal_cost(
-        #         start, unit.outputs[product_type].at[start]
-        #     )
-
-        #     duration = (end - start) / timedelta(hours=1)
-
-        #     accepted_volume = order.get("accepted_volume", 0)
-        #     accepted_price = order.get("accepted_price", 0)
-
-        #     # calculate profit as income - running_cost from this event
-        #     order_profit = accepted_price * accepted_volume * duration
-        #     order_cost = marginal_cost * accepted_volume * duration
-
-        #     # collect profit and opportunity cost for all orders
-        #     profit += order_profit
-        #     costs += order_cost
-
-        # # calculate opportunity cost
-        # # as the loss of income we have because we are not running at full power
-        # opportunity_cost = (
-        #     (accepted_price - marginal_cost)
-        #     * (unit.max_power - unit.outputs[product_type].loc[start:end_excl]).sum()
-        #     * duration
-        # )
-
-        # # if our opportunity costs are negative, we did not miss an opportunity to earn money and we set them to 0
-        # opportunity_cost = max(opportunity_cost, 0)
-
-        # # consideration of start-up costs, which are evenly divided between the
-        # # upward and downward regulation events
-        # if (
-        #     unit.outputs[product_type].at[start] != 0
-        #     and unit.outputs[product_type].loc[start - unit.index.freq] == 0
-        # ):
-        #     costs += unit.hot_start_cost / 2
-        # elif (
-        #     unit.outputs[product_type].at[start] == 0
-        #     and unit.outputs[product_type].loc[start - unit.index.freq] != 0
-        # ):
-        #     costs += unit.hot_start_cost / 2
-
-        # profit = profit - costs
-
-        # # ---------------------------
-        # # 4.1 Calculate Reward
-        # # The straight forward implementation would be reward = profit, yet we would like to give the agent more guidance
-        # # in the learning process, so we add a regret term to the reward, which is the opportunity cost
-        # # define the reward and scale it
-
-        # scaling = 0.1 / unit.max_power
-        # regret_scale = 0.2
-        # reward = float(profit - regret_scale * opportunity_cost) * scaling
-
-        # # store results in unit outputs which are written to database by unit operator
-        # unit.outputs["profit"].loc[start:end_excl] += profit
-        # unit.outputs["reward"].loc[start:end_excl] = reward
-        # unit.outputs["regret"].loc[start:end_excl] = regret_scale * opportunity_cost
-        # unit.outputs["total_costs"].loc[start:end_excl] = costs
-
-        # unit.outputs["rl_rewards"].append(reward)
-=======
-        # scaling factor to normalize the reward to the range [-1,1]
-        scaling = 1 / (self.max_bid_price * unit.max_power)
-
-        reward = scaling * (profit - regret_scale * opportunity_cost)
-
-        # Store results in unit outputs, which are later written to the database by the unit operator.
-        unit.outputs["profit"].loc[start:end_excl] += profit
-        unit.outputs["reward"].loc[start:end_excl] = reward
-        unit.outputs["regret"].loc[start:end_excl] = regret_scale * opportunity_cost
-        unit.outputs["total_costs"].loc[start:end_excl] = operational_cost
-
-        unit.outputs["rl_rewards"].append(reward)
->>>>>>> 0effc44a
 
 
 class RLStrategySingleBid(RLStrategy):
