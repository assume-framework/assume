--- conflicted
+++ resolved
@@ -186,13 +186,10 @@
 
         # --- 3. Individual observations ---
         individual_observations = self.get_individual_observations(unit, start, end)
-<<<<<<< HEAD
 
         # --- 4. Encoded time features
 
         encoded_time = encode_time_features(start=start)
-=======
->>>>>>> e0561090
 
         # concat all observations into one array
         observation = np.concatenate(
@@ -1165,15 +1162,9 @@
     """
 
     def __init__(self, *args, **kwargs):
-<<<<<<< HEAD
         obs_dim = kwargs.pop("obs_dim", 44)
         act_dim = kwargs.pop("act_dim", 1)
         unique_obs_dim = kwargs.pop("unique_obs_dim", 2)
-=======
-        obs_dim = kwargs.pop("obs_dim", 75)
-        act_dim = kwargs.pop("act_dim", 1)
-        unique_obs_dim = kwargs.pop("unique_obs_dim", 3)
->>>>>>> e0561090
         super().__init__(
             obs_dim=obs_dim,
             act_dim=act_dim,
@@ -1187,11 +1178,7 @@
         # neural network architecture is predefined, and the size of the observations must remain consistent.
         # If you wish to modify the foresight length, remember to also update the 'obs_dim' parameter above,
         # as the observation dimension depends on the foresight value.
-<<<<<<< HEAD
         self.foresight = 12
-=======
-        self.foresight = 24
->>>>>>> e0561090
 
         # define allowed order types
         self.order_types = kwargs.get("order_types", ["SB"])
@@ -1225,19 +1212,11 @@
         current_costs = unit.calculate_marginal_cost(start, current_volume)
         _, available_power = unit.calculate_min_max_power(start, end)
 
-<<<<<<< HEAD
-=======
-        scaled_total_dispatch = current_volume / unit.max_power
->>>>>>> e0561090
         scaled_marginal_cost = current_costs / self.max_bid_price
         scaled_available_power = available_power[0] / unit.max_power
 
         individual_observations = np.array(
-<<<<<<< HEAD
             [scaled_marginal_cost, scaled_available_power]
-=======
-            [scaled_total_dispatch, scaled_marginal_cost, scaled_available_power]
->>>>>>> e0561090
         )
 
         return individual_observations
