import numpy as np
import pandas as pd

from assume.strategies.base_strategy import BaseStrategy
from assume.units.storage_unit import StorageUnit


class flexableEOMStorage(BaseStrategy):
    def __init__(self, *args, **kwargs):
        super().__init__(*args, **kwargs)

        self.foresight = pd.Timedelta("12h")

    def calculate_bids(
        self,
        unit: StorageUnit = None,
        market_config=None,
        operational_window: dict = None,
    ):
        """
        Takes information from a unit that the unit operator manages and
        defines how it is dispatched to the market

        Return: volume, price
        Strategy analogue to flexABLE

        """
        if operational_window is not None:
            # =============================================================================
            # Storage Unit is either charging, discharging, or off
            # =============================================================================
            start = operational_window["window"]["start"]
            end = operational_window["window"]["end"]
            time_delta = pd.date_range(
                start=start,
                end=end - unit.index.freq,
                freq=unit.index.freq,
            )

            average_price = self.calculate_price_average(unit, time_delta)

            if (
                np.mean(unit.price_forecast[time_delta])
                >= average_price / unit.efficiency_discharge
            ):
                # place bid to discharge
                bid_quantity = min(
                    max(
                        (
<<<<<<< HEAD
                            (
                                (unit.current_SOC - unit.min_SOC)
                                - np.sum(unit.pos_capacity_reserve[time_delta])
                            )
                            * unit.efficiency_discharge
                        ),
=======
                            (unit.current_SOC - unit.min_SOC)
                            - unit.outputs["pos_capacity"][self.current_time]
                        )
                        * unit.efficiency_discharge,
>>>>>>> 1ae91853
                        0,
                    ),
                    operational_window["max_power_discharge"]["power_discharge"],
                )

                if bid_quantity < 1e-5 and bid_quantity > -1e-5:
                    bids = []
                else:
                    bids = [{"price": average_price, "volume": bid_quantity}]

            elif (
                np.mean(unit.price_forecast[time_delta])
                <= average_price * unit.efficiency_charge
            ):
                # place bid to charge
                bid_quantity = max(
                    -max(
                        (
                            (
                                (unit.max_SOC - unit.current_SOC)
                                - np.sum(unit.neg_capacity_reserve[time_delta])
                            )
                            / unit.efficiency_charge
                        ),
                        0,
                    ),
                    operational_window["max_power_charge"]["power_charge"],
                )

                if bid_quantity < 1e-5 and bid_quantity > -1e-5:
                    bids = []
                else:
                    bids = [{"price": average_price, "volume": bid_quantity}]
            else:
                bids = []

        return bids

    def calculate_price_average(self, unit, time_delta):
        """if t - self.foresight < pd.Timedelta("0h"):
            average_price = np.mean(unit.price_forecast[t-self.foresight:]
                                    + unit.price_forecast[:t+self.foresight])
        else:"""

        average_price = np.mean(
            unit.price_forecast[
                time_delta[0] - self.foresight : time_delta[-1] + self.foresight
            ]
        )

        return average_price


class flexableCRMStorage(BaseStrategy):
    def __init__(self, *args, **kwargs):
        super().__init__(*args, **kwargs)

        self.foresight = pd.Timedelta("12h")

    def calculate_bids(
        self,
        unit: StorageUnit = None,
        market_config=None,
        operational_window: dict = None,
    ):
        pass<|MERGE_RESOLUTION|>--- conflicted
+++ resolved
@@ -47,19 +47,10 @@
                 bid_quantity = min(
                     max(
                         (
-<<<<<<< HEAD
-                            (
-                                (unit.current_SOC - unit.min_SOC)
-                                - np.sum(unit.pos_capacity_reserve[time_delta])
-                            )
-                            * unit.efficiency_discharge
-                        ),
-=======
                             (unit.current_SOC - unit.min_SOC)
                             - unit.outputs["pos_capacity"][self.current_time]
                         )
                         * unit.efficiency_discharge,
->>>>>>> 1ae91853
                         0,
                     ),
                     operational_window["max_power_discharge"]["power_discharge"],
