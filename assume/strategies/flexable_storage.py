--- conflicted
+++ resolved
@@ -180,16 +180,6 @@
         orderbook: Orderbook,
     ):
         """
-<<<<<<< HEAD
-        Calculate reward (costs and profit)
-
-        :param unit: Unit to calculate reward for
-        :type unit: SupportsMinMax
-        :param marketconfig: Market configuration
-        :type marketconfig: MarketConfig
-        :param orderbook: Orderbook
-        :type orderbook: Orderbook
-=======
         Calculates the reward (costs and profit).
 
         The profit is defined by the cashflow minus the costs.
@@ -198,7 +188,6 @@
             unit (SupportsMinMaxCharge): The unit to calculate reward for.
             marketconfig (MarketConfig): The market configuration.
             orderbook (Orderbook): The orderbook.
->>>>>>> 7380ef58
         """
         product_type = marketconfig.product_type
 
@@ -346,24 +335,6 @@
                 )
                 theoretic_SOC += delta_soc
                 previous_power = bid_quantity + current_power
-                time_delta = (end - start) / timedelta(hours=1)
-                delta_soc = -(
-                    (bid_quantity + current_power)
-                    * time_delta
-                    / unit.efficiency_discharge
-                    / unit.max_volume
-                )
-                theoretic_SOC += delta_soc
-                previous_power = bid_quantity + current_power
-                time_delta = (end - start) / timedelta(hours=1)
-                delta_soc = -(
-                    (bid_quantity + current_power)
-                    * time_delta
-                    / unit.efficiency_discharge
-                    / unit.max_volume
-                )
-                theoretic_SOC += delta_soc
-                previous_power = bid_quantity + current_power
             else:
                 previous_power = current_power
                 raise ValueError(
@@ -472,24 +443,6 @@
                 )
                 theoretic_SOC += delta_soc
                 previous_power = bid_quantity + current_power
-                time_delta = (end - start) / timedelta(hours=1)
-                delta_soc = (
-                    (bid_quantity + current_power)
-                    * time_delta
-                    * unit.efficiency_charge
-                    / unit.max_volume
-                )
-                theoretic_SOC += delta_soc
-                previous_power = bid_quantity + current_power
-                time_delta = (end - start) / timedelta(hours=1)
-                delta_soc = (
-                    (bid_quantity + current_power)
-                    * time_delta
-                    * unit.efficiency_charge
-                    / unit.max_volume
-                )
-                theoretic_SOC += delta_soc
-                previous_power = bid_quantity + current_power
             else:
                 previous_power = current_power
                 raise ValueError(
