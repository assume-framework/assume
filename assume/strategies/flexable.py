from datetime import datetime, timedelta

import pandas as pd

from assume.common.base import BaseStrategy, SupportsMinMax
from assume.common.market_objects import MarketConfig, Orderbook, Product


class flexableEOM(BaseStrategy):
    """
    A strategy that bids on the EOM-market.
    """
    def __init__(self, *args, **kwargs):
        super().__init__(*args, **kwargs)

        # check if kwargs contains eom_foresight argument
        self.foresight = pd.Timedelta(kwargs.get("eom_foresight", "12h"))

    def calculate_bids(
        self,
        unit: SupportsMinMax,
        market_config: MarketConfig,
        product_tuples: list[Product],
        **kwargs,
    ) -> Orderbook:
        """
        Takes information from a unit that the unit operator manages and
        defines how it is dispatched to the market
        Returns a list of bids consisting of the start time, end time, only hours, price and volume.

        :param unit: A unit that the unit operator manages
        :type unit: SupportsMinMax
        :param market_config: A market configuration
        :type market_config: MarketConfig
        :param product_tuples: A list of tuples containing the start and end time of each product
        :type product_tuples: list[Product]
        :param kwargs: Additional arguments
        :type kwargs: dict
        :return: A list of bids
        :rtype: Orderbook
        """
        start = product_tuples[0][0]
        end = product_tuples[-1][1]

        previous_power = unit.get_output_before(start)
        min_power, max_power = unit.calculate_min_max_power(start, end)

        bids = []
        for product in product_tuples:
            bid_quantity_inflex, bid_price_inflex = 0, 0
            bid_quantity_flex, bid_price_flex = 0, 0

            start = product[0]
            end = product[1]

            current_power = unit.outputs["energy"].at[start]

            # adjust for ramp down speed
            max_power[start] = unit.calculate_ramp(
                previous_power, max_power[start], current_power
            )
            # adjust for ramp up speed
            min_power[start] = unit.calculate_ramp(
                previous_power, min_power[start], current_power
            )

            bid_quantity_inflex = min_power[start]

            # =============================================================================
            # Powerplant is either on, or is able to turn on
            # Calculating possible bid amount and cost
            # =============================================================================

            marginal_cost_inflex = unit.calculate_marginal_cost(
                start, current_power + bid_quantity_inflex
            )
            marginal_cost_flex = unit.calculate_marginal_cost(
                start, current_power + max_power[start]
            )

            # =============================================================================
            # Calculating possible price
            # =============================================================================
            if unit.get_operation_time(start) > 0:
                bid_price_inflex = self.calculate_EOM_price_if_on(
                    unit, start, marginal_cost_inflex, bid_quantity_inflex
                )
            else:
                bid_price_inflex = self.calculate_EOM_price_if_off(
                    unit, marginal_cost_flex, bid_quantity_inflex, start
                )

            if unit.outputs["heat"][start] > 0:
                power_loss_ratio = (
                    unit.outputs["power_loss"][start] / unit.outputs["heat"][start]
                )
            else:
                power_loss_ratio = 0.0

            # Flex-bid price formulation
            if unit.get_operation_time(start) >= unit.min_down_time:
                bid_quantity_flex = max_power[start] - bid_quantity_inflex
                bid_price_flex = (1 - power_loss_ratio) * marginal_cost_flex

            bids.append(
                {
                    "start_time": start,
                    "end_time": end,
                    "only_hours": None,
                    "price": bid_price_inflex,
                    "volume": bid_quantity_inflex,
                }
            )
            bids.append(
                {
                    "start_time": start,
                    "end_time": end,
                    "only_hours": None,
                    "price": bid_price_flex,
                    "volume": bid_quantity_flex,
                },
            )
            # calculate previous power with planned dispatch (bid_quantity)
            previous_power = bid_quantity_inflex + bid_quantity_flex + current_power

        return bids

    def calculate_EOM_price_if_off(
        self,
        unit: SupportsMinMax,
        marginal_cost_inflex,
        bid_quantity_inflex,
        start: datetime,
    ):
<<<<<<< HEAD
        """
        The powerplant is currently off and calculates a startup markup as an extra
        to the marginal cost
        Calculating the average uninterrupted operating period

        :param unit: A unit that the unit operator manages
        :type unit: SupportsMinMax
        :param marginal_cost_inflex: The marginal cost of the unit
        :type marginal_cost_inflex: float
        :param bid_quantity_inflex: The bid quantity of the unit
        :type bid_quantity_inflex: float
        :return: The bid price of the unit
        :rtype: float
        """
        av_operating_time = max(
            unit.mean_market_success, unit.min_operating_time, 1
        )  # 1 prevents division by 0

        starting_cost = self.get_starting_costs(time=unit.current_down_time, unit=unit)
=======
        # The powerplant is currently off and calculates a startup markup as an extra
        # to the marginal cost
        # Calculating the average uninterrupted operating period
        av_operating_time = max((unit.outputs[:start] > 0).mean(), 1)
        # 1 prevents division by 0
        op_time = unit.get_operation_time(start)
        starting_cost = unit.get_starting_costs(op_time)
        # if we split starting_cost across av_operating_time
        # we are never adding the other parts of the cost to the following hours
>>>>>>> 1a738fd3
        if bid_quantity_inflex == 0:
            markup = starting_cost / av_operating_time
        else:
            markup = starting_cost / av_operating_time / bid_quantity_inflex

        bid_price_inflex = min(marginal_cost_inflex + markup, 3000.0)

        return bid_price_inflex

    def calculate_EOM_price_if_on(
        self, unit: SupportsMinMax, start, marginal_cost_inflex, bid_quantity_inflex
    ):
        """
        Check the description provided by Thomas in last version, the average downtime is not available
        The powerplant is currently on

        :param unit: A unit that the unit operator manages
        :type unit: SupportsMinMax
        :param start: The start time of the product
        :type start: datetime
        :param marginal_cost_inflex: The marginal cost of the unit
        :type marginal_cost_inflex: float
        :param bid_quantity_inflex: The bid quantity of the unit
        :type bid_quantity_inflex: float
        :return: The bid price of the unit
        :rtype: float
        """
        if bid_quantity_inflex == 0:
            return 0

        t = start
        op_time = unit.get_operation_time(start)
        # TODO is it correct to bill for cold, hot and warm starts in one start?
        starting_cost = unit.get_starting_costs(op_time)

        price_reduction_restart = (
            starting_cost / unit.min_down_time / bid_quantity_inflex
        )

        if unit.outputs["heat"][t] > 0:
            heat_gen_cost = (
                unit.outputs["heat"][t]
                * (unit.forecaster.get_price("natural gas")[t] / 0.9)
            ) / bid_quantity_inflex
        else:
            heat_gen_cost = 0.0

        possible_revenue = get_specific_revenue(
            unit=unit,
            marginal_cost=marginal_cost_inflex,
            t=start,
            foresight=self.foresight,
        )
        if (
            possible_revenue >= 0
            and unit.forecaster["price_forecast"][t] < marginal_cost_inflex
        ):
            marginal_cost_inflex = 0

        bid_price_inflex = max(
            -price_reduction_restart - heat_gen_cost + marginal_cost_inflex,
            -499.00,
        )

        return bid_price_inflex

<<<<<<< HEAD
    def get_starting_costs(self, time, unit):
        """
        Calculates the starting costs of a unit

        :return: The starting costs of the unit
        :rtype: float
        """
        if time < unit.downtime_hot_start:
            return unit.hot_start_cost

        elif time < unit.downtime_warm_start:
            return unit.warm_start_cost

        else:
            return unit.cold_start_cost

=======
>>>>>>> 1a738fd3

class flexablePosCRM(BaseStrategy):
    """
    A strategy that bids the energy_price or the capacity_price of the unit on the CRM (reserve market).
    """
    def __init__(self, *args, **kwargs):
        super().__init__(*args, **kwargs)

        # check if kwargs contains crm_foresight argument
        self.foresight = pd.Timedelta(kwargs.get("crm_foresight", "4h"))

    def calculate_bids(
        self,
        unit: SupportsMinMax,
        market_config: MarketConfig,
        product_tuples: list[Product],
        **kwargs,
    ) -> Orderbook:
        """
        Takes information from a unit that the unit operator manages and
        defines how it is dispatched to the market
        Returns a list of bids consisting of the start time, end time, only hours, price and volume.

        :param unit: A unit that the unit operator manages
        :type unit: SupportsMinMax
        :param market_config: A market configuration
        :type market_config: MarketConfig
        :param product_tuples: A list of tuples containing the start and end time of each product
        :type product_tuples: list[Product]
        :param kwargs: Additional arguments
        :type kwargs: dict
        :return: A list of bids
        :rtype: Orderbook
        """
        start = product_tuples[0][0]
        end = product_tuples[-1][1]
        previous_power = unit.get_output_before(start)
        min_power, max_power = unit.calculate_min_max_power(
            start, end, market_config.product_type
        )# get max_power for the product type

        bids = []
        for product in product_tuples:
            start = product[0]

            # calculate pos reserve volume
            current_power = unit.outputs["energy"].at[start]
            # max_power + current_power < previous_power + unit.ramp_up
            bid_quantity = unit.calculate_ramp(
                previous_power, max_power[start], current_power
            )

            if bid_quantity == 0:
                continue

            marginal_cost = unit.calculate_marginal_cost(
                start,
                previous_power + bid_quantity,
            )
            # Specific revenue if power was offered on the energy market
            specific_revenue = get_specific_revenue(
                unit=unit,
                marginal_cost=marginal_cost,
                t=start,
                foresight=self.foresight,
            )

            if specific_revenue >= 0:
                capacity_price = specific_revenue
            else:
                capacity_price = abs(specific_revenue) * unit.min_power / bid_quantity

            energy_price = marginal_cost

            if market_config.product_type == "capacity_pos":
                price = capacity_price
            elif market_config.product_type == "energy_pos":
                price = energy_price
            else:
                raise ValueError(
                    f"Product {market_config.product_type} is not supported by this strategy."
                )
            bids.append(
                {
                    "start_time": start,
                    "end_time": end,
                    "only_hours": None,
                    "price": price,
                    "volume": bid_quantity,
                }
            )
            previous_power = bid_quantity + current_power

        return bids


class flexableNegCRM(BaseStrategy):
    """
    A strategy that bids the energy_price or the capacity_price of the unit on the negative CRM(reserve market).
    """
    def __init__(self, *args, **kwargs):
        super().__init__(*args, **kwargs)

        # check if kwargs contains crm_foresight argument
        self.foresight = pd.Timedelta(kwargs.get("crm_foresight", "4h"))

        start = None

    def calculate_bids(
        self,
        unit: SupportsMinMax,
        market_config: MarketConfig,
        product_tuples: list[Product],
        **kwargs,
    ) -> Orderbook:
        """
        Takes information from a unit that the unit operator manages and
        defines how it is dispatched to the market
        Returns a list of bids consisting of the start time, end time, only hours, price and volume.
        
        :param unit: A unit that the unit operator manages
        :type unit: SupportsMinMax
        :param market_config: A market configuration
        :type market_config: MarketConfig
        :param product_tuples: A list of tuples containing the start and end time of each product
        :type product_tuples: list[Product]
        :param kwargs: Additional arguments
        :type kwargs: dict
        :return: A list of bids
        :rtype: Orderbook
        """
        start = product_tuples[0][0]
        end = product_tuples[-1][1]
        previous_power = unit.get_output_before(start)
        min_power, max_power = unit.calculate_min_max_power(start, end)

        bids = []
        for product in product_tuples:
            start = product[0]
            current_power = unit.outputs["energy"].at[start]

            # min_power + current_power > previous_power - unit.ramp_down
            min_power[start] = unit.calculate_ramp(
                previous_power, min_power[start], current_power
            )
            bid_quantity = min_power[start] - previous_power
            if bid_quantity >= 0:
                continue

            # bid_quantity < 0
            marginal_cost = unit.calculate_marginal_cost(
                start, previous_power + bid_quantity
            )

            # Specific revenue if power was offered on the energy market
            specific_revenue = get_specific_revenue(
                unit=unit,
                marginal_cost=marginal_cost,
                t=start,
                foresight=self.foresight,
            )

            if specific_revenue < 0:
                capacity_price = (
                    abs(specific_revenue)
                    * (unit.min_power + bid_quantity)
                    / bid_quantity
                )
            else:
                capacity_price = 0.0

            energy_price = marginal_cost * (-1)

            if market_config.product_type == "capacity_neg":
                price = capacity_price
            elif market_config.product_type == "energy_neg":
                price = energy_price
            else:
                raise ValueError(
                    f"Product {market_config.product_type} is not supported by this strategy."
                )
            bids.append(
                {
                    "start_time": start,
                    "end_time": end,
                    "only_hours": None,
                    "price": price,
                    "volume": bid_quantity,
                }
            )
            previous_power = current_power + bid_quantity

        return bids


def get_specific_revenue(
    unit: SupportsMinMax,
    marginal_cost: float,
    t: datetime,
    foresight: timedelta,
):
    """
    get the specific revenue of a unit

    :param unit: A unit that the unit operator manages
    :type unit: SupportsMinMax
    :param marginal_cost: The marginal cost of the unit
    :type marginal_cost: float
    :param t: The start time of the product
    :type t: datetime
    :param foresight: The foresight of the unit
    :type foresight: timedelta
    :return: The specific revenue of the unit
    :rtype: float
    """
    price_forecast = []

    if t + foresight > unit.forecaster["price_forecast"].index[-1]:
        price_forecast = unit.forecaster["price_forecast"][t:]
    else:
        price_forecast = unit.forecaster["price_forecast"][t : t + foresight]

    possible_revenue = (price_forecast - marginal_cost).sum()

    return possible_revenue<|MERGE_RESOLUTION|>--- conflicted
+++ resolved
@@ -132,7 +132,6 @@
         bid_quantity_inflex,
         start: datetime,
     ):
-<<<<<<< HEAD
         """
         The powerplant is currently off and calculates a startup markup as an extra
         to the marginal cost
@@ -147,22 +146,13 @@
         :return: The bid price of the unit
         :rtype: float
         """
-        av_operating_time = max(
-            unit.mean_market_success, unit.min_operating_time, 1
-        )  # 1 prevents division by 0
-
-        starting_cost = self.get_starting_costs(time=unit.current_down_time, unit=unit)
-=======
-        # The powerplant is currently off and calculates a startup markup as an extra
-        # to the marginal cost
-        # Calculating the average uninterrupted operating period
         av_operating_time = max((unit.outputs[:start] > 0).mean(), 1)
         # 1 prevents division by 0
         op_time = unit.get_operation_time(start)
         starting_cost = unit.get_starting_costs(op_time)
         # if we split starting_cost across av_operating_time
         # we are never adding the other parts of the cost to the following hours
->>>>>>> 1a738fd3
+
         if bid_quantity_inflex == 0:
             markup = starting_cost / av_operating_time
         else:
@@ -229,7 +219,6 @@
 
         return bid_price_inflex
 
-<<<<<<< HEAD
     def get_starting_costs(self, time, unit):
         """
         Calculates the starting costs of a unit
@@ -246,8 +235,7 @@
         else:
             return unit.cold_start_cost
 
-=======
->>>>>>> 1a738fd3
+
 
 class flexablePosCRM(BaseStrategy):
     """
