from datetime import datetime, timedelta

import numpy as np
import pandas as pd

from assume.common.base import BaseStrategy, SupportsMinMax
from assume.common.market_objects import MarketConfig, Orderbook, Product


class flexableEOM(BaseStrategy):
    """
    A strategy that bids on the EOM-market.
    """

    def __init__(self, *args, **kwargs):
        super().__init__(*args, **kwargs)

        # check if kwargs contains eom_foresight argument
        self.foresight = pd.Timedelta(kwargs.get("eom_foresight", "12h"))

    def calculate_bids(
        self,
        unit: SupportsMinMax,
        market_config: MarketConfig,
        product_tuples: list[Product],
        **kwargs,
    ) -> Orderbook:
        """
        Takes information from a unit that the unit operator manages and
        defines how it is dispatched to the market
        Returns a list of bids consisting of the start time, end time, only hours, price and volume.

        :param unit: A unit that the unit operator manages
        :type unit: SupportsMinMax
        :param market_config: A market configuration
        :type market_config: MarketConfig
        :param product_tuples: A list of tuples containing the start and end time of each product
        :type product_tuples: list[Product]
        :param kwargs: Additional arguments
        :type kwargs: dict
        :return: A list of bids
        :rtype: Orderbook
        """
        start = product_tuples[0][0]
        end = product_tuples[-1][1]

        previous_power = unit.get_output_before(start)
        min_power, max_power = unit.calculate_min_max_power(start, end)

        bids = []
        op_time = unit.get_operation_time(start)
        avg_op_time, avg_down_time = unit.get_average_operation_times(start)

        for product in product_tuples:
            bid_quantity_inflex, bid_price_inflex = 0, 0
            bid_quantity_flex, bid_price_flex = 0, 0

            start = product[0]
            end = product[1]

            current_power = unit.outputs["energy"].at[start]

            # adjust for ramp down speed
            max_power[start] = unit.calculate_ramp(
                op_time, previous_power, max_power[start], current_power
            )
            # adjust for ramp up speed
            min_power[start] = unit.calculate_ramp(
                op_time, previous_power, min_power[start], current_power
            )

            bid_quantity_inflex = min_power[start]

            # =============================================================================
            # Powerplant is either on, or is able to turn on
            # Calculating possible bid amount and cost
            # =============================================================================

            marginal_cost_inflex = unit.calculate_marginal_cost(
                start, current_power + bid_quantity_inflex
            )
            marginal_cost_flex = unit.calculate_marginal_cost(
                start, current_power + max_power[start]
            )

            # =============================================================================
            # Calculating possible price
            # =============================================================================
            if op_time > 0:
                bid_price_inflex = calculate_EOM_price_if_on(
                    unit,
                    start,
                    marginal_cost_flex,
                    bid_quantity_inflex,
                    self.foresight,
                    avg_down_time,
                )
            else:
                bid_price_inflex = calculate_EOM_price_if_off(
                    unit,
                    start,
<<<<<<< HEAD
                    marginal_cost_inflex,
=======
                    marginal_cost_flex,
>>>>>>> 948b53a0
                    bid_quantity_inflex,
                    op_time,
                    avg_op_time,
                )

            if unit.outputs["heat"][start] > 0:
                power_loss_ratio = (
                    unit.outputs["power_loss"][start] / unit.outputs["heat"][start]
                )
            else:
                power_loss_ratio = 0.0

            # Flex-bid price formulation
            if op_time <= -unit.min_down_time or op_time > 0:
                bid_quantity_flex = max_power[start] - bid_quantity_inflex
                bid_price_flex = (1 - power_loss_ratio) * marginal_cost_flex

            # TODO: find a better strategy for this
            # if bid_price_flex < bid_price_inflex and bid_quantity_flex > 0:
            #    bid_price_flex = bid_price_inflex * 1.1

            bids.append(
                {
                    "start_time": start,
                    "end_time": end,
                    "only_hours": None,
                    "price": bid_price_inflex,
                    "volume": bid_quantity_inflex,
                }
            )
            bids.append(
                {
                    "start_time": start,
                    "end_time": end,
                    "only_hours": None,
                    "price": bid_price_flex,
                    "volume": bid_quantity_flex,
                },
            )
            # calculate previous power with planned dispatch (bid_quantity)
            previous_power = bid_quantity_inflex + bid_quantity_flex + current_power
            if previous_power > 0:
                op_time = max(op_time, 0) + 1
            else:
                op_time = min(op_time, 0) - 1

        return bids

    def calculate_reward(
        self,
        unit,
        marketconfig: MarketConfig,
        orderbook: Orderbook,
    ):
        # TODO: Calculate profits over all markets

        calculate_reward_EOM(
            unit=unit,
            marketconfig=marketconfig,
            orderbook=orderbook,
        )


class flexableEOMBlock(BaseStrategy):
    """
    A strategy that bids on the EOM-market.
    """

    def __init__(self, *args, **kwargs):
        super().__init__(*args, **kwargs)

        # check if kwargs contains eom_foresight argument
        self.foresight = pd.Timedelta(kwargs.get("eom_foresight", "12h"))

    def calculate_bids(
        self,
        unit: SupportsMinMax,
        market_config: MarketConfig,
        product_tuples: list[Product],
        **kwargs,
    ) -> Orderbook:
        """
        Takes information from a unit that the unit operator manages and
        defines how it is dispatched to the market
        Returns a list of bids consisting of the start time, end time, only hours, price and volume.

        :param unit: A unit that the unit operator manages
        :type unit: SupportsMinMax
        :param market_config: A market configuration
        :type market_config: MarketConfig
        :param product_tuples: A list of tuples containing the start and end time of each product
        :type product_tuples: list[Product]
        :param kwargs: Additional arguments
        :type kwargs: dict
        :return: A list of bids
        :rtype: Orderbook
        """
        start = product_tuples[0][0]
        end = product_tuples[-1][1]

        previous_power = unit.get_output_before(start)
        min_power, max_power = unit.calculate_min_max_power(start, end)

        bids = []
        bid_quantity_block = {}
        bid_price_block = []
        op_time = unit.get_operation_time(start)
        avg_op_time, avg_down_time = unit.get_average_operation_times(start)

        for product in product_tuples:
            start = product[0]
            end = product[1]

            bid_quantity_flex, bid_price_flex = 0, 0
            bid_price_inflex, bid_quantity_inflex = 0, 0

            current_power = unit.outputs["energy"].at[start]

<<<<<<< HEAD
            # =============================================================================
            # Powerplant is either on, or is able to turn on
            # Calculating possible bid amount and cost
            # =============================================================================

=======
>>>>>>> 948b53a0
            # adjust for ramp speed
            max_power[start] = unit.calculate_ramp(
                op_time, previous_power, max_power[start], current_power
            )
            # adjust for ramp speed
            min_power[start] = unit.calculate_ramp(
                op_time, previous_power, min_power[start], current_power
            )

            bid_quantity_inflex = min_power[start]

            # =============================================================================
            # Calculating possible price
            # =============================================================================

            marginal_cost_inflex = unit.calculate_marginal_cost(
                start, current_power + bid_quantity_inflex
            )
            marginal_cost_flex = unit.calculate_marginal_cost(
                start, current_power + max_power[start]
            )

<<<<<<< HEAD
=======
            # =============================================================================
            # Calculating possible price
            # =============================================================================
>>>>>>> 948b53a0
            if op_time > 0:
                bid_price_inflex = calculate_EOM_price_if_on(
                    unit,
                    start,
                    marginal_cost_flex,
                    bid_quantity_inflex,
                    self.foresight,
                    avg_down_time,
                )
            else:
                bid_price_inflex = calculate_EOM_price_if_off(
                    unit,
                    start,
                    marginal_cost_inflex,
                    bid_quantity_inflex,
                    op_time,
                    avg_op_time,
                )

            if unit.outputs["heat"][start] > 0:
                power_loss_ratio = (
                    unit.outputs["power_loss"][start] / unit.outputs["heat"][start]
                )
            else:
                power_loss_ratio = 0.0

            # Flex-bid price formulation
            if op_time <= -unit.min_down_time or op_time > 0:
                bid_quantity_flex = max_power[start] - bid_quantity_inflex
                bid_price_flex = (1 - power_loss_ratio) * marginal_cost_flex

            bid_quantity_block[product[0]] = bid_quantity_inflex
            if bid_quantity_inflex > 0:
                bid_price_block.append(bid_price_inflex)

            bids.append(
                {
                    "start_time": start,
                    "end_time": end,
                    "only_hours": None,
                    "price": bid_price_flex,
                    "volume": bid_quantity_flex,
                    "bid_type": "SB",
                },
            )
            # calculate previous power with planned dispatch (bid_quantity)
            previous_power = bid_quantity_inflex + bid_quantity_flex + current_power
            if previous_power > 0:
                op_time = max(op_time, 0) + 1
            else:
                op_time = min(op_time, 0) - 1

        bids.append(
            {
                "start_time": product_tuples[0][0],
                "end_time": product_tuples[-1][1],
                "only_hours": product_tuples[0][2],
                "price": np.mean(bid_price_block),
                "volume": bid_quantity_block,
                "bid_type": "BB",
                "min_acceptance_ratio": 1,
                "accepted_volume": {product[0]: 0 for product in product_tuples},
            }
        )

        return bids

    def calculate_reward(
        self,
        unit,
        marketconfig: MarketConfig,
        orderbook: Orderbook,
    ):
        # TODO: Calculate profits over all markets

        calculate_reward_EOM(
            unit=unit,
            marketconfig=marketconfig,
            orderbook=orderbook,
        )


class flexablePosCRM(BaseStrategy):
    """
    A strategy that bids the energy_price or the capacity_price of the unit on the CRM (reserve market).
    """

    def __init__(self, *args, **kwargs):
        super().__init__(*args, **kwargs)

        # check if kwargs contains crm_foresight argument
        self.foresight = pd.Timedelta(kwargs.get("crm_foresight", "4h"))

    def calculate_bids(
        self,
        unit: SupportsMinMax,
        market_config: MarketConfig,
        product_tuples: list[Product],
        **kwargs,
    ) -> Orderbook:
        """
        Takes information from a unit that the unit operator manages and
        defines how it is dispatched to the market
        Returns a list of bids consisting of the start time, end time, only hours, price and volume.

        :param unit: A unit that the unit operator manages
        :type unit: SupportsMinMax
        :param market_config: A market configuration
        :type market_config: MarketConfig
        :param product_tuples: A list of tuples containing the start and end time of each product
        :type product_tuples: list[Product]
        :param kwargs: Additional arguments
        :type kwargs: dict
        :return: A list of bids
        :rtype: Orderbook
        """
        start = product_tuples[0][0]
        end = product_tuples[-1][1]
        previous_power = unit.get_output_before(start)
        min_power, max_power = unit.calculate_min_max_power(
            start, end, market_config.product_type
        )  # get max_power for the product type

        bids = []
        for product in product_tuples:
            start = product[0]
            op_time = unit.get_operation_time(start)

            # calculate pos reserve volume
            current_power = unit.outputs["energy"].at[start]
            # max_power + current_power < previous_power + unit.ramp_up
            bid_quantity = unit.calculate_ramp(
                op_time, previous_power, max_power[start], current_power
            )

            if bid_quantity == 0:
                continue

            marginal_cost = unit.calculate_marginal_cost(
                start,
                previous_power + bid_quantity,
            )
            # Specific revenue if power was offered on the energy market
            specific_revenue = get_specific_revenue(
                unit=unit,
                marginal_cost=marginal_cost,
                t=start,
                foresight=self.foresight,
            )

            if specific_revenue >= 0:
                capacity_price = specific_revenue
            else:
                capacity_price = abs(specific_revenue) * unit.min_power / bid_quantity

            energy_price = marginal_cost

            if market_config.product_type == "capacity_pos":
                price = capacity_price
            elif market_config.product_type == "energy_pos":
                price = energy_price
            else:
                raise ValueError(
                    f"Product {market_config.product_type} is not supported by this strategy."
                )
            bids.append(
                {
                    "start_time": start,
                    "end_time": end,
                    "only_hours": None,
                    "price": price,
                    "volume": bid_quantity,
                }
            )
            previous_power = bid_quantity + current_power

        return bids


class flexableNegCRM(BaseStrategy):
    """
    A strategy that bids the energy_price or the capacity_price of the unit on the negative CRM(reserve market).
    """

    def __init__(self, *args, **kwargs):
        super().__init__(*args, **kwargs)

        # check if kwargs contains crm_foresight argument
        self.foresight = pd.Timedelta(kwargs.get("crm_foresight", "4h"))

        start = None

    def calculate_bids(
        self,
        unit: SupportsMinMax,
        market_config: MarketConfig,
        product_tuples: list[Product],
        **kwargs,
    ) -> Orderbook:
        """
        Takes information from a unit that the unit operator manages and
        defines how it is dispatched to the market
        Returns a list of bids consisting of the start time, end time, only hours, price and volume.

        :param unit: A unit that the unit operator manages
        :type unit: SupportsMinMax
        :param market_config: A market configuration
        :type market_config: MarketConfig
        :param product_tuples: A list of tuples containing the start and end time of each product
        :type product_tuples: list[Product]
        :param kwargs: Additional arguments
        :type kwargs: dict
        :return: A list of bids
        :rtype: Orderbook
        """
        start = product_tuples[0][0]
        end = product_tuples[-1][1]
        previous_power = unit.get_output_before(start)
        min_power, max_power = unit.calculate_min_max_power(start, end)

        bids = []
        for product in product_tuples:
            start = product[0]
            op_time = unit.get_operation_time(start)
            current_power = unit.outputs["energy"].at[start]

            # min_power + current_power > previous_power - unit.ramp_down
            min_power[start] = unit.calculate_ramp(
                op_time, previous_power, min_power[start], current_power
            )
            bid_quantity = min_power[start] - previous_power
            if bid_quantity >= 0:
                continue

            # bid_quantity < 0
            marginal_cost = unit.calculate_marginal_cost(
                start, previous_power + bid_quantity
            )

            # Specific revenue if power was offered on the energy market
            specific_revenue = get_specific_revenue(
                unit=unit,
                marginal_cost=marginal_cost,
                t=start,
                foresight=self.foresight,
            )

            if specific_revenue < 0:
                capacity_price = (
                    abs(specific_revenue)
                    * (unit.min_power + bid_quantity)
                    / bid_quantity
                )
            else:
                capacity_price = 0.0

            energy_price = marginal_cost * (-1)

            if market_config.product_type == "capacity_neg":
                price = capacity_price
            elif market_config.product_type == "energy_neg":
                price = energy_price
            else:
                raise ValueError(
                    f"Product {market_config.product_type} is not supported by this strategy."
                )
            bids.append(
                {
                    "start_time": start,
                    "end_time": end,
                    "only_hours": None,
                    "price": price,
                    "volume": bid_quantity,
                }
            )
            previous_power = current_power + bid_quantity

        return bids


def calculate_EOM_price_if_off(
    unit: SupportsMinMax,
    start,
    marginal_cost_inflex,
    bid_quantity_inflex,
    op_time,
    avg_op_time=1,
):
    """
    The powerplant is currently off and calculates a startup markup as an extra
    to the marginal cost
    Calculating the average uninterrupted operating period

    :param unit: A unit that the unit operator manages
    :type unit: SupportsMinMax
    :param marginal_cost_inflex: The marginal cost of the unit
    :type marginal_cost_inflex: float
    :param bid_quantity_inflex: The bid quantity of the unit
    :type bid_quantity_inflex: float
    :return: The bid price of the unit
    :rtype: float
    """
    starting_cost = unit.get_starting_costs(op_time)
    # if we split starting_cost across av_operating_time
    # we are never adding the other parts of the cost to the following hours

    if bid_quantity_inflex == 0:
        markup = starting_cost / avg_op_time
    else:
        markup = starting_cost / avg_op_time / bid_quantity_inflex

    bid_price_inflex = min(marginal_cost_inflex + markup, 3000.0)

    return bid_price_inflex


def calculate_EOM_price_if_on(
    unit: SupportsMinMax,
    start,
    marginal_cost_flex,
    bid_quantity_inflex,
    foresight,
<<<<<<< HEAD
    avg_down_time=-1,
=======
    avg_down_time=1,
>>>>>>> 948b53a0
):
    """
    Check the description provided by Thomas in last version, the average downtime is available here
    The powerplant is currently on

    :param unit: A unit that the unit operator manages
    :type unit: SupportsMinMax
    :param start: The start time of the product
    :type start: datetime
    :param marginal_cost_inflex: The marginal cost of the unit
    :type marginal_cost_inflex: float
    :param bid_quantity_inflex: The bid quantity of the unit
    :type bid_quantity_inflex: float
    :return: The bid price of the unit
    :rtype: float
    """
    if bid_quantity_inflex == 0:
        return 0

    t = start

    # TODO is it correct to bill for cold, hot and warm starts in one start?
<<<<<<< HEAD
    starting_cost = unit.get_starting_costs(avg_down_time)

    price_reduction_restart = starting_cost / -avg_down_time / bid_quantity_inflex
=======
    starting_cost = unit.get_starting_costs(-max(avg_down_time, 1))

    price_reduction_restart = starting_cost / avg_down_time / bid_quantity_inflex
>>>>>>> 948b53a0

    if unit.outputs["heat"][t] > 0:
        heat_gen_cost = (
            unit.outputs["heat"][t]
            * (unit.forecaster.get_price("natural gas")[t] / 0.9)
        ) / bid_quantity_inflex
    else:
        heat_gen_cost = 0.0

    possible_revenue = get_specific_revenue(
        unit=unit,
        marginal_cost=marginal_cost_flex,
        t=start,
        foresight=foresight,
    )
    if possible_revenue >= 0 and unit.forecaster["price_EOM"][t] < marginal_cost_flex:
        marginal_cost_flex = 0

    bid_price_inflex = max(
        -price_reduction_restart - heat_gen_cost + marginal_cost_flex,
        -499.00,
    )

    return bid_price_inflex


def get_specific_revenue(
    unit: SupportsMinMax,
    marginal_cost: float,
    t: datetime,
    foresight: timedelta,
):
    """
    get the specific revenue of a unit

    :param unit: A unit that the unit operator manages
    :type unit: SupportsMinMax
    :param marginal_cost: The marginal cost of the unit
    :type marginal_cost: float
    :param t: The start time of the product
    :type t: datetime
    :param foresight: The foresight of the unit
    :type foresight: timedelta
    :return: The specific revenue of the unit
    :rtype: float
    """
    price_forecast = []

    if t + foresight > unit.forecaster["price_EOM"].index[-1]:
        price_forecast = unit.forecaster["price_EOM"][t:]
    else:
        price_forecast = unit.forecaster["price_EOM"][t : t + foresight]

    possible_revenue = (price_forecast - marginal_cost).sum()

    return possible_revenue


def calculate_reward_EOM(
    unit,
    marketconfig: MarketConfig,
    orderbook: Orderbook,
):
    """
    Calculate reward (costs and profit)
<<<<<<< HEAD

=======
>>>>>>> 948b53a0
    :param unit: Unit to calculate reward for
    :type unit: SupportsMinMax
    :param marketconfig: Market configuration
    :type marketconfig: MarketConfig
    :param orderbook: Orderbook
    :type orderbook: Orderbook
    """
    # TODO: Calculate profits over all markets
    product_type = marketconfig.product_type

    for order in orderbook:
        start = order["start_time"]
        end = order["end_time"]
        end_excl = end - unit.index.freq
        index = pd.date_range(start, end_excl, freq=unit.index.freq)
        costs = pd.Series(unit.fixed_cost, index=index)
        for start in index:
            if unit.outputs[product_type][start] != 0:
                op_time = unit.get_operation_time(start - unit.index.freq)
                costs[start] += unit.get_starting_costs(op_time)
                costs[start] += unit.outputs[product_type][
                    start
                ] * unit.calculate_marginal_cost(
                    start, unit.outputs[product_type][start]
                )

<<<<<<< HEAD
        unit.outputs["profits"][index] = (
            unit.outputs[f"{product_type}_cashflow"][index] - costs
        )
=======
>>>>>>> 948b53a0
        unit.outputs["total_costs"][index] = costs<|MERGE_RESOLUTION|>--- conflicted
+++ resolved
@@ -99,11 +99,7 @@
                 bid_price_inflex = calculate_EOM_price_if_off(
                     unit,
                     start,
-<<<<<<< HEAD
                     marginal_cost_inflex,
-=======
-                    marginal_cost_flex,
->>>>>>> 948b53a0
                     bid_quantity_inflex,
                     op_time,
                     avg_op_time,
@@ -222,14 +218,11 @@
 
             current_power = unit.outputs["energy"].at[start]
 
-<<<<<<< HEAD
             # =============================================================================
             # Powerplant is either on, or is able to turn on
             # Calculating possible bid amount and cost
             # =============================================================================
 
-=======
->>>>>>> 948b53a0
             # adjust for ramp speed
             max_power[start] = unit.calculate_ramp(
                 op_time, previous_power, max_power[start], current_power
@@ -252,12 +245,9 @@
                 start, current_power + max_power[start]
             )
 
-<<<<<<< HEAD
-=======
             # =============================================================================
             # Calculating possible price
             # =============================================================================
->>>>>>> 948b53a0
             if op_time > 0:
                 bid_price_inflex = calculate_EOM_price_if_on(
                     unit,
@@ -580,11 +570,7 @@
     marginal_cost_flex,
     bid_quantity_inflex,
     foresight,
-<<<<<<< HEAD
     avg_down_time=-1,
-=======
-    avg_down_time=1,
->>>>>>> 948b53a0
 ):
     """
     Check the description provided by Thomas in last version, the average downtime is available here
@@ -607,15 +593,9 @@
     t = start
 
     # TODO is it correct to bill for cold, hot and warm starts in one start?
-<<<<<<< HEAD
     starting_cost = unit.get_starting_costs(avg_down_time)
 
     price_reduction_restart = starting_cost / -avg_down_time / bid_quantity_inflex
-=======
-    starting_cost = unit.get_starting_costs(-max(avg_down_time, 1))
-
-    price_reduction_restart = starting_cost / avg_down_time / bid_quantity_inflex
->>>>>>> 948b53a0
 
     if unit.outputs["heat"][t] > 0:
         heat_gen_cost = (
@@ -681,10 +661,7 @@
 ):
     """
     Calculate reward (costs and profit)
-<<<<<<< HEAD
-
-=======
->>>>>>> 948b53a0
+
     :param unit: Unit to calculate reward for
     :type unit: SupportsMinMax
     :param marketconfig: Market configuration
@@ -711,10 +688,7 @@
                     start, unit.outputs[product_type][start]
                 )
 
-<<<<<<< HEAD
         unit.outputs["profits"][index] = (
             unit.outputs[f"{product_type}_cashflow"][index] - costs
         )
-=======
->>>>>>> 948b53a0
         unit.outputs["total_costs"][index] = costs