--- conflicted
+++ resolved
@@ -37,20 +37,6 @@
         **kwargs,
     ) -> Orderbook:
         """
-<<<<<<< HEAD
-        Takes information from a unit that the unit operator manages and
-        defines how it is dispatched to the market
-        Returns a list of bids consisting of the start time, end time, only hours, price and volume.
-
-        Args:
-        - unit (SupportsMinMax): A unit that the unit operator manages
-        - market_config (MarketConfig): A market configuration
-        - product_tuples (list[Product]): A list of tuples containing the start and end time of each product
-        - kwargs (dict): Additional arguments
-
-        Returns:
-        - Orderbook: A list of bids
-=======
         Calculates bids for the EOM-market and returns a list of bids consisting of the start time, end time, only hours, price, volume and bid type.
 
         The bids take the following form:
@@ -68,7 +54,6 @@
 
         Returns:
             Orderbook: A list of bids.
->>>>>>> 7380ef58
         """
 
         start = product_tuples[0][0]
@@ -128,19 +113,11 @@
                 )
             else:
                 bid_price_inflex = calculate_EOM_price_if_off(
-<<<<<<< HEAD
-                    unit,
-                    marginal_cost_inflex,
-                    bid_quantity_inflex,
-                    op_time,
-                    avg_op_time,
-=======
                     unit=unit,
                     marginal_cost_inflex=marginal_cost_inflex,
                     bid_quantity_inflex=bid_quantity_inflex,
                     op_time=op_time,
                     avg_op_time=avg_op_time,
->>>>>>> 7380ef58
                 )
 
             if unit.outputs["heat"][start] > 0:
@@ -177,11 +154,8 @@
             previous_power = bid_quantity_inflex + bid_quantity_flex + current_power
             op_time = max(op_time, 0) + 1 if previous_power > 0 else min(op_time, 0) - 1
 
-<<<<<<< HEAD
-=======
         bids = self.remove_empty_bids(bids)
 
->>>>>>> 7380ef58
         return bids
 
     def calculate_reward(
@@ -190,8 +164,6 @@
         marketconfig: MarketConfig,
         orderbook: Orderbook,
     ):
-<<<<<<< HEAD
-=======
         """
         Calculates and writes the reward (costs and profit).
 
@@ -200,7 +172,6 @@
             marketconfig (MarketConfig): A market configuration.
             orderbook (Orderbook): An orderbook with accepted and rejected orders for the unit.
         """
->>>>>>> 7380ef58
         # TODO: Calculate profits over all markets
 
         calculate_reward_EOM(
@@ -243,15 +214,6 @@
         Returns a list of bids consisting of the start time, end time, only hours, price and volume.
 
         Args:
-<<<<<<< HEAD
-        - unit (SupportsMinMax): A unit that the unit operator manages
-        - market_config (MarketConfig): A market configuration
-        - product_tuples (list[Product]): A list of tuples containing the start and end time of each product
-        - kwargs (dict): Additional arguments
-
-        Returns:
-        - Orderbook: A list of bids
-=======
             unit (SupportsMinMax): A unit that the unit operator manages.
             market_config (MarketConfig): A market configuration.
             product_tuples (list[Product]): A list of tuples containing the start and end time of each product.
@@ -259,7 +221,6 @@
 
         Returns:
             Orderbook: A list of bids.
->>>>>>> 7380ef58
         """
 
         start = product_tuples[0][0]
@@ -360,15 +321,6 @@
         Returns a list of bids consisting of the start time, end time, only hours, price and volume.
 
         Args:
-<<<<<<< HEAD
-        - unit (SupportsMinMax): A unit that the unit operator manages
-        - market_config (MarketConfig): A market configuration
-        - product_tuples (list[Product]): A list of tuples containing the start and end time of each product
-        - kwargs (dict): Additional arguments
-
-        Returns:
-        - Orderbook: A list of bids
-=======
             unit (SupportsMinMax): A unit that the unit operator manages.
             market_config (MarketConfig): A market configuration.
             product_tuples (list[Product]): A list of tuples containing the start and end time of each product.
@@ -376,7 +328,6 @@
 
         Returns:
             Orderbook: A list of bids.
->>>>>>> 7380ef58
         """
 
         start = product_tuples[0][0]
@@ -455,19 +406,6 @@
 ):
     """
     The powerplant is currently off and calculates a startup markup as an extra
-<<<<<<< HEAD
-    to the marginal cost
-    Calculating the average uninterrupted operating period
-
-    Args:
-    - unit (SupportsMinMax): A unit that the unit operator manages
-    - marginal_cost_inflex (float): The marginal cost of the unit
-    - bid_quantity_inflex (float): The bid quantity of the unit
-    - op_time (int): The operation time of the unit
-
-    Returns:
-    - float: The bid price of the unit
-=======
     to the marginal cost.
 
     The startup markup is calculated as follows:
@@ -483,7 +421,6 @@
     Returns:
         float: The inflexible bid price of the unit.
 
->>>>>>> 7380ef58
     """
     starting_cost = unit.get_starting_costs(op_time)
     # if we split starting_cost across av_operating_time
@@ -509,21 +446,6 @@
     avg_down_time=-1,
 ):
     """
-<<<<<<< HEAD
-    Check the description provided by Thomas in last version, the average downtime is available here
-    The powerplant is currently on
-
-    Args:
-    - unit (SupportsMinMax): A unit that the unit operator manages
-    - start (datetime): The start time of the product
-    - marginal_cost_flex (float): The marginal cost of the unit
-    - bid_quantity_inflex (float): The bid quantity of the unit
-    - foresight (timedelta): The foresight of the unit
-    - avg_down_time (int): The average downtime of the unit
-
-    Returns:
-    - float: The bid price of the unit
-=======
     The powerplant is currently on and calculates a price reduction to prevent shutdowns.
 
     The price reduction is calculated as follows:
@@ -544,7 +466,6 @@
 
     Returns:
         float: The inflexible bid price of the unit.
->>>>>>> 7380ef58
     """
     if bid_quantity_inflex == 0:
         return 0
@@ -591,18 +512,6 @@
     foresight: timedelta,
 ):
     """
-<<<<<<< HEAD
-    get the specific revenue of a unit depending on the foresight
-
-    Args:
-    - unit (SupportsMinMax): A unit that the unit operator manages
-    - marginal_cost (float): The marginal cost of the unit
-    - t (datetime): The start time of the product
-    - foresight (timedelta): The foresight of the unit
-
-    Returns:
-    - float: The specific revenue of the unit
-=======
     Calculates the specific revenue as difference between price forecast
     and marginal costs for the time defined by the foresight.
 
@@ -614,7 +523,6 @@
 
     Returns:
         float: The specific revenue of the unit.
->>>>>>> 7380ef58
     """
 
     if t + foresight > price_forecast.index[-1]:
@@ -633,21 +541,12 @@
     orderbook: Orderbook,
 ):
     """
-<<<<<<< HEAD
-    Calculate an write reward (costs and profit)
-
-    Args:
-    - unit (SupportsMinMax): A unit that the unit operator manages
-    - marketconfig (MarketConfig): A market configuration
-    - orderbook (Orderbook): An orderbook with accepted and rejected orders
-=======
     Calculates and writes reward (costs and profit) for EOM market.
 
     Args:
         unit (SupportsMinMax): A unit that the unit operator manages.
         marketconfig (MarketConfig): A market configuration.
         orderbook (Orderbook): An orderbook with accepted and rejected orders for the unit.
->>>>>>> 7380ef58
     """
     # TODO: Calculate profits over all markets
     product_type = marketconfig.product_type
