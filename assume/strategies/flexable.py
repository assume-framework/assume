# SPDX-FileCopyrightText: ASSUME Developers
#
# SPDX-License-Identifier: AGPL-3.0-or-later

from datetime import datetime, timedelta

import pandas as pd

from assume.common.base import BaseStrategy, SupportsMinMax
from assume.common.market_objects import MarketConfig, Orderbook, Product
from assume.common.utils import get_products_index


class flexableEOM(BaseStrategy):
    """
    A strategy that bids on the EOM-market.
    """

    def __init__(self, *args, **kwargs):
        super().__init__(*args, **kwargs)

        # check if kwargs contains eom_foresight argument
        self.foresight = pd.Timedelta(kwargs.get("eom_foresight", "12h"))

    def calculate_bids(
        self,
        unit: SupportsMinMax,
        market_config: MarketConfig,
        product_tuples: list[Product],
        **kwargs,
    ) -> Orderbook:
        """
        Takes information from a unit that the unit operator manages and
        defines how it is dispatched to the market
        Returns a list of bids consisting of the start time, end time, only hours, price and volume.

        Args:
        - unit (SupportsMinMax): A unit that the unit operator manages
        - market_config (MarketConfig): A market configuration
        - product_tuples (list[Product]): A list of tuples containing the start and end time of each product
        - kwargs (dict): Additional arguments

        Returns:
        - Orderbook: A list of bids
        """

        start = product_tuples[0][0]
        end = product_tuples[-1][1]

        previous_power = unit.get_output_before(start)
        min_power, max_power = unit.calculate_min_max_power(start, end)

        bids = []
        op_time = unit.get_operation_time(start)
        avg_op_time, avg_down_time = unit.get_average_operation_times(start)

        for product in product_tuples:
            bid_quantity_inflex, bid_price_inflex = 0, 0
            bid_quantity_flex, bid_price_flex = 0, 0

            start = product[0]
            end = product[1]

            current_power = unit.outputs["energy"].at[start]

            # adjust for ramp down speed
            max_power[start] = unit.calculate_ramp(
                op_time, previous_power, max_power[start], current_power
            )
            # adjust for ramp up speed
            min_power[start] = unit.calculate_ramp(
                op_time, previous_power, min_power[start], current_power
            )

            bid_quantity_inflex = min_power[start]

            # =============================================================================
            # Powerplant is either on, or is able to turn on
            # Calculating possible bid amount and cost
            # =============================================================================

            marginal_cost_inflex = unit.calculate_marginal_cost(
                start, current_power + bid_quantity_inflex
            )
            marginal_cost_flex = unit.calculate_marginal_cost(
                start, current_power + max_power[start]
            )

            # =============================================================================
            # Calculating possible price
            # =============================================================================
            if op_time > 0:
                bid_price_inflex = calculate_EOM_price_if_on(
                    unit,
                    start,
                    marginal_cost_flex,
                    bid_quantity_inflex,
                    self.foresight,
                    avg_down_time,
                )
            else:
                bid_price_inflex = calculate_EOM_price_if_off(
                    unit,
<<<<<<< HEAD
                    start,
=======
>>>>>>> 54a17af3
                    marginal_cost_inflex,
                    bid_quantity_inflex,
                    op_time,
                    avg_op_time,
                )

            if unit.outputs["heat"][start] > 0:
                power_loss_ratio = (
                    unit.outputs["power_loss"][start] / unit.outputs["heat"][start]
                )
            else:
                power_loss_ratio = 0.0

            # Flex-bid price formulation
            if op_time <= -unit.min_down_time or op_time > 0:
                bid_quantity_flex = max_power[start] - bid_quantity_inflex
                bid_price_flex = (1 - power_loss_ratio) * marginal_cost_flex

            bids.append(
                {
                    "start_time": start,
                    "end_time": end,
                    "only_hours": None,
                    "price": bid_price_inflex,
                    "volume": bid_quantity_inflex,
                }
            )
            bids.append(
                {
                    "start_time": start,
                    "end_time": end,
                    "only_hours": None,
                    "price": bid_price_flex,
                    "volume": bid_quantity_flex,
                },
            )
            # calculate previous power with planned dispatch (bid_quantity)
            previous_power = bid_quantity_inflex + bid_quantity_flex + current_power
            op_time = max(op_time, 0) + 1 if previous_power > 0 else min(op_time, 0) - 1

        return bids

    def calculate_reward(
        self,
        unit,
        marketconfig: MarketConfig,
        orderbook: Orderbook,
    ):
        # TODO: Calculate profits over all markets

        calculate_reward_EOM(
            unit=unit,
            marketconfig=marketconfig,
            orderbook=orderbook,
        )


class flexablePosCRM(BaseStrategy):
    """
    A strategy that bids the energy_price or the capacity_price of the unit on the CRM (reserve market).
    """

    def __init__(self, *args, **kwargs):
        super().__init__(*args, **kwargs)

        # check if kwargs contains crm_foresight argument
        self.foresight = pd.Timedelta(kwargs.get("crm_foresight", "4h"))

    def calculate_bids(
        self,
        unit: SupportsMinMax,
        market_config: MarketConfig,
        product_tuples: list[Product],
        **kwargs,
    ) -> Orderbook:
        """
        Takes information from a unit that the unit operator manages and
        defines how it is dispatched to the market
        Returns a list of bids consisting of the start time, end time, only hours, price and volume.

        Args:
        - unit (SupportsMinMax): A unit that the unit operator manages
        - market_config (MarketConfig): A market configuration
        - product_tuples (list[Product]): A list of tuples containing the start and end time of each product
        - kwargs (dict): Additional arguments

        Returns:
        - Orderbook: A list of bids
        """

        start = product_tuples[0][0]
        end = product_tuples[-1][1]
        previous_power = unit.get_output_before(start)
        min_power, max_power = unit.calculate_min_max_power(
            start, end, market_config.product_type
        )  # get max_power for the product type

        bids = []
        for product in product_tuples:
            start = product[0]
            op_time = unit.get_operation_time(start)

            # calculate pos reserve volume
            current_power = unit.outputs["energy"].at[start]
            # max_power + current_power < previous_power + unit.ramp_up
            bid_quantity = unit.calculate_ramp(
                op_time, previous_power, max_power[start], current_power
            )

            if bid_quantity == 0:
                continue

            marginal_cost = unit.calculate_marginal_cost(
                start,
                previous_power + bid_quantity,
            )
            # Specific revenue if power was offered on the energy market
            specific_revenue = get_specific_revenue(
                unit=unit,
                marginal_cost=marginal_cost,
                t=start,
                foresight=self.foresight,
            )

            if specific_revenue >= 0:
                capacity_price = specific_revenue
            else:
                capacity_price = abs(specific_revenue) * unit.min_power / bid_quantity

            energy_price = marginal_cost

            if market_config.product_type == "capacity_pos":
                price = capacity_price
            elif market_config.product_type == "energy_pos":
                price = energy_price
            else:
                raise ValueError(
                    f"Product {market_config.product_type} is not supported by this strategy."
                )
            bids.append(
                {
                    "start_time": start,
                    "end_time": end,
                    "only_hours": None,
                    "price": price,
                    "volume": bid_quantity,
                }
            )
            previous_power = bid_quantity + current_power

        return bids


class flexableNegCRM(BaseStrategy):
    """
    A strategy that bids the energy_price or the capacity_price of the unit on the negative CRM(reserve market).
    """

    def __init__(self, *args, **kwargs):
        super().__init__(*args, **kwargs)

        # check if kwargs contains crm_foresight argument
        self.foresight = pd.Timedelta(kwargs.get("crm_foresight", "4h"))

        start = None

    def calculate_bids(
        self,
        unit: SupportsMinMax,
        market_config: MarketConfig,
        product_tuples: list[Product],
        **kwargs,
    ) -> Orderbook:
        """
        Takes information from a unit that the unit operator manages and
        defines how it is dispatched to the market
        Returns a list of bids consisting of the start time, end time, only hours, price and volume.

        Args:
        - unit (SupportsMinMax): A unit that the unit operator manages
        - market_config (MarketConfig): A market configuration
        - product_tuples (list[Product]): A list of tuples containing the start and end time of each product
        - kwargs (dict): Additional arguments

        Returns:
        - Orderbook: A list of bids
        """

        start = product_tuples[0][0]
        end = product_tuples[-1][1]
        previous_power = unit.get_output_before(start)
        min_power, max_power = unit.calculate_min_max_power(start, end)

        bids = []
        for product in product_tuples:
            start = product[0]
            op_time = unit.get_operation_time(start)
            current_power = unit.outputs["energy"].at[start]

            # min_power + current_power > previous_power - unit.ramp_down
            min_power[start] = unit.calculate_ramp(
                op_time, previous_power, min_power[start], current_power
            )
            bid_quantity = min_power[start] - previous_power
            if bid_quantity >= 0:
                continue

            # bid_quantity < 0
            marginal_cost = unit.calculate_marginal_cost(
                start, previous_power + bid_quantity
            )

            # Specific revenue if power was offered on the energy market
            specific_revenue = get_specific_revenue(
                unit=unit,
                marginal_cost=marginal_cost,
                t=start,
                foresight=self.foresight,
            )

            if specific_revenue < 0:
                capacity_price = (
                    abs(specific_revenue)
                    * (unit.min_power + bid_quantity)
                    / bid_quantity
                )
            else:
                capacity_price = 0.0

            energy_price = marginal_cost * (-1)

            if market_config.product_type == "capacity_neg":
                price = capacity_price
            elif market_config.product_type == "energy_neg":
                price = energy_price
            else:
                raise ValueError(
                    f"Product {market_config.product_type} is not supported by this strategy."
                )
            bids.append(
                {
                    "start_time": start,
                    "end_time": end,
                    "only_hours": None,
                    "price": price,
                    "volume": bid_quantity,
                }
            )
            previous_power = current_power + bid_quantity

        return bids


def calculate_EOM_price_if_off(
    unit: SupportsMinMax,
    marginal_cost_inflex,
    bid_quantity_inflex,
    op_time,
    avg_op_time=1,
):
    """
    The powerplant is currently off and calculates a startup markup as an extra
    to the marginal cost
    Calculating the average uninterrupted operating period

    Args:
    - unit (SupportsMinMax): A unit that the unit operator manages
    - marginal_cost_inflex (float): The marginal cost of the unit
    - bid_quantity_inflex (float): The bid quantity of the unit
    - op_time (int): The operation time of the unit

    Returns:
    - float: The bid price of the unit
    """
    starting_cost = unit.get_starting_costs(op_time)
    # if we split starting_cost across av_operating_time
    # we are never adding the other parts of the cost to the following hours

    if bid_quantity_inflex == 0:
        markup = starting_cost / avg_op_time
    else:
        markup = starting_cost / avg_op_time / bid_quantity_inflex

    bid_price_inflex = min(marginal_cost_inflex + markup, 3000.0)

    return bid_price_inflex


def calculate_EOM_price_if_on(
    unit: SupportsMinMax,
    start,
    marginal_cost_flex,
    bid_quantity_inflex,
    foresight,
    avg_down_time=-1,
):
    """
    Check the description provided by Thomas in last version, the average downtime is available here
    The powerplant is currently on

    Args:
    - unit (SupportsMinMax): A unit that the unit operator manages
    - start (datetime): The start time of the product
    - marginal_cost_flex (float): The marginal cost of the unit
    - bid_quantity_inflex (float): The bid quantity of the unit
    - foresight (timedelta): The foresight of the unit
    - avg_down_time (int): The average downtime of the unit

    Returns:
    - float: The bid price of the unit
    """
    if bid_quantity_inflex == 0:
        return 0

    t = start

    # TODO is it correct to bill for cold, hot and warm starts in one start?
    starting_cost = unit.get_starting_costs(avg_down_time)

    price_reduction_restart = starting_cost / -avg_down_time / bid_quantity_inflex

    if unit.outputs["heat"][t] > 0:
        heat_gen_cost = (
            unit.outputs["heat"][t]
            * (unit.forecaster.get_price("natural gas")[t] / 0.9)
        ) / bid_quantity_inflex
    else:
        heat_gen_cost = 0.0

    possible_revenue = get_specific_revenue(
        unit=unit,
        marginal_cost=marginal_cost_flex,
        t=start,
        foresight=foresight,
    )
    if possible_revenue >= 0 and unit.forecaster["price_EOM"][t] < marginal_cost_flex:
        marginal_cost_flex = 0

    bid_price_inflex = max(
        -price_reduction_restart - heat_gen_cost + marginal_cost_flex,
        -499.00,
    )

    return bid_price_inflex


def get_specific_revenue(
    unit: SupportsMinMax,
    marginal_cost: float,
    t: datetime,
    foresight: timedelta,
):
    """
    get the specific revenue of a unit depending on the foresight

    Args:
    - unit (SupportsMinMax): A unit that the unit operator manages
    - marginal_cost (float): The marginal cost of the unit
    - t (datetime): The start time of the product
    - foresight (timedelta): The foresight of the unit

    Returns:
    - float: The specific revenue of the unit
    """
    price_forecast = []

    if t + foresight > unit.forecaster["price_EOM"].index[-1]:
        price_forecast = unit.forecaster["price_EOM"][t:]
    else:
        price_forecast = unit.forecaster["price_EOM"][t : t + foresight]

    possible_revenue = (price_forecast - marginal_cost).sum()

    return possible_revenue


def calculate_reward_EOM(
    unit,
    marketconfig: MarketConfig,
    orderbook: Orderbook,
):
    """
    Calculate an write reward (costs and profit)

    Args:
    - unit (SupportsMinMax): A unit that the unit operator manages
    - marketconfig (MarketConfig): A market configuration
    - orderbook (Orderbook): An orderbook with accepted and rejected orders
    """
    # TODO: Calculate profits over all markets
    product_type = marketconfig.product_type
    products_index = get_products_index(orderbook)

    max_power = (
        unit.forecaster.get_availability(unit.id)[products_index] * unit.max_power
    )

    profit = pd.Series(0.0, index=products_index)
    reward = pd.Series(0.0, index=products_index)
    opportunity_cost = pd.Series(0.0, index=products_index)
    costs = pd.Series(0.0, index=products_index)

    for order in orderbook:
        start = order["start_time"]
        end = order["end_time"]
        end_excl = end - unit.index.freq

        order_times = pd.date_range(start, end_excl, freq=unit.index.freq)

        for start in order_times:
            marginal_cost = unit.calculate_marginal_cost(
                start, unit.outputs[product_type].loc[start]
            )

            if isinstance(order["accepted_volume"], dict):
                accepted_volume = order["accepted_volume"][start]
            else:
                accepted_volume = order["accepted_volume"]

            if isinstance(order["accepted_price"], dict):
                accepted_price = order["accepted_price"][start]
            else:
                accepted_price = order["accepted_price"]

            price_difference = accepted_price - marginal_cost

            # calculate opportunity cost
            # as the loss of income we have because we are not running at full power
            order_opportunity_cost = price_difference * (
                max_power[start] - unit.outputs[product_type].loc[start]
            )
            # if our opportunity costs are negative, we did not miss an opportunity to earn money and we set them to 0
            # don't consider opportunity_cost more than once! Always the same for one timestep and one market
            opportunity_cost[start] = max(order_opportunity_cost, 0)
            profit[start] += accepted_price * accepted_volume

    # consideration of start-up costs
    for start in products_index:
        op_time = unit.get_operation_time(start)

        marginal_cost = unit.calculate_marginal_cost(
            start, unit.outputs[product_type].loc[start]
        )
        costs[start] += marginal_cost * unit.outputs[product_type].loc[start]

        if unit.outputs[product_type].loc[start] != 0 and op_time < 0:
            start_up_cost = unit.get_starting_costs(op_time)
            costs[start] += start_up_cost

    profit += -costs
    scaling = 0.1 / unit.max_power
    regret_scale = 0.0
    reward = (profit - regret_scale * opportunity_cost) * scaling

    # store results in unit outputs which are written to database by unit operator
    unit.outputs["profit"].loc[products_index] = profit
    unit.outputs["reward"].loc[products_index] = reward
    unit.outputs["regret"].loc[products_index] = opportunity_cost
    unit.outputs["total_costs"].loc[products_index] = costs<|MERGE_RESOLUTION|>--- conflicted
+++ resolved
@@ -101,10 +101,6 @@
             else:
                 bid_price_inflex = calculate_EOM_price_if_off(
                     unit,
-<<<<<<< HEAD
-                    start,
-=======
->>>>>>> 54a17af3
                     marginal_cost_inflex,
                     bid_quantity_inflex,
                     op_time,
