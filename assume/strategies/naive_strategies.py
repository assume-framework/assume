--- conflicted
+++ resolved
@@ -265,12 +265,6 @@
                 }
             )
             previous_power = volume + current_power
-<<<<<<< HEAD
-        return bids
-
-
-class NaiveUCStrategy(BaseStrategy):
-=======
 
         bids = self.remove_empty_bids(bids)
 
@@ -288,15 +282,64 @@
     def __init__(self, *args, **kwargs):
         super().__init__(*args, **kwargs)
 
->>>>>>> 6ef25e0a
-    def calculate_bids(
-        self,
-        unit: SupportsMinMax,
-        market_config: MarketConfig,
-        product_tuples: list[Product],
-        **kwargs,
-    ) -> Orderbook:
-<<<<<<< HEAD
+    def calculate_bids(
+        self,
+        unit: SupportsMinMax,
+        market_config: MarketConfig,
+        product_tuples: list[Product],
+        **kwargs,
+    ) -> Orderbook:
+        """
+        Takes information from a unit that the unit operator manages and
+        defines how it is dispatched to the market
+
+        :param unit: the unit to be dispatched
+        :type unit: SupportsMinMax
+        :param market_config: the market configuration
+        :type market_config: MarketConfig
+        :param product_tuples: list of all products the unit can offer
+        :type product_tuples: list[Product]
+        :return: the bids consisting of the start time, end time, only hours, price and volume.
+        :rtype: Orderbook
+        """
+        start = product_tuples[0][0]
+        end_all = product_tuples[-1][1]
+        previous_power = unit.get_output_before(start)
+        min_power, max_power = unit.min_power, unit.max_power
+        node = unit.node
+
+        bids = []
+        for product in product_tuples:
+            start = product[0]
+            current_power = unit.outputs["energy"].at[start]
+            marginal_cost = unit.calculate_marginal_cost(
+                start, previous_power
+            )  # calculation of the marginal costs
+
+            bids.append(
+                {
+                    "start_time": product[0],
+                    "end_time": product[1],
+                    "only_hours": product[2],
+                    "price": marginal_cost,
+                    "volume": current_power,
+                    "max_power": max_power,
+                    "min_power": min_power,
+                    "node": node,
+                }
+            )
+
+        return bids
+
+
+class NaiveUCStrategy(BaseStrategy):
+    def calculate_bids(
+        self,
+        unit: SupportsMinMax,
+        market_config: MarketConfig,
+        product_tuples: list[Product],
+        **kwargs,
+    ) -> Orderbook:
         start = product_tuples[0][0]
         end_all = product_tuples[-1][1]
 
@@ -321,46 +364,4 @@
         }
 
         bids = [order]
-=======
-        """
-        Takes information from a unit that the unit operator manages and
-        defines how it is dispatched to the market
-
-        :param unit: the unit to be dispatched
-        :type unit: SupportsMinMax
-        :param market_config: the market configuration
-        :type market_config: MarketConfig
-        :param product_tuples: list of all products the unit can offer
-        :type product_tuples: list[Product]
-        :return: the bids consisting of the start time, end time, only hours, price and volume.
-        :rtype: Orderbook
-        """
-        start = product_tuples[0][0]
-        end_all = product_tuples[-1][1]
-        previous_power = unit.get_output_before(start)
-        min_power, max_power = unit.min_power, unit.max_power
-        node = unit.node
-
-        bids = []
-        for product in product_tuples:
-            start = product[0]
-            current_power = unit.outputs["energy"].at[start]
-            marginal_cost = unit.calculate_marginal_cost(
-                start, previous_power
-            )  # calculation of the marginal costs
-
-            bids.append(
-                {
-                    "start_time": product[0],
-                    "end_time": product[1],
-                    "only_hours": product[2],
-                    "price": marginal_cost,
-                    "volume": current_power,
-                    "max_power": max_power,
-                    "min_power": min_power,
-                    "node": node,
-                }
-            )
-
->>>>>>> 6ef25e0a
         return bids