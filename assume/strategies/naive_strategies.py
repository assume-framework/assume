# SPDX-FileCopyrightText: ASSUME Developers
#
# SPDX-License-Identifier: AGPL-3.0-or-later

from assume.common.base import BaseStrategy, SupportsMinMax
from assume.common.market_objects import MarketConfig, Order, Orderbook, Product


class NaiveSingleBidStrategy(BaseStrategy):
    """
    A naive strategy that bids the marginal cost of the unit on the market.

    Methods
    -------
    """

    def calculate_bids(
        self,
        unit: SupportsMinMax,
        market_config: MarketConfig,
        product_tuples: list[Product],
        **kwargs,
    ) -> Orderbook:
        """
        Takes information from a unit that the unit operator manages and
        defines how it is dispatched to the market.

        Args:
            unit (SupportsMinMax): The unit to be dispatched.
            market_config (MarketConfig): The market configuration.
            product_tuples (list[Product]): The list of all products the unit can offer.

        Returns:
            Orderbook: The bids consisting of the start time, end time, only hours, price and volume.
        """
        start = product_tuples[0][0]  # start time of the first product
        end_all = product_tuples[-1][1]  # end time of the last product
        previous_power = unit.get_output_before(
            start
        )  # power output of the unit before the start time of the first product
        op_time = unit.get_operation_time(start)
        min_power, max_power = unit.calculate_min_max_power(
            start, end_all
        )  # minimum and maximum power output of the unit between the start time of the first product and the end time of the last product

        bids = []
        for product in product_tuples:
            # for each product, calculate the marginal cost of the unit at the start time of the product
            # and the volume of the product. Dispatch the order to the market.
            start = product[0]
            current_power = unit.outputs["energy"].at[
                start
            ]  # power output of the unit at the start time of the current product
            marginal_cost = unit.calculate_marginal_cost(
                start, previous_power
            )  # calculation of the marginal costs
            volume = unit.calculate_ramp(
                op_time, previous_power, max_power[start], current_power
            )
            bids.append(
                {
                    "start_time": product[0],
                    "end_time": product[1],
                    "only_hours": product[2],
                    "price": marginal_cost,
                    "volume": volume,
                }
            )

            previous_power = volume + current_power
            if previous_power > 0:
                op_time = max(op_time, 0) + 1
            else:
                op_time = min(op_time, 0) - 1

        bids = self.remove_empty_bids(bids)

        return bids


class NaiveProfileStrategy(BaseStrategy):
    """
    A naive strategy that bids the marginal cost of the unit as block bids over 24 hours on the day ahead market.
    """

    def calculate_bids(
        self,
        unit: SupportsMinMax,
        market_config: MarketConfig,
        product_tuples: list[Product],
        **kwargs,
    ) -> Orderbook:
        """
        Takes information from a unit that the unit operator manages and
        defines how it is dispatched to the market.

        Args:
            unit (SupportsMinMax): The unit to be dispatched.
            market_config (MarketConfig): The market configuration.
            product_tuples (list[Product]): The list of all products the unit can offer.

        Returns:
            Orderbook: The bids consisting of the start time, end time, only hours, price and volume.
        """

        start = product_tuples[0][0]
        end_all = product_tuples[-1][1]
        previous_power = unit.get_output_before(start)
        op_time = unit.get_operation_time(start)
        min_power, max_power = unit.calculate_min_max_power(start, end_all)

        current_power = unit.outputs["energy"].at[start]
        marginal_cost = unit.calculate_marginal_cost(start, previous_power)
        volume = unit.calculate_ramp(
            op_time, previous_power, max_power[start], current_power
        )

        profile = {product[0]: volume for product in product_tuples}
        order: Order = {
            "start_time": start,
            "end_time": product_tuples[-1][1],
            "only_hours": product_tuples[0][2],
            "price": marginal_cost,
            "volume": profile,
            "accepted_volume": {product[0]: 0 for product in product_tuples},
            "bid_type": "BB",
        }

<<<<<<< HEAD
        bids = self.remove_empty_bids([order])
=======
        bids = [order]

        bids = self.remove_empty_bids(bids)
>>>>>>> 7380ef58

        return bids


class NaivePosReserveStrategy(BaseStrategy):
    """
    A naive strategy that bids the ramp up volume on the positive reserve market (price = 0).

    Args:
        *args: Variable length argument list.
        **kwargs: Arbitrary keyword arguments.
    """

    def __init__(self, *args, **kwargs):
        super().__init__(*args, **kwargs)

    def calculate_bids(
        self,
        unit: SupportsMinMax,
        market_config: MarketConfig,
        product_tuples: list[Product],
        **kwargs,
    ) -> Orderbook:
        """
        Takes information from a unit that the unit operator manages and
        defines how it is dispatched to the market.

        Args:
            unit (SupportsMinMax): The unit to be dispatched.
            market_config (MarketConfig): The market configuration.
            product_tuples (list[Product]): The list of all products the unit can offer.

        Returns:
            Orderbook: The bids consisting of the start time, end time, only hours, price and volume.
        """
        start = product_tuples[0][0]
        end_all = product_tuples[-1][1]
        previous_power = unit.get_output_before(start)
        min_power, max_power = unit.calculate_min_max_power(
            start, end_all, market_config.product_type
        )

        bids = []
        for product in product_tuples:
            start = product[0]
            op_time = unit.get_operation_time(start)
            current_power = unit.outputs["energy"].at[start]
            volume = unit.calculate_ramp(
                op_time, previous_power, max_power[start], current_power
            )
            price = 0
            bids.append(
                {
                    "start_time": product[0],
                    "end_time": product[1],
                    "only_hours": product[2],
                    "price": price,
                    "volume": volume,
                }
            )
            previous_power = volume + current_power

        bids = self.remove_empty_bids(bids)

        return bids


class NaiveNegReserveStrategy(BaseStrategy):
    """
    A naive strategy that bids the ramp down volume on the negative reserve market (price = 0).

    Args:
        *args: Variable length argument list.
        **kwargs: Arbitrary keyword arguments.
    """

    def __init__(self, *args, **kwargs):
        super().__init__(*args, **kwargs)

    def calculate_bids(
        self,
        unit: SupportsMinMax,
        market_config: MarketConfig,
        product_tuples: list[Product],
        **kwargs,
    ) -> Orderbook:
        """
        Takes information from a unit that the unit operator manages and
        defines how it is dispatched to the market.

        Args:
            unit (SupportsMinMax): The unit to be dispatched.
            market_config (MarketConfig): The market configuration.
            product_tuples (list[Product]): The list of all products the unit can offer.

        Returns:
            Orderbook: The bids consisting of the start time, end time, only hours, price and volume.
        """
        start = product_tuples[0][0]
        end_all = product_tuples[-1][1]
        previous_power = unit.get_output_before(start)
        min_power, max_power = unit.calculate_min_max_power(
            start, end_all, market_config.product_type
        )

        bids = []
        for product in product_tuples:
            start = product[0]
            op_time = unit.get_operation_time(start)
            previous_power = unit.get_output_before(start)
            current_power = unit.outputs["energy"].at[start]
            volume = unit.calculate_ramp(
                op_time, previous_power, min_power[start], current_power
            )
            price = 0
            bids.append(
                {
                    "start_time": product[0],
                    "end_time": product[1],
                    "only_hours": product[2],
                    "price": price,
                    "volume": volume,
                }
            )
            previous_power = volume + current_power

        bids = self.remove_empty_bids(bids)

<<<<<<< HEAD
        return bids


class NaiveRedispatchStrategy(BaseStrategy):
    """
    A naive strategy that simply submits all information about the unit and
    currently dispatched power for the following hours to the redispatch market.
    Information incldes the marginal cost, the ramp up and down values, and the dispatch.

    """

    def __init__(self, *args, **kwargs):
        super().__init__(*args, **kwargs)

    def calculate_bids(
        self,
        unit: SupportsMinMax,
        market_config: MarketConfig,
        product_tuples: list[Product],
        **kwargs,
    ) -> Orderbook:
        """
        Takes information from a unit that the unit operator manages and
        defines how it is dispatched to the market

        :param unit: the unit to be dispatched
        :type unit: SupportsMinMax
        :param market_config: the market configuration
        :type market_config: MarketConfig
        :param product_tuples: list of all products the unit can offer
        :type product_tuples: list[Product]
        :return: the bids consisting of the start time, end time, only hours, price and volume.
        :rtype: Orderbook
        """
        start = product_tuples[0][0]
        end_all = product_tuples[-1][1]
        previous_power = unit.get_output_before(start)
        min_power, max_power = unit.min_power, unit.max_power
        node = unit.node

        bids = []
        for product in product_tuples:
            start = product[0]
            current_power = unit.outputs["energy"].at[start]
            marginal_cost = unit.calculate_marginal_cost(
                start, previous_power
            )  # calculation of the marginal costs

            bids.append(
                {
                    "start_time": product[0],
                    "end_time": product[1],
                    "only_hours": product[2],
                    "price": marginal_cost,
                    "volume": current_power,
                    "max_power": max_power,
                    "min_power": min_power,
                    "node": node,
                }
            )

=======
>>>>>>> 7380ef58
        return bids<|MERGE_RESOLUTION|>--- conflicted
+++ resolved
@@ -126,13 +126,9 @@
             "bid_type": "BB",
         }
 
-<<<<<<< HEAD
-        bids = self.remove_empty_bids([order])
-=======
         bids = [order]
 
         bids = self.remove_empty_bids(bids)
->>>>>>> 7380ef58
 
         return bids
 
@@ -261,7 +257,6 @@
 
         bids = self.remove_empty_bids(bids)
 
-<<<<<<< HEAD
         return bids
 
 
@@ -323,6 +318,4 @@
                 }
             )
 
-=======
->>>>>>> 7380ef58
         return bids