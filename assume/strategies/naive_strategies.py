# SPDX-FileCopyrightText: ASSUME Developers
#
# SPDX-License-Identifier: AGPL-3.0-or-later

import matplotlib.pyplot as plt
import pandas as pd

from assume.common.base import BaseStrategy, SupportsMinMax
from assume.common.market_objects import MarketConfig, Order, Orderbook, Product


class NaiveSingleBidStrategy(BaseStrategy):
    """
    A naive strategy that bids the marginal cost of the unit on the market.

    Methods
    -------
    """

    def calculate_bids(
        self,
        unit: SupportsMinMax,
        market_config: MarketConfig,
        product_tuples: list[Product],
        **kwargs,
    ) -> Orderbook:
        """
        Takes information from a unit that the unit operator manages and
        defines how it is dispatched to the market.

        Args:
            unit (SupportsMinMax): The unit to be dispatched.
            market_config (MarketConfig): The market configuration.
            product_tuples (list[Product]): The list of all products the unit can offer.

        Returns:
            Orderbook: The bids consisting of the start time, end time, only hours, price and volume.
        """
        start = product_tuples[0][0]  # start time of the first product
        end_all = product_tuples[-1][1]  # end time of the last product
        previous_power = unit.get_output_before(
            start
        )  # power output of the unit before the start time of the first product
        op_time = unit.get_operation_time(start)
        min_power_values, max_power_values = unit.calculate_min_max_power(
            start, end_all
        )  # minimum and maximum power output of the unit between the start time of the first product and the end time of the last product

        bids = []
        for product, min_power, max_power in zip(
            product_tuples, min_power_values, max_power_values
        ):
            # for each product, calculate the marginal cost of the unit at the start time of the product
            # and the volume of the product. Dispatch the order to the market.
            start = product[0]
            current_power = unit.outputs["energy"].at[
                start
            ]  # power output of the unit at the start time of the current product
            marginal_cost = unit.calculate_marginal_cost(
                start, previous_power
            )  # calculation of the marginal costs
            volume = unit.calculate_ramp(
                op_time, previous_power, max_power, current_power
            )
            bids.append(
                {
                    "start_time": start,
                    "end_time": product[1],
                    "only_hours": product[2],
                    "price": marginal_cost,
                    "volume": volume,
                    "node": unit.node,
                }
            )

            if "node" in market_config.additional_fields:
                bids[-1]["max_power"] = unit.max_power if volume > 0 else unit.min_power
                bids[-1]["min_power"] = min_power if volume > 0 else unit.max_power

            previous_power = volume + current_power
            if previous_power > 0:
                op_time = max(op_time, 0) + 1
            else:
                op_time = min(op_time, 0) - 1

        if "node" in market_config.additional_fields:
            return bids
        else:
            return self.remove_empty_bids(bids)


class NaiveProfileStrategy(BaseStrategy):
    """
    A naive strategy that bids the marginal cost of the unit as block bids over 24 hours on the day ahead market.
    """

    def calculate_bids(
        self,
        unit: SupportsMinMax,
        market_config: MarketConfig,
        product_tuples: list[Product],
        **kwargs,
    ) -> Orderbook:
        """
        Takes information from a unit that the unit operator manages and
        defines how it is dispatched to the market.

        Args:
            unit (SupportsMinMax): The unit to be dispatched.
            market_config (MarketConfig): The market configuration.
            product_tuples (list[Product]): The list of all products the unit can offer.

        Returns:
            Orderbook: The bids consisting of the start time, end time, only hours, price and volume.
        """

        start = product_tuples[0][0]
        end_all = product_tuples[-1][1]
        previous_power = unit.get_output_before(start)
        op_time = unit.get_operation_time(start)
        _, max_power = unit.calculate_min_max_power(start, end_all)

        current_power = unit.outputs["energy"].at[start]
        marginal_cost = unit.calculate_marginal_cost(start, previous_power)

        # calculate the ramp up volume using the initial maximum power
        volume = unit.calculate_ramp(
            op_time, previous_power, max_power[0], current_power
        )

        profile = {product[0]: volume for product in product_tuples}
        order: Order = {
            "start_time": start,
            "end_time": product_tuples[-1][1],
            "only_hours": product_tuples[0][2],
            "price": marginal_cost,
            "volume": profile,
            "bid_type": "BB",
            "node": unit.node,
        }

        bids = [order]

        bids = self.remove_empty_bids(bids)
        return bids


class NaiveDADSMStrategy(BaseStrategy):
    """
    A naive strategy of a Demand Side Management (DSM) unit. The bid volume is the optimal power requirement of
    the unit at the start time of the product. The bid price is the marginal cost of the unit at the start time of the product.
    """

    def calculate_bids(
        self,
        unit: SupportsMinMax,
        market_config: MarketConfig,
        product_tuples: list[Product],
        **kwargs,
    ) -> Orderbook:
        """
        Takes information from a unit that the unit operator manages and
        defines how it is dispatched to the market.

        Args:
            unit (SupportsMinMax): The unit to be dispatched.
            market_config (MarketConfig): The market configuration.
            product_tuples (list[Product]): The list of all products the unit can offer.

        Returns:
            Orderbook: The bids consisting of the start time, end time, only hours, price and volume.
        """

        # check if unit has opt_power_requirement attribute
        # if not hasattr(unit, "opt_power_requirement"):
        if unit.optimisation_counter == 0:
            unit.determine_optimal_operation_with_flex()
<<<<<<< HEAD
            # self.plot_power_requirements(unit)
            unit.optimisation_counter = 1

=======
            self.export_power_requirements_to_csv(
                unit, "./examples/inputs/example_04/power_requirements_timeseries.csv"
            )
            self.plot_power_requirements(unit)
            unit.optimisation_counter = 1
>>>>>>> 0f6d1ac0
        bids = []
        for product in product_tuples:
            """
            for each product, calculate the marginal cost of the unit at the start time of the product
            and the volume of the product. Dispatch the order to the market.
            """
            start = product[0]

            volume = unit.flex_power_requirement.at[start]

            bids.append(
                {
                    "start_time": start,
                    "end_time": product[1],
                    "only_hours": product[2],
                    "price": 3000,
                    "volume": -volume,
                }
            )

        return bids

    def plot_power_requirements(self, unit: SupportsMinMax):
        """
        Plots the optimal power requirement and flexibility power requirement for comparison.

        Args:
            unit (SupportsMinMax): The unit containing power requirements.
        """
        # Retrieve power requirements data
        opt_power_requirement = unit.opt_power_requirement
        flex_power_requirement = unit.flex_power_requirement

        # Plotting
        plt.figure(figsize=(10, 6))
        plt.plot(
            opt_power_requirement.index,
            opt_power_requirement,
            label="Optimal Power Requirement",
            color="blue",
        )
        plt.plot(
            flex_power_requirement.index,
            flex_power_requirement,
            label="Flex Power Requirement",
            color="orange",
            linestyle="--",
        )

        # Labels and title
        plt.xlabel("Time")
        plt.ylabel("Power Requirement (kW)")
        plt.title("Comparison of Optimal and Flexible Power Requirements")
        plt.legend()
        plt.grid(True)
        plt.show()

    def export_power_requirements_to_csv(self, unit: SupportsMinMax, file_path: str):
        """
        Exports the optimal and flexible power requirements time series to a CSV file.

        Args:
            unit (SupportsMinMax): The unit containing power requirements.
            file_path (str): The path to save the CSV file.
        """
        # Combine the two series into a DataFrame for parallel export
        df = pd.DataFrame(
            {
                "Optimal Power Requirement (kW)": unit.opt_power_requirement,
                "Flex Power Requirement (kW)": unit.flex_power_requirement,
            }
        )
        # Save to CSV
        df.to_csv(file_path)


class DSM_PosCRM_Strategy(BaseStrategy):
    """
    Strategy for Positive CRM Reserve (Demand Side, i.e., up & down, symmetric).
    """

    def calculate_bids(self, unit, market_config, product_tuples, **kwargs):
        bids = []
        max_power = unit.max_plant_capacity
        min_power = unit.min_plant_capacity

        for product in product_tuples:
            start, end, only_hours = product
            block_times = [dt for dt in unit.index.get_date_list() if start <= dt < end]

            # For all time steps in block, calculate possible symmetric bid
            up_caps = []
            down_caps = []
            for t in block_times:
                flex = unit.flex_power_requirement.at[t]
                up_caps.append(max_power - flex)
                down_caps.append(flex - min_power)
            # The symmetric bid is the minimum capacity that is possible in *all* timesteps in the block
            symmetric_capacity = min(min(up_caps), min(down_caps))
            if symmetric_capacity > 0:
                bids.append(
                    {
                        "start_time": start,
                        "end_time": end,
                        "only_hours": only_hours,
                        "price": 0,  # or unit.calculate_marginal_cost(...)
                        "volume": symmetric_capacity,
                        "unit_id": unit.id,
                        "market_id": "CRM_pos",
                    }
                )
        return self.remove_empty_bids(bids)


class DSM_NegCRM_Strategy(BaseStrategy):
    """
    Strategy for Negative CRM Reserve (Demand Side, i.e., up & down, symmetric).
    """

    def calculate_bids(self, unit, market_config, product_tuples, **kwargs):
        # IDENTICAL LOGIC as POS, since symmetric in Germany (volume is symmetric)
        # If you ever want to do *only* neg or pos (asymmetric), just change which cap you use!
        bids = []
        max_power = unit.max_plant_capacity
        min_power = unit.min_plant_capacity

        for product in product_tuples:
            start, end, only_hours = product
            block_times = [dt for dt in unit.index.get_date_list() if start <= dt < end]

            up_caps = []
            down_caps = []
            for t in block_times:
                flex = unit.flex_power_requirement.at[t]
                up_caps.append(max_power - flex)
                down_caps.append(flex - min_power)
            symmetric_capacity = min(min(up_caps), min(down_caps))
            if symmetric_capacity > 0:
                bids.append(
                    {
                        "start_time": start,
                        "end_time": end,
                        "only_hours": only_hours,
                        "price": 0,
                        "volume": symmetric_capacity,
                        "unit_id": unit.id,
                        "market_id": "CRM_neg",
                    }
                )
        return self.remove_empty_bids(bids)


class NaiveRedispatchDSMStrategy(BaseStrategy):
    """
    A naive strategy of a Demand Side Management (DSM) unit that bids the available flexibility of the unit on the redispatch market.
    The bid volume is the flexible power requirement of the unit at the start time of the product. The bid price is the marginal cost of the unit at the start time of the product.
    """

    def calculate_bids(
        self,
        unit: SupportsMinMax,
        market_config: MarketConfig,
        product_tuples: list[Product],
        **kwargs,
    ) -> Orderbook:
        # calculate the optimal operation of the unit according to the objective function
        unit.determine_optimal_operation_with_flex()

        bids = []
        for product in product_tuples:
            """
            for each product, calculate the marginal cost of the unit at the start time of the product
            and the volume of the product. Dispatch the order to the market.
            """
            start = product[0]
            volume = unit.flex_power_requirement.at[start]
            marginal_price = unit.calculate_marginal_cost(start, volume)
            bids.append(
                {
                    "start_time": start,
                    "end_time": product[1],
                    "only_hours": product[2],
                    "price": marginal_price,
                    "volume": -volume,
                }
            )

        return bids


class NaiveRedispatchStrategy(BaseStrategy):
    """
    A naive strategy that simply submits all information about the unit and
    currently dispatched power for the following hours to the redispatch market.
    Information includes the marginal cost, the ramp up and down values, and the dispatch.

    """

    def __init__(self, *args, **kwargs):
        super().__init__(*args, **kwargs)

    def calculate_bids(
        self,
        unit: SupportsMinMax,
        market_config: MarketConfig,
        product_tuples: list[Product],
        **kwargs,
    ) -> Orderbook:
        """
        Takes information from a unit that the unit operator manages and
        defines how it is dispatched to the market

        :param unit: the unit to be dispatched
        :type unit: SupportsMinMax
        :param market_config: the market configuration
        :type market_config: MarketConfig
        :param product_tuples: list of all products the unit can offer
        :type product_tuples: list[Product]
        :return: the bids consisting of the start time, end time, only hours, price and volume.
        :rtype: Orderbook
        """
        start = product_tuples[0][0]
        # end_all = product_tuples[-1][1]
        previous_power = unit.get_output_before(start)
        min_power, max_power = unit.min_power, unit.max_power

        bids = []
        for product in product_tuples:
            start = product[0]
            current_power = unit.outputs["energy"].at[start]
            marginal_cost = unit.calculate_marginal_cost(
                start, previous_power
            )  # calculation of the marginal costs

            bids.append(
                {
                    "start_time": product[0],
                    "end_time": product[1],
                    "only_hours": product[2],
                    "price": marginal_cost,
                    "volume": current_power,
                    "max_power": max_power,
                    "min_power": min_power,
                    "node": unit.node,
                }
            )

        return bids
    
class FixedDispatchStrategy(BaseStrategy):
    """
    A naive strategy that simply submits all information about the unit and
    currently dispatched power for the following hours to the redispatch market.
    Information includes the marginal cost, the ramp up and down values, and the dispatch.

    """

    def __init__(self, *args, **kwargs):
        super().__init__(*args, **kwargs)

    def calculate_bids(
        self,
        unit: SupportsMinMax,
        market_config: MarketConfig,
        product_tuples: list[Product],
        **kwargs,
    ) -> Orderbook:
        """
        Takes information from a unit that the unit operator manages and
        defines how it is dispatched to the market

        :param unit: the unit to be dispatched
        :type unit: SupportsMinMax
        :param market_config: the market configuration
        :type market_config: MarketConfig
        :param product_tuples: list of all products the unit can offer
        :type product_tuples: list[Product]
        :return: the bids consisting of the start time, end time, only hours, price and volume.
        :rtype: Orderbook
        """

        bids = []
        for product in product_tuples:
            start = product[0]
            current_power = unit.outputs["energy"].at[start]

            bids.append(
                {
                    "start_time": product[0],
                    "end_time": product[1],
                    "only_hours": product[2],
                    "price": 0,
                    "volume": current_power,
                    "max_power": current_power,
                    "min_power": current_power,
                    "node": unit.node,
                }
            )

        return bids
'''
class NaiveRedispatchSteelplantStrategy(BaseStrategy):
    def calculate_bids(
        self,
        unit: SupportsMinMax,
        market_config: MarketConfig,
        product_tuples: list[Product],
        **kwargs,
    ) -> Orderbook:
        # calculate the optimal operation of the unit according to the objective function

        bids = []
        for product in product_tuples:
            """
            for each product, calculate the marginal cost of the unit at the start time of the product
            and the volume of the product. Dispatch the order to the market.
            """
            start = product[0]
            #volume = abs(unit.outputs["energy"].at[start])
            # volume = unit.opt_power_requirement.loc[start]
            #volume_flex = unit.flex_power_requirement.loc[start]
            marginal_price = unit.calculate_marginal_cost(start, volume_flex)
            volume=5,
            volume_flex=5,
            marginal_price=30,
            if volume > volume_flex:
                bids.append(
                    {
                        "start_time": product[0],
                        "end_time": product[1],
                        "only_hours": product[2],
                        "price": marginal_price,
                        "volume": -volume,
                        # "max_power": -max(volume, volume_flex),
                        # "min_power": -min(volume, volume_flex),
                        "max_power": -volume,
                        "min_power": -volume_flex,
                        "node":'west',# unit.node,
                    }
                )
            elif volume < volume_flex:
                bids.append(
                    {
                        "start_time": product[0],
                        "end_time": product[1],
                        "only_hours": product[2],
                        "price": marginal_price,
                        "volume": -volume,
                        # "max_power": -max(volume, volume_flex),
                        # "min_power": -min(volume, volume_flex),
                        "max_power": -volume_flex,
                        "min_power": -volume,
                        "node":'west', #unit.node,
                    }
                )
            else:
                bids.append(
                    {
                        "start_time": product[0],
                        "end_time": product[1],
                        "only_hours": product[2],
                        "price": marginal_price,
                        "volume": -volume,
                        "max_power": 5,
                        "min_power": 0,
                        "node": 'west', #unit.node,
                    }
                )

        return bids
'''
class NaiveRedispatchSteelplantStrategy(BaseStrategy):
    def calculate_bids(
        self,
        unit: SupportsMinMax,
        market_config: MarketConfig,
        product_tuples: list[Product],
        **kwargs,
    ) -> Orderbook:
        # calculate the optimal operation of the unit according to the objective function
        unit.calculate_optimal_operation_if_needed()

        bids = []
        for product in product_tuples:
            """
            for each product, calculate the marginal cost of the unit at the start time of the product
            and the volume of the product. Dispatch the order to the market.
            """
            start = product[0]
            bids.append(
                {
                    "start_time": product[0],
                    "end_time": product[1],
                    "only_hours": product[2],
                    "price": 30,
                    "volume": -5,
                    "max_power": 5,
                    "min_power": 0,
                    "node": 'west', #unit.node,
                }
            )
        return bids

class FixedDispatchStrategy(BaseStrategy):
    """
    A naive strategy that simply submits all information about the unit and
    currently dispatched power for the following hours to the redispatch market.
    Information includes the marginal cost, the ramp up and down values, and the dispatch.

    """

    def __init__(self, *args, **kwargs):
        super().__init__(*args, **kwargs)

    def calculate_bids(
        self,
        unit: SupportsMinMax,
        market_config: MarketConfig,
        product_tuples: list[Product],
        **kwargs,
    ) -> Orderbook:
        """
        Takes information from a unit that the unit operator manages and
        defines how it is dispatched to the market

        :param unit: the unit to be dispatched
        :type unit: SupportsMinMax
        :param market_config: the market configuration
        :type market_config: MarketConfig
        :param product_tuples: list of all products the unit can offer
        :type product_tuples: list[Product]
        :return: the bids consisting of the start time, end time, only hours, price and volume.
        :rtype: Orderbook
        """

        bids = []
        for product in product_tuples:
            start = product[0]
            current_power = unit.outputs["energy"].at[start]

            bids.append(
                {
                    "start_time": product[0],
                    "end_time": product[1],
                    "only_hours": product[2],
                    "price": 0,
                    "volume": current_power,
                    "max_power": current_power,
                    "min_power": current_power,
                    "node": unit.node,
                }
            )

        return bids


'''
class NaiveRedispatchSteelplantStrategy(BaseStrategy):
    def calculate_bids(
        self,
        unit: SupportsMinMax,
        market_config: MarketConfig,
        product_tuples: list[Product],
        **kwargs,
    ) -> Orderbook:
        # calculate the optimal operation of the unit according to the objective function

        bids = []
        for product in product_tuples:
            """
            for each product, calculate the marginal cost of the unit at the start time of the product
            and the volume of the product. Dispatch the order to the market.
            """
            start = product[0]
            #volume = abs(unit.outputs["energy"].at[start])
            # volume = unit.opt_power_requirement.loc[start]
            #volume_flex = unit.flex_power_requirement.loc[start]
            marginal_price = unit.calculate_marginal_cost(start, volume_flex)
            volume=5,
            volume_flex=5,
            marginal_price=30,
            if volume > volume_flex:
                bids.append(
                    {
                        "start_time": product[0],
                        "end_time": product[1],
                        "only_hours": product[2],
                        "price": marginal_price,
                        "volume": -volume,
                        # "max_power": -max(volume, volume_flex),
                        # "min_power": -min(volume, volume_flex),
                        "max_power": -volume,
                        "min_power": -volume_flex,
                        "node":'west',# unit.node,
                    }
                )
            elif volume < volume_flex:
                bids.append(
                    {
                        "start_time": product[0],
                        "end_time": product[1],
                        "only_hours": product[2],
                        "price": marginal_price,
                        "volume": -volume,
                        # "max_power": -max(volume, volume_flex),
                        # "min_power": -min(volume, volume_flex),
                        "max_power": -volume_flex,
                        "min_power": -volume,
                        "node":'west', #unit.node,
                    }
                )
            else:
                bids.append(
                    {
                        "start_time": product[0],
                        "end_time": product[1],
                        "only_hours": product[2],
                        "price": marginal_price,
                        "volume": -volume,
                        "max_power": 5,
                        "min_power": 0,
                        "node": 'west', #unit.node,
                    }
                )

        return bids
'''


class NaiveRedispatchStrategyDSM(BaseStrategy):
    def calculate_bids(
        self,
        unit: SupportsMinMax,
        market_config: MarketConfig,
        product_tuples: list[Product],
        **kwargs,
    ) -> Orderbook:
        # calculate the optimal operation of the unit according to the objective function
        unit.calculate_optimal_operation_if_needed()

        bids = []
        for product in product_tuples:
            """
            for each product, calculate the marginal cost of the unit at the start time of the product
            and the volume of the product. Dispatch the order to the market.
            """
            start = product[0]
            bids.append(
                {
                    "start_time": product[0],
                    "end_time": product[1],
                    "only_hours": product[2],
                    "price": 30,
                    "volume": -5,
                    "max_power": 5,
                    "min_power": 0,
                    "node": "west",  # unit.node,
                }
            )
        return bids


class NaiveExchangeStrategy(BaseStrategy):
    """
    A naive strategy for an exchange unit that bids the defined import and export prices on the market.
    It submits two bids, one for import and one for export, with the respective prices and volumes.
    Export bids have negative volumes and are treated as demand on the market.
    Import bids have positive volumes and are treated as supply on the market.

    Methods
    -------
    """

    def calculate_bids(
        self,
        unit: SupportsMinMax,
        market_config: MarketConfig,
        product_tuples: list[Product],
        **kwargs,
    ) -> Orderbook:
        """
        Takes information from a unit that the unit operator manages and
        defines how it is dispatched to the market.

        Args:
            unit (SupportsMinMax): The unit to be dispatched.
            market_config (MarketConfig): The market configuration.
            product_tuples (list[Product]): The list of all products the unit can offer.

        Returns:
            Orderbook: The bids consisting of the start time, end time, only hours, price and volume.
        """

        bids = []
        for product in product_tuples:
            # for each product, calculate the marginal cost of the unit at the start time of the product
            # and the volume of the product. Dispatch the order to the market.
            start = product[0]

            # append import bid
            bids.append(
                {
                    "start_time": start,
                    "end_time": product[1],
                    "only_hours": product[2],
                    "price": unit.price_import,
                    "volume": unit.volume_import.at[start],
                    "node": unit.node,
                }
            )

            # append export bid
            bids.append(
                {
                    "start_time": start,
                    "end_time": product[1],
                    "only_hours": product[2],
                    "price": unit.price_export,
                    "volume": unit.volume_export.at[start],
                    "node": unit.node,
                }
            )

        # clean up empty bids
        bids = self.remove_empty_bids(bids)

        return bids


class ElasticDemandStrategy(BaseStrategy):
    """
    A bidding strategy for a demand unit that submits multiple bids to approximate
    a marginal utility curve, based on linear or isoelastic demand theory.
    P = Price, Q = Quantity, E = Elasticity.

    - Linear model: P = P_max + slope * Q (slope is only defined by P_max and Q_max, negative value)
    - Isoelastic model: P = (Q/Q_max) ** (1/E) (E is negative)
      (derived from log-log price elasticity of demand)

    See:
    - https://en.wikipedia.org/wiki/Price_elasticity_of_demand
    - Arnold, Fabian. 2023. https://hdl.handle.net/10419/286380
    - Hirth, Lion et al. 2024. https://doi.org/10.1016/j.eneco.2024.107652.

    """

    def calculate_bids(
        self,
        unit: SupportsMinMax,
        market_config: MarketConfig,
        product_tuples: list[Product],
        **kwargs,
    ) -> Orderbook:
        bids = []

        for product in product_tuples:
            start, end, only_hours = product
            max_abs_power = max(abs(unit.min_power), abs(unit.max_power))

            if unit.elasticity_model == "isoelastic":
                # ISOELASTIC model (constant elasticity of demand):
                # P = (Q / Q_max)^(1 / E)
                # Derived from:
                #   E = (dQ/dP) * (P / Q(P)), E == constant
                #   E = Q'(P) * (P / Q(P))
                #   Q'(P) = E * 1/P * Q(P)
                #   dQ/dP = E * (1 / P) * Q
                #   integrate:
                #   \int 1/Q dQ = E * \int 1/P dP
                #   ln(Q) = E * ln(P) + C
                #   exp(ln(Q)) = exp(E * ln(p) + C)
                #   Q(p) = (exp(ln(p))^E) * exp(C)
                #   Q(p) = P^E * exp(C)
                #   possibly C = 0, C = 1 or C >= 1. We assume C >= 1.
                #   C shifts the demand curve (demand vs. price) up / down and
                #   can be interpreted as the demand that will always be served
                #   we set C = ln(Q_max) and derive the demand curve from there:
                #   P = Q^(1/E) * exp(-C/E) and C = ln(Q_max)
                #   => P = Q^(1/E) * exp(-ln(Q_max)/E) and because exp(-ln(Q_max)/E) = Q_max^(-1/E)
                #   => P = Q^(1/E) * Q_max^(-1/E)
                #   finally
                #   => P = (Q / Q_max)^(1/E)
                # This yields decreasing price as volume increases

                # calculate first bid in isoelastic model (the volume that is bid at max price)
                first_bid_volume = self.find_first_block_bid(
                    unit.elasticity, unit.max_price, max_abs_power
                )
                bids.append(
                    {
                        "start_time": start,
                        "end_time": end,
                        "only_hours": only_hours,
                        "price": unit.max_price,
                        "volume": -first_bid_volume,
                        "node": unit.node,
                    }
                )

                remaining_volume = max_abs_power - first_bid_volume
                if remaining_volume < 0:
                    raise ValueError(
                        "Negative remaining volume for bidding. Check max_power and elasticity."
                    )

                bid_volume = remaining_volume / (unit.num_bids - 1)
                # calculate the remaining bids in isoelastic model
                # P = (Q/Q_max) ** (1/E)
                for i in range(1, unit.num_bids):
                    ratio = (first_bid_volume + i * bid_volume) / max_abs_power
                    if ratio <= 0:
                        continue
                    bid_price = ratio ** (1 / unit.elasticity)

                    bids.append(
                        {
                            "start_time": start,
                            "end_time": end,
                            "only_hours": only_hours,
                            "price": bid_price,
                            "volume": -bid_volume,
                            "node": unit.node,
                        }
                    )

            elif unit.elasticity_model == "linear":
                # LINEAR model: P = P_max - slope * Q
                # where slope = -(P_max / Q_max)
                # This ensures price drops linearly with volume
                bid_volume = max_abs_power / unit.num_bids
                slope = -(unit.max_price / max_abs_power)
                for i in range(unit.num_bids):
                    bid_price = unit.max_price + (slope * i * bid_volume)

                    bids.append(
                        {
                            "start_time": start,
                            "end_time": end,
                            "only_hours": only_hours,
                            "price": bid_price,
                            "volume": -bid_volume,
                            "node": unit.node,
                        }
                    )

        return self.remove_empty_bids(bids)

    def find_first_block_bid(
        self, elasticity: float, max_price: float, max_power: float
    ) -> float:
        """
        Calculate the first block bid volume at max_price. P = Price, Q = Quantity, E = Elasticity.
        Assumes isoelastic demand:
            Q = Q_max * P^E

        The first block bid is the volume that is always bid at maximum price, because the
        willingness to pay for it is higher than the markets maximal price.
        The first block bid volume is calculated by finding the intersection of the isoelastic demand
        curve and the maximum price in the marginal utility plot. All demand left of the intersection
        is always bought at maximum price and is called Q_first.

            Q_first = Q
            Q_first = Q_max * P^E

        Therefore:
            Q_first = max_power * (max_price ** E)

        Returns:
            float: Volume > 0, demand that is always bought at max willingness to pay
        """
        volume = max_power * max_price**elasticity

        if abs(volume) > abs(max_power):
            raise ValueError(
                f"Calculated first block bid volume ({volume}) exceeds max power ({max_power})."
            )
        return volume<|MERGE_RESOLUTION|>--- conflicted
+++ resolved
@@ -175,17 +175,11 @@
         # if not hasattr(unit, "opt_power_requirement"):
         if unit.optimisation_counter == 0:
             unit.determine_optimal_operation_with_flex()
-<<<<<<< HEAD
-            # self.plot_power_requirements(unit)
-            unit.optimisation_counter = 1
-
-=======
             self.export_power_requirements_to_csv(
                 unit, "./examples/inputs/example_04/power_requirements_timeseries.csv"
             )
             self.plot_power_requirements(unit)
             unit.optimisation_counter = 1
->>>>>>> 0f6d1ac0
         bids = []
         for product in product_tuples:
             """
@@ -434,7 +428,8 @@
             )
 
         return bids
-    
+
+
 class FixedDispatchStrategy(BaseStrategy):
     """
     A naive strategy that simply submits all information about the unit and
@@ -486,6 +481,8 @@
             )
 
         return bids
+
+
 '''
 class NaiveRedispatchSteelplantStrategy(BaseStrategy):
     def calculate_bids(
@@ -557,162 +554,6 @@
 
         return bids
 '''
-class NaiveRedispatchSteelplantStrategy(BaseStrategy):
-    def calculate_bids(
-        self,
-        unit: SupportsMinMax,
-        market_config: MarketConfig,
-        product_tuples: list[Product],
-        **kwargs,
-    ) -> Orderbook:
-        # calculate the optimal operation of the unit according to the objective function
-        unit.calculate_optimal_operation_if_needed()
-
-        bids = []
-        for product in product_tuples:
-            """
-            for each product, calculate the marginal cost of the unit at the start time of the product
-            and the volume of the product. Dispatch the order to the market.
-            """
-            start = product[0]
-            bids.append(
-                {
-                    "start_time": product[0],
-                    "end_time": product[1],
-                    "only_hours": product[2],
-                    "price": 30,
-                    "volume": -5,
-                    "max_power": 5,
-                    "min_power": 0,
-                    "node": 'west', #unit.node,
-                }
-            )
-        return bids
-
-class FixedDispatchStrategy(BaseStrategy):
-    """
-    A naive strategy that simply submits all information about the unit and
-    currently dispatched power for the following hours to the redispatch market.
-    Information includes the marginal cost, the ramp up and down values, and the dispatch.
-
-    """
-
-    def __init__(self, *args, **kwargs):
-        super().__init__(*args, **kwargs)
-
-    def calculate_bids(
-        self,
-        unit: SupportsMinMax,
-        market_config: MarketConfig,
-        product_tuples: list[Product],
-        **kwargs,
-    ) -> Orderbook:
-        """
-        Takes information from a unit that the unit operator manages and
-        defines how it is dispatched to the market
-
-        :param unit: the unit to be dispatched
-        :type unit: SupportsMinMax
-        :param market_config: the market configuration
-        :type market_config: MarketConfig
-        :param product_tuples: list of all products the unit can offer
-        :type product_tuples: list[Product]
-        :return: the bids consisting of the start time, end time, only hours, price and volume.
-        :rtype: Orderbook
-        """
-
-        bids = []
-        for product in product_tuples:
-            start = product[0]
-            current_power = unit.outputs["energy"].at[start]
-
-            bids.append(
-                {
-                    "start_time": product[0],
-                    "end_time": product[1],
-                    "only_hours": product[2],
-                    "price": 0,
-                    "volume": current_power,
-                    "max_power": current_power,
-                    "min_power": current_power,
-                    "node": unit.node,
-                }
-            )
-
-        return bids
-
-
-'''
-class NaiveRedispatchSteelplantStrategy(BaseStrategy):
-    def calculate_bids(
-        self,
-        unit: SupportsMinMax,
-        market_config: MarketConfig,
-        product_tuples: list[Product],
-        **kwargs,
-    ) -> Orderbook:
-        # calculate the optimal operation of the unit according to the objective function
-
-        bids = []
-        for product in product_tuples:
-            """
-            for each product, calculate the marginal cost of the unit at the start time of the product
-            and the volume of the product. Dispatch the order to the market.
-            """
-            start = product[0]
-            #volume = abs(unit.outputs["energy"].at[start])
-            # volume = unit.opt_power_requirement.loc[start]
-            #volume_flex = unit.flex_power_requirement.loc[start]
-            marginal_price = unit.calculate_marginal_cost(start, volume_flex)
-            volume=5,
-            volume_flex=5,
-            marginal_price=30,
-            if volume > volume_flex:
-                bids.append(
-                    {
-                        "start_time": product[0],
-                        "end_time": product[1],
-                        "only_hours": product[2],
-                        "price": marginal_price,
-                        "volume": -volume,
-                        # "max_power": -max(volume, volume_flex),
-                        # "min_power": -min(volume, volume_flex),
-                        "max_power": -volume,
-                        "min_power": -volume_flex,
-                        "node":'west',# unit.node,
-                    }
-                )
-            elif volume < volume_flex:
-                bids.append(
-                    {
-                        "start_time": product[0],
-                        "end_time": product[1],
-                        "only_hours": product[2],
-                        "price": marginal_price,
-                        "volume": -volume,
-                        # "max_power": -max(volume, volume_flex),
-                        # "min_power": -min(volume, volume_flex),
-                        "max_power": -volume_flex,
-                        "min_power": -volume,
-                        "node":'west', #unit.node,
-                    }
-                )
-            else:
-                bids.append(
-                    {
-                        "start_time": product[0],
-                        "end_time": product[1],
-                        "only_hours": product[2],
-                        "price": marginal_price,
-                        "volume": -volume,
-                        "max_power": 5,
-                        "min_power": 0,
-                        "node": 'west', #unit.node,
-                    }
-                )
-
-        return bids
-'''
 
 
 class NaiveRedispatchStrategyDSM(BaseStrategy):
