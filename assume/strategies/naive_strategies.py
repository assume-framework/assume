--- conflicted
+++ resolved
@@ -181,49 +181,12 @@
         return bids
 
 
-<<<<<<< HEAD
-class NaiveDABuildingStrategy(BaseStrategy):
-    def calculate_bids(
-        self,
-        unit: SupportsMinMax,
-        market_config: MarketConfig,
-        product_tuples: list[Product],
-        **kwargs,
-    ) -> Orderbook:
-        bids = []
-        start = product_tuples[0][0]  # start time of the first product
-
-        unit.calculate_optimal_operation_if_needed()
-        for product in product_tuples:
-            """
-            for each product, calculate the marginal cost of the unit at the start time of the product
-            and the volume of the product. Dispatch the order to the market.
-            """
-            start = product[0]
-            volume = unit.opt_power_requirement.loc[start]
-            marginal_price = unit.calculate_marginal_cost(start, volume)
-            bids.append(
-                {
-                    "start_time": product[0],
-                    "end_time": product[1],
-                    "only_hours": product[2],
-                    "price": marginal_price,
-                    "volume": -volume,
-                }
-            )
-
-        return bids
-
-
-class NaiveRedispatchSteelplantStrategy(BaseStrategy):
-=======
 class NaiveRedispatchDSMStrategy(BaseStrategy):
     """
     A naive strategy of a Demand Side Management (DSM) unit that bids the available flexibility of the unit on the redispatch market.
     The bid volume is the flexible power requirement of the unit at the start time of the product. The bid price is the marginal cost of the unit at the start time of the product.
     """
 
->>>>>>> 56a4ec5f
     def calculate_bids(
         self,
         unit: SupportsMinMax,
