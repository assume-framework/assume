--- conflicted
+++ resolved
@@ -169,11 +169,7 @@
         """
 
         # calculate the optimal operation of the unit
-<<<<<<< HEAD
         unit.determine_optimal_operation_without_flex()
-=======
-        unit.determine_optimal_operation_with_flex()
->>>>>>> 15e95853
 
         bids = []
         for product in product_tuples:
@@ -184,12 +180,8 @@
             start = product[0]
 
             volume = unit.opt_power_requirement.at[start]
-<<<<<<< HEAD
             marginal_price = unit.calculate_marginal_cost(start, volume)
 
-=======
-            marginal_price = 3000
->>>>>>> 15e95853
             bids.append(
                 {
                     "start_time": start,
