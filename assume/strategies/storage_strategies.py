--- conflicted
+++ resolved
@@ -172,7 +172,6 @@
         return average_price
 
     def calculate_EOM_price_if_off(self, unit, marginal_cost_mr, bid_quantity_mr):
-<<<<<<< HEAD
         """
         Calculates the bid price if the unit is off
         Returns the bid price
@@ -186,13 +185,9 @@
         :return: the bid price
         :rtype: float
         """
-        av_operating_time = max(
-            unit.mean_market_success, unit.min_operating_time, 1
-        )  # 1 prevents division by 0
-=======
         av_operating_time = max((unit.outputs[:start] > 0).mean(), 1)
         # 1 prevents division by 0
->>>>>>> 1a738fd3
+
 
         op_time = unit.get_operation_time(start)
         starting_cost = unit.get_starting_costs(op_time)
