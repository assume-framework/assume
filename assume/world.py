--- conflicted
+++ resolved
@@ -113,10 +113,7 @@
             )
             from assume.strategies.learning_strategies import RLStrategy
 
-<<<<<<< HEAD
             self.bidding_strategies["learning"] = RLStrategy
-=======
->>>>>>> 1abcac2e
             self.bidding_strategies["pp_learning"] = RLStrategy
             self.bidding_strategies[
                 "learning_advanced_orders"
