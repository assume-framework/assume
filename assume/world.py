--- conflicted
+++ resolved
@@ -334,20 +334,6 @@
                     unit_name
                 ].to_dict()
 
-<<<<<<< HEAD
-                unit_params["price_forecast"] = self.forecast_providers['EOM'].price_forecast_df
-                
-                #TODO: call forecast_providers from the units dependign on used markets
-                # check if we have RL bidding strategy
-                # if (
-                #     unit_params["bidding_strategies"]["energy"] == "rl_strategy"
-                #     and self.forecast_providers[market_id].price_forecast_df is not None
-                # ):
-                #     unit_params["price_forecast"] = self.price_forecast["mcp"]
-                #     unit_params["res_demand_forecast"] = self.price_forecast[
-                #         "residual_demand"
-                #     ]
-=======
                 unit_params["price_forecast"] = self.forecast_providers[
                     "EOM"
                 ].price_forecast_df
@@ -361,7 +347,6 @@
                     unit_params["res_demand_forecast"] = self.price_forecast[
                         "residual_demand"
                     ]
->>>>>>> cd6d94e5
 
             else:
                 self.logger.warning(
@@ -444,11 +429,6 @@
                         market.product_type: "simple"
                         for market in self.markets.values()
                     }
-                
-                # TODO: shift call of forecasts
-                # if self.price_forecast is not None:
-                #     unit_params["price_forecast"] = self.price_forecast["mcp"]
-                unit_params["price_forecast"] = self.forecast_providers['EOM'].price_forecast_df
 
                 unit_params["price_forecast"] = self.forecast_providers[
                     "EOM"
