--- conflicted
+++ resolved
@@ -33,11 +33,7 @@
 from assume.common.utils import create_rrule, datetime2timestamp, timestamp2datetime
 from assume.markets import MarketRole, clearing_mechanisms
 from assume.strategies import LearningStrategy, bidding_strategies
-<<<<<<< HEAD
-from assume.units import BaseUnit, Building, Demand, PowerPlant, SteelPlant, Storage
-=======
 from assume.units import BaseUnit, demand_side_technologies, unit_types
->>>>>>> 2bc10b54
 
 file_handler = logging.FileHandler(filename="assume.log", mode="w+")
 stdout_handler = logging.StreamHandler(stream=sys.stdout)
@@ -130,18 +126,8 @@
         self.market_operators: dict[str, RoleAgent] = {}
         self.markets: dict[str, MarketConfig] = {}
         self.unit_operators: dict[str, UnitsOperator] = {}
-<<<<<<< HEAD
-        self.unit_types = {
-            "power_plant": PowerPlant,
-            "demand": Demand,
-            "storage": Storage,
-            "steel_plant": SteelPlant,
-            "building": Building,
-        }
-=======
         self.unit_types = unit_types
         self.dst_components = demand_side_technologies
->>>>>>> 2bc10b54
 
         self.bidding_strategies = bidding_strategies
         if "pp_learning" not in bidding_strategies:
