--- conflicted
+++ resolved
@@ -33,11 +33,7 @@
 from assume.common.utils import create_rrule, datetime2timestamp, timestamp2datetime
 from assume.markets import MarketRole, clearing_mechanisms
 from assume.strategies import LearningStrategy, bidding_strategies
-<<<<<<< HEAD
-from assume.units import BaseUnit, demand_side_components, unit_types
-=======
 from assume.units import BaseUnit, demand_side_technologies, unit_types
->>>>>>> b1f96713
 
 file_handler = logging.FileHandler(filename="assume.log", mode="w+")
 stdout_handler = logging.StreamHandler(stream=sys.stdout)
@@ -131,11 +127,7 @@
         self.markets: dict[str, MarketConfig] = {}
         self.unit_operators: dict[str, UnitsOperator] = {}
         self.unit_types = unit_types
-<<<<<<< HEAD
-        self.dst_components = demand_side_components
-=======
         self.dst_components = demand_side_technologies
->>>>>>> b1f96713
 
         self.bidding_strategies = bidding_strategies
         if "pp_learning" not in bidding_strategies:
