--- conflicted
+++ resolved
@@ -111,14 +111,6 @@
             from assume.strategies.learning_advanced_orders import (
                 RLAdvancedOrderStrategy,
             )
-<<<<<<< HEAD
-            from assume.strategies.learning_strategies import RLdamStrategy, RLStrategy
-
-            self.bidding_strategies["learning"] = RLStrategy
-            self.bidding_strategies[
-                "learning_advanced_orders"
-            ] = RLAdvancedOrderStrategy
-=======
             from assume.strategies.learning_strategies import RLStrategy
 
             self.bidding_strategies["learning"] = RLStrategy
@@ -127,7 +119,6 @@
                 "learning_advanced_orders"
             ] = RLAdvancedOrderStrategy
 
->>>>>>> 54a17af3
         except ImportError as e:
             self.logger.info(
                 "Import of Learning Strategies failed. Check that you have all required packages installed (torch): %s",
