--- conflicted
+++ resolved
@@ -66,13 +66,11 @@
         market_operators (dict[str, mango.RoleAgent]): The market operators for the world instance.
         markets (dict[str, MarketConfig]): The markets for the world instance.
         unit_operators (dict[str, UnitsOperator]): The unit operators for the world instance.
-        learning_operators (dict[str, RoleAgent]): The learning operators for the world instance.
         unit_types (dict[str, BaseUnit]): The unit types for the world instance.
         bidding_strategies (dict[str, type[BaseStrategy]]): The bidding strategies for the world instance.
         clearing_mechanisms (dict[str, MarketRole]): The clearing mechanisms for the world instance.
         addresses (list[str]): The addresses for the world instance.
         loop (asyncio.AbstractEventLoop): The event loop for the world instance.
-        tensor_board_logger (TensorBoardLogger): The tensor board logger for the world instance.
         clock (ExternalClock): The external clock for the world instance.
         start (datetime.datetime): The start datetime for the simulation.
         end (datetime.datetime): The end datetime for the simulation.
@@ -80,7 +78,6 @@
         perform_evaluation (bool): A boolean indicating whether the evaluation mode is enabled.
         forecaster (Forecaster, optional): The forecaster used for custom unit types.
         learning_mode (bool): A boolean indicating whether the learning mode is enabled.
-        episodes_collecting_initial_experience (int): The number of episodes for collecting initial experience.
         output_agent_addr (tuple[str, str]): The address of the output agent.
         bidding_params (dict): Parameters for bidding.
         index (pandas.Series): The index for the simulation.
@@ -134,7 +131,6 @@
         self.market_operators: dict[str, RoleAgent] = {}
         self.markets: dict[str, MarketConfig] = {}
         self.unit_operators: dict[str, UnitsOperator] = {}
-        self.learning_operators: dict[str, RoleAgent] = {}
         self.unit_types = unit_types
         self.dst_components = demand_side_technologies
 
@@ -154,8 +150,6 @@
         nest_asyncio.apply()
         self.loop = asyncio.new_event_loop()
         asyncio.set_event_loop(self.loop)
-
-        self.tensor_board_logger = None
 
     def setup(
         self,
@@ -223,11 +217,7 @@
             **container_kwargs,
         )
         self.learning_mode = self.learning_config.get("learning_mode", False)
-        # if we do not have initial experience collected we will get an error as no samples are available on the
-        # buffer from which we can draw experience to adapt the strategy, hence we set it to minimum one episode
-        self.episodes_collecting_initial_experience = max(
-            learning_config.get("episodes_collecting_initial_experience", 5), 1
-        )
+
         if not self.db_uri and not self.export_csv_path:
             self.output_agent_addr = None
         else:
@@ -263,15 +253,9 @@
         if self.learning_mode or self.perform_evaluation:
             # if so, we initiate the rl learning role with parameters
             from assume.reinforcement_learning.learning_role import Learning
-            from assume.reinforcement_learning.tensorboard_logger import (
-                TensorBoardLogger,
-            )
 
             self.learning_role = Learning(
-                self.learning_config,
-                self.episodes_collecting_initial_experience,
-                start=self.start,
-                end=self.end,
+                self.learning_config, start=self.start, end=self.end
             )
 
             # separate process does not support buffer and learning
@@ -283,44 +267,12 @@
             )
             rl_agent.suspendable_tasks = False
 
-<<<<<<< HEAD
-            id = "Learning_1"
-            # add Learning_1 to the list of learning operators if not already existing
-            if self.learning_operators.get(id):
-                raise ValueError(f"LearningOperator {id} already exists")
-
-            learning_role_agent = RoleAgent()
-            learning_role_agent.add_role(self.learning_role)
-            self.container.register(learning_role_agent, suggested_aid=id)
-            learning_role_agent.suspendable_tasks = False
-
-            # after creation of an agent - we set additional context params
-            learning_role_agent._role_context.data.update(
-                {
-                    "output_agent_addr": self.output_agent_addr,
-                    "train_start": self.start,
-                    "train_end": self.end,
-                    "freq": self.forecaster.index.freq,
-                }
-            )
-
-            self.learning_operators[id] = learning_role_agent
-
-            self.tensor_board_logger = TensorBoardLogger(
-                simulation_id=simulation_id,
-                db_uri=self.db_uri,
-                tensorboard_path=f"{self.learning_config.get('trained_policies_save_path', 'logs')}/TB",
-                learning_mode=self.learning_mode,
-                episodes_collecting_initial_experience=self.episodes_collecting_initial_experience,
-                perform_evaluation=self.perform_evaluation,
-=======
             self.learning_role.init_logging(
                 simulation_id=simulation_id,
                 db_uri=self.db_uri,
                 output_agent_addr=self.output_agent_addr,
                 train_start=self.start,
                 freq=self.forecaster.index.freq,
->>>>>>> b57652f0
             )
 
     def setup_output_agent(self, simulation_id: str, save_frequency_hours: int) -> None:
@@ -347,7 +299,6 @@
             export_csv_path=self.export_csv_path,
             save_frequency_hours=save_frequency_hours,
             learning_mode=self.learning_mode,
-            episodes_collecting_initial_experience=self.episodes_collecting_initial_experience,
             perform_evaluation=self.perform_evaluation,
             additional_kpis=self.additional_kpis,
         )
@@ -741,7 +692,6 @@
         self.market_operators = {}
         self.markets = {}
         self.unit_operators = {}
-        self.learning_operators = {}
         self.forecast_providers = {}
 
     def add_unit(
