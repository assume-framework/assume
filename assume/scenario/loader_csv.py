--- conflicted
+++ resolved
@@ -400,30 +400,7 @@
         raise ValueError("No power plant or no demand units were provided!")
 
     forecasts_df = load_file(
-<<<<<<< HEAD
-        path=path,
-        config=config,
-        file_name="forecasts_df",
-        index=index,
-    )
-    forecaster.set_forecast(forecasts_df)
-
-    # forecasts_df = load_file(
-    #     path=path,
-    #     config=config,
-    #     file_name="operation_states_df",
-    #     index=index,
-    # )
-    # forecaster.set_forecast(forecasts_df)
-
-    demand_df = load_file(
-        path=path,
-        config=config,
-        file_name="demand_df",
-        index=index,
-=======
         path=path, config=config, file_name="forecasts_df", index=index
->>>>>>> 9f9c20f7
     )
     demand_df = load_file(path=path, config=config, file_name="demand_df", index=index)
     if demand_df is None:
@@ -463,8 +440,6 @@
     forecaster.set_forecast(fuel_prices_df, prefix="fuel_price_")
     forecaster.set_forecast(temperature_df)
     forecaster.calc_forecast_if_needed()
-<<<<<<< HEAD
-=======
 
     return {
         "config": config,
@@ -553,7 +528,6 @@
         sim_id = f"{sim_id}_eval_{eval_episode}"
 
     world.reset()
->>>>>>> 9f9c20f7
 
     await world.setup(
         start=start,
@@ -602,16 +576,12 @@
             [all_operators, storage_units.unit_operator.unique()]
         )
 
-<<<<<<< HEAD
     if dsm_units is not None:
         all_operators = np.concatenate(
             [all_operators, dsm_units.unit_operator.unique()]
         )
 
-    # add central RL unit oporator that handels all RL units
-=======
     # add central RL unit operator that handels all RL units
->>>>>>> 9f9c20f7
     if world.learning_mode == True and "Operator-RL" not in all_operators:
         all_operators = np.concatenate([all_operators, ["Operator-RL"]])
 
