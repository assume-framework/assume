# SPDX-FileCopyrightText: ASSUME Developers
#
# SPDX-License-Identifier: AGPL-3.0-or-later

import copy
import logging
from collections import defaultdict
from datetime import datetime, timedelta
from pathlib import Path

import dateutil.rrule as rr
import numpy as np
import pandas as pd
import yaml
from tqdm import tqdm

from assume.common.base import LearningConfig
from assume.common.exceptions import AssumeException
from assume.common.forecasts import CsvForecaster, Forecaster
from assume.common.market_objects import MarketConfig, MarketProduct
from assume.common.utils import (
    adjust_unit_operator_for_learning,
    convert_to_rrule_freq,
    normalize_availability,
)
from assume.strategies import BaseStrategy
from assume.world import World

logger = logging.getLogger(__name__)


def load_file(
    path: str,
    config: dict,
    file_name: str,
    index: pd.DatetimeIndex | None = None,
) -> pd.DataFrame:
    """
    Loads a csv file from the given path and returns a dataframe.

    The config file is used to check if the file name is specified in the config file,
    otherwise defaults to the file name.

    If the index is specified, the dataframe is resampled to the index, if possible. If not, None is returned.

    Args:
        path (str): The path to the csv file.
        config (dict): The config file containing file mappings.
        file_name (str): The name of the csv file.
        index (pd.DatetimeIndex, optional): The index of the dataframe. Defaults to None.

    Returns:
        pandas.DataFrame: The dataframe containing the loaded data.

    Raises:
        FileNotFoundError: If the specified file is not found, returns None.
    """
    df = None

    if file_name in config:
        if config[file_name] is None:
            return None
        file_path = f"{path}/{config[file_name]}"
    else:
        file_path = f"{path}/{file_name}.csv"

    try:
        df = pd.read_csv(
            file_path,
            index_col=0,
            encoding="utf-8",
            na_values=["n.a.", "None", "-", "none", "nan"],
            parse_dates=index is not None,
        )

        for col in df:
            # check if the column is of dtype int
            if df[col].dtype == "int":
                # convert the column to float
                df[col] = df[col].astype(float)

        if index is not None:
            if len(df.index) == 1:
                return df

            if len(df.index) != len(index) and not isinstance(
                df.index, pd.DatetimeIndex
            ):
                logger.warning(
                    f"{file_name}: simulation time line does not match length of dataframe and index is not a datetimeindex. Returning None."
                )
                return None

            df.index.freq = df.index.inferred_freq

            if len(df.index) < len(index) and df.index.freq == index.freq:
                logger.warning(
                    f"{file_name}: simulation time line is longer than length of the dataframe. Returning None."
                )
                return None

            if df.index.freq < index.freq:
                df = df.resample(index.freq).mean()
                logger.info(f"Downsampling {file_name} successful.")

            elif df.index.freq > index.freq or len(df.index) < len(index):
                logger.warning("Upsampling not implemented yet. Returning None.")
                return None

            df = df.loc[index]

        return df

    except FileNotFoundError:
        logger.info(f"{file_name} not found. Returning None")
        return None


def load_dsm_units(
    path: str,
    config: dict,
    file_name: str,
) -> dict:
    """
    Loads and processes a CSV file containing DSM unit data, where each unit may consist of multiple components
    (technologies) under the same plant name. The function groups data by plant name, processes each group to
    handle different technologies, and organizes the data into a structured DataFrame. It then splits the DataFrame
    based on unique unit_types.

    Parameters:
        path (str): The directory path where the CSV file is located.
        config (dict): Configuration dictionary, potentially used for specifying additional options or behaviors
                       (not used in the current implementation but provides flexibility for future enhancements).
        file_name (str): The name of the CSV file to be loaded.

    Returns:
        dict: A dictionary where each key is a unique unit_type and the value is a DataFrame containing
              the corresponding DSM units of that type.

    Notes:
        - The CSV file is expected to have columns such as 'name', 'technology', 'unit_type', and other operational parameters.
        - The function assumes that the first non-null value in common and bidding columns is representative if multiple
          entries exist for the same plant.
        - It is crucial that the input CSV file follows the expected structure for the function to process it correctly.
    """

    # Load the DSM units file
    dsm_units = load_file(
        path=path,
        config=config,
        file_name=file_name,
    )

    if dsm_units is None:
        return None

    # Define columns that are common across different technologies within the same plant
    common_columns = [
        "unit_operator",
        "objective",
        "demand",
        "cost_tolerance",
        "unit_type",
        "node",
<<<<<<< HEAD
=======
        "flexibility_measure",
>>>>>>> b1f96713
    ]
    # Filter the common columns to only include those that exist in the DataFrame
    common_columns = [col for col in common_columns if col in dsm_units.columns]

    # Get bidding columns dynamically
    bidding_columns = [col for col in dsm_units.columns if col.startswith("bidding_")]

    # Initialize the dictionary to hold the final structured data
    dsm_units_dict = {}

    # Process each group of components by plant name or building name
    for name, group in dsm_units.groupby(dsm_units.index):
        dsm_unit = {}

        # Aggregate or select appropriate data for available common and bidding columns
        for col in common_columns + bidding_columns:
            non_null_values = group[col].dropna()
            if not non_null_values.empty:
                dsm_unit[col] = non_null_values.iloc[0]

        # Process each technology within the plant
        components = {}
        for tech, tech_data in group.groupby("technology"):
            # Clean the technology-specific data: drop all-NaN columns and drop 'technology', common, and bidding columns
            cleaned_data = tech_data.dropna(axis=1, how="all").drop(
                columns=["technology"] + common_columns + bidding_columns,
                errors="ignore",
            )
            # Ensure that there is at least one record before adding to components
            if not cleaned_data.empty:
                components[tech] = cleaned_data.to_dict(orient="records")[0]

        dsm_unit["components"] = components
        dsm_units_dict[name] = dsm_unit

    # Convert the structured dictionary into a DataFrame
    dsm_units_df = pd.DataFrame.from_dict(dsm_units_dict, orient="index")

    # Split the DataFrame based on unit_type
    unit_type_dict = {}
    if "unit_type" in dsm_units_df.columns:
        for unit_type in dsm_units_df["unit_type"].unique():
            unit_type_dict[unit_type] = dsm_units_df[
                dsm_units_df["unit_type"] == unit_type
            ]

    return unit_type_dict


def replace_paths(config: dict, inputs_path: str):
    """
    This function replaces all config items which end with "_path"
    to one starting with the given inputs_path.
    So that paths in the config are relative to the inputs_path where the config is read from.

    Args:
        config (dict): the config dict read from yaml
        inputs_path (str): the base path from the config

    Returns:
        dict: the adjusted config dict
    """

    if isinstance(config, dict):
        for key, value in config.items():
            if isinstance(value, dict | list):
                config[key] = replace_paths(value, inputs_path)
            elif isinstance(key, str) and key.endswith("_path") and value is not None:
                if not value.startswith(inputs_path):
                    config[key] = inputs_path + "/" + value
    elif isinstance(config, list):
        for i, item in enumerate(config):
            config[i] = replace_paths(item, inputs_path)
    return config


def make_market_config(
    id: str,
    market_params: dict,
    world_start: datetime,
    world_end: datetime,
) -> MarketConfig:
    """
    Create a market config from a given dictionary.

    Args:
    id (str): The id of the market.
    market_params (dict): The market parameters.
    world_start (datetime.datetime): The start time of the world.
    world_end (datetime.datetime): The end time of the world.

    Returns:
    MarketConfig: The market config.
    """
    freq, interval = convert_to_rrule_freq(market_params["opening_frequency"])
    start = market_params.get("start_date")
    end = market_params.get("end_date")
    if start:
        start = pd.Timestamp(start)
    if end:
        end = pd.Timestamp(end)
    start = start or world_start
    end = end or world_end

    market_products = [
        MarketProduct(
            duration=pd.Timedelta(product["duration"]),
            count=product["count"],
            first_delivery=pd.Timedelta(product["first_delivery"]),
        )
        for product in market_params["products"]
    ]
    market_config = MarketConfig(
        market_id=id,
        market_products=market_products,
        product_type=market_params.get("product_type", "energy"),
        opening_hours=rr.rrule(
            freq=freq,
            interval=interval,
            dtstart=start,
            until=end,
            cache=True,
        ),
        opening_duration=pd.Timedelta(market_params["opening_duration"]),
        market_mechanism=market_params["market_mechanism"],
        maximum_bid_volume=market_params.get("maximum_bid_volume", 1e6),
        maximum_bid_price=market_params.get("maximum_bid_price", 3000),
        minimum_bid_price=market_params.get("minimum_bid_price", -3000),
        maximum_gradient=market_params.get("max_gradient"),
        volume_unit=market_params.get("volume_unit", "MW"),
        volume_tick=market_params.get("volume_tick"),
        price_unit=market_params.get("price_unit", "€/MWh"),
        price_tick=market_params.get("price_tick"),
        additional_fields=market_params.get("additional_fields", []),
        supports_get_unmatched=market_params.get("supports_get_unmatched", False),
        param_dict=market_params.get("param_dict", {}),
    )

    return market_config


def read_grid(network_path: str | Path) -> dict[str, pd.DataFrame]:
    network_path = Path(network_path)
    buses = pd.read_csv(network_path / "buses.csv", index_col=0)
    lines = pd.read_csv(network_path / "lines.csv", index_col=0)

    return {
        "buses": buses,
        "lines": lines,
    }


def add_units(
    units_df: pd.DataFrame,
    unit_type: str,
    world: World,
    forecaster: Forecaster,
) -> None:
    """
    Add units to the world from a given dataframe.
    The callback is used to adjust unit_params depending on the unit_type, before adding the unit to the world.

    Args:
        units_df (pandas.DataFrame): The dataframe containing the units.
        unit_type (str): The type of the unit.
        world (World): The world to which the units will be added.
        forecaster (Forecaster): The forecaster used for adding the units.
    """
    if units_df is None:
        return

    logger.info(f"Adding {unit_type} units")

    units_df = units_df.fillna(0)
    for unit_name, unit_params in units_df.iterrows():
        bidding_strategies = {
            key.split("bidding_")[1]: unit_params[key]
            for key in unit_params.keys()
            if key.startswith("bidding_")
        }
        unit_params["bidding_strategies"] = bidding_strategies
        operator_id = unit_params["unit_operator"]
        del unit_params["unit_operator"]
        world.add_unit(
            id=unit_name,
            unit_type=unit_type,
            unit_operator_id=operator_id,
            unit_params=unit_params,
            forecaster=forecaster,
        )


def read_units(
    units_df: pd.DataFrame,
    unit_type: str,
    forecaster: Forecaster,
    world_bidding_strategies: dict[str, BaseStrategy],
) -> dict[str, list[dict]]:
    """
    Read units from a dataframe and only add them to a dictionary.
    The dictionary contains the operator ids as keys and the list of units belonging to the operator as values.

    Args:
        units_df (pandas.DataFrame): The dataframe containing the units.
        unit_type (str): The type of the unit.
        forecaster (Forecaster): The forecaster used for adding the units.
        world_bidding_strategies (dict[str, BaseStrategy]): The strategies available in the world
    """
    if units_df is None:
        return {}

    logger.info(f"Adding {unit_type} units")
    units_dict = defaultdict(list)

    units_df = units_df.fillna(0)
    for unit_name, unit_params in units_df.iterrows():
        bidding_strategies = {
            key.split("bidding_")[1]: unit_params[key]
            for key in unit_params.keys()
            if key.startswith("bidding_") and unit_params[key]
        }
        unit_params["bidding_strategies"] = bidding_strategies
        operator_id = adjust_unit_operator_for_learning(
            bidding_strategies,
            world_bidding_strategies,
            unit_params["unit_operator"],
        )
        del unit_params["unit_operator"]
        units_dict[operator_id].append(
            dict(
                id=unit_name,
                unit_type=unit_type,
                unit_operator_id=operator_id,
                unit_params=unit_params,
                forecaster=forecaster,
            )
        )
    return units_dict


def load_config_and_create_forecaster(
    inputs_path: str,
    scenario: str,
    study_case: str,
) -> dict[str, object]:
    """
    Load the configuration and files for a given scenario and study case. This function
    allows us to load the files and config only once when running multiple iterations of the same scenario.

    Args:
        inputs_path (str): The path to the folder containing input files necessary for the scenario.
        scenario (str): The name of the scenario to be loaded.
        study_case (str): The specific study case within the scenario to be loaded.

    Returns:
        dict[str, object]:: A dictionary containing the configuration and loaded files for the scenario and study case.
    """

    path = f"{inputs_path}/{scenario}"
    with open(f"{path}/config.yaml") as f:
        config = yaml.safe_load(f)
    if not study_case:
        study_case = list(config.keys())[0]
    config = config[study_case]

    sim_id = config.get("simulation_id", f"{scenario}_{study_case}")

    start = pd.Timestamp(config["start_date"])
    end = pd.Timestamp(config["end_date"])

    index = pd.date_range(
        start=start,
        end=end + timedelta(days=1),
        freq=config["time_step"],
    )

    powerplant_units = load_file(path=path, config=config, file_name="powerplant_units")
    storage_units = load_file(path=path, config=config, file_name="storage_units")
    demand_units = load_file(path=path, config=config, file_name="demand_units")

    # Initialize an empty dictionary to combine the DSM units
    dsm_units = {}
    for unit_type in ["industrial_dsm_units", "residential_dsm_units"]:
        units = load_dsm_units(
            path=path,
            config=config,
            file_name=unit_type,
        )
        if units is not None:
            dsm_units.update(units)

    if powerplant_units is None or demand_units is None:
        raise ValueError("No power plant or no demand units were provided!")

    forecasts_df = load_file(
        path=path, config=config, file_name="forecasts_df", index=index
    )
    demand_df = load_file(path=path, config=config, file_name="demand_df", index=index)
    if demand_df is None:
        raise ValueError("No demand time series was provided!")
    cross_border_flows_df = load_file(
        path=path, config=config, file_name="cross_border_flows", index=index
    )
    availability = load_file(
        path=path, config=config, file_name="availability_df", index=index
    )
    # check if availability contains any values larger than 1 and raise a warning
    if availability is not None and availability.max().max() > 1:
        # warn the user that the availability contains values larger than 1
        # and normalize the availability
        logger.warning(
            "Availability contains values larger than 1. This is not allowed. "
            "The availability will be normalized automatically. "
            "The quality of the automatic normalization is not guaranteed."
        )
        availability = normalize_availability(powerplant_units, availability)

    electricity_prices_df = load_file(
        path=path, config=config, file_name="electricity_prices", index=index
    )
    price_forecast_df = load_file(
        path=path, config=config, file_name="price_forecasts", index=index
    )
    fuel_prices_df = load_file(
        path=path, config=config, file_name="fuel_prices_df", index=index
    )
    temperature_df = load_file(
        path=path, config=config, file_name="temperature", index=index
    )

    forecaster = CsvForecaster(
        index=index,
        powerplants_units=powerplant_units,
        demand_units=demand_units,
        market_configs=config["markets_config"],
    )

    forecaster.set_forecast(forecasts_df)
    forecaster.set_forecast(demand_df)
    forecaster.set_forecast(cross_border_flows_df)
    forecaster.set_forecast(availability, prefix="availability_")
    forecaster.set_forecast(electricity_prices_df)
    forecaster.set_forecast(price_forecast_df, "price_")
    forecaster.set_forecast(fuel_prices_df, prefix="fuel_price_")
    forecaster.set_forecast(temperature_df)
    forecaster.calc_forecast_if_needed()

    return {
        "config": config,
        "sim_id": sim_id,
        "path": path,
        "start": start,
        "end": end,
        "index": index,
        "powerplant_units": powerplant_units,
        "storage_units": storage_units,
        "demand_units": demand_units,
        "dsm_units": dsm_units,
        "forecaster": forecaster,
    }


async def async_setup_world(
    world: World,
    scenario_data: dict[str, object],
    study_case: str,
    perform_evaluation: bool = False,
    terminate_learning: bool = False,
    episode: int = 0,
    eval_episode: int = 0,
) -> None:
    """
    Load a scenario from a given path.

    This function loads a scenario within a specified study case from a given path, setting up the world environment for simulation and learning.

    Args:
        world (World): An instance of the World class representing the simulation environment.
        scenario_data (dict): A dictionary containing the configuration and loaded files for the scenario and study case.
        study_case (str): The specific study case within the scenario to be loaded.
        perform_evaluation (bool, optional): A flag indicating whether evaluation should be performed. Defaults to False.
        terminate_learning (bool, optional): An automatically set flag indicating that we terminated the learning process now, either because we reach the end of the episode itteration or because we triggered an early stopping.
        episode (int, optional): The episode number for learning. Defaults to 0.
        eval_episode (int, optional): The episode number for evaluation. Defaults to 0.

    Raises:
        ValueError: If the specified scenario or study case is not found in the provided inputs.

    """
    # make a deep copy of the scenario data to avoid changing the original data
    scenario_data = copy.deepcopy(scenario_data)

    sim_id = scenario_data["sim_id"]
    config = scenario_data["config"]
    start = scenario_data["start"]
    end = scenario_data["end"]
    index = scenario_data["index"]
    powerplant_units = scenario_data["powerplant_units"]
    storage_units = scenario_data["storage_units"]
    demand_units = scenario_data["demand_units"]
    dsm_units = scenario_data["dsm_units"]
    forecaster = scenario_data["forecaster"]

    save_frequency_hours = config.get("save_frequency_hours", 48)
    # Disable save frequency if CSV export is enabled
    if world.export_csv_path and save_frequency_hours is not None:
        save_frequency_hours = None
        logger.info(
            "save_frequency_hours is disabled due to CSV export being enabled. "
            "Data will be stored in the CSV files at the end of the simulation."
        )

        # If PostgreSQL database is in use, warn the user about end-of-simulation saving
        if world.db is not None and "postgresql" in world.db.name:
            logger.warning(
                "Data will be stored in the PostgreSQL database only at the end of the simulation due to CSV export being enabled. "
                "Disable CSV export to save data at regular intervals (export_csv_path = '')."
            )

    learning_config: LearningConfig = config.get("learning_config", {})
    bidding_strategy_params = config.get("bidding_strategy_params", {})

    learning_config["learning_mode"] = config.get("learning_mode", False)
    learning_config["perform_evaluation"] = perform_evaluation

    if terminate_learning:
        learning_config["learning_mode"] = False
        learning_config["perform_evaluation"] = False

    if not learning_config.get("trained_policies_save_path"):
        if learning_config["learning_mode"]:
            path = f"learned_strategies/{study_case}"
        else:
            path = f"learned_strategies/{study_case}/last_policies"

        learning_config["trained_policies_save_path"] = path

    config = replace_paths(config, scenario_data["path"])

    if learning_config.get("learning_mode", False) and not learning_config.get(
        "perform_evaluation", False
    ):
        sim_id = f"{sim_id}_{episode}"

    elif learning_config.get("learning_mode", False) and learning_config.get(
        "perform_evaluation", False
    ):
        sim_id = f"{sim_id}_eval_{eval_episode}"

    world.reset()

    await world.setup(
        start=start,
        end=end,
        save_frequency_hours=save_frequency_hours,
        simulation_id=sim_id,
        learning_config=learning_config,
        bidding_params=bidding_strategy_params,
        index=index,
        forecaster=forecaster,
    )

    # get the market config from the config file and add the markets
    logger.info("Adding markets")
    for market_id, market_params in config["markets_config"].items():
        market_config = make_market_config(
            id=market_id,
            market_params=market_params,
            world_start=start,
            world_end=end,
        )
        if "network_path" in market_config.param_dict.keys():
            grid_data = read_grid(market_config.param_dict["network_path"])
            grid_data["generators"] = powerplant_units
            grid_data["loads"] = demand_units
            grid_data["industrial_dsm_units"] = industrial_dsm_units
            market_config.param_dict["grid_data"] = grid_data

        operator_id = str(market_params["operator"])
        if operator_id not in world.market_operators:
            world.add_market_operator(id=operator_id)

        world.add_market(
            market_operator_id=operator_id,
            market_config=market_config,
        )

    # create list of units from dataframes before adding actual operators
    logger.info("Read units from file")

    units = defaultdict(list)
    pwp_plants = read_units(
        units_df=powerplant_units,
        unit_type="power_plant",
        forecaster=forecaster,
        world_bidding_strategies=world.bidding_strategies,
    )

    str_plants = read_units(
        units_df=storage_units,
        unit_type="storage",
        forecaster=forecaster,
        world_bidding_strategies=world.bidding_strategies,
    )

    dem_plants = read_units(
        units_df=demand_units,
        unit_type="demand",
        forecaster=forecaster,
        world_bidding_strategies=world.bidding_strategies,
    )

    if dsm_units is not None:
        for unit_type, units_df in dsm_units.items():
            dsm_units = read_units(
                units_df=units_df,
                unit_type=unit_type,
                forecaster=forecaster,
                world_bidding_strategies=world.bidding_strategies,
            )
        for op, op_units in dsm_units.items():
            units[op].extend(op_units)

    for op, op_units in pwp_plants.items():
        units[op].extend(op_units)
    for op, op_units in str_plants.items():
        units[op].extend(op_units)
    for op, op_units in dem_plants.items():
        units[op].extend(op_units)

    # if distributed_role is true - there is a manager available
    # and we cann add each units_operator as a separate process
    if world.distributed_role is True:
        logger.info("Adding unit operators and units - with subprocesses")
        for op, op_units in units.items():
            await world.add_units_with_operator_subprocess(op, op_units)
    else:
        logger.info("Adding unit operators and units")
        for company_name in set(units.keys()):
            if company_name == "Operator-RL" and world.learning_mode:
                world.add_rl_unit_operator(id="Operator-RL")
            else:
                world.add_unit_operator(id=str(company_name))

        # add the units to corresponding unit operators
        for op, op_units in units.items():
            for unit in op_units:
                await world.async_add_unit(**unit)

    if (
        world.learning_mode
        and world.learning_role is not None
        and len(world.learning_role.rl_strats) == 0
    ):
        raise ValueError("No RL units/strategies were provided!")


def setup_world(
    world: World,
    scenario_data: dict[str, object],
    study_case: str,
    perform_evaluation: bool = False,
    terminate_learning: bool = False,
    episode: int = 0,
    eval_episode: int = 0,
) -> None:
    world.loop.run_until_complete(
        async_setup_world(
            world=world,
            scenario_data=scenario_data,
            study_case=study_case,
            perform_evaluation=perform_evaluation,
            terminate_learning=terminate_learning,
            episode=episode,
            eval_episode=eval_episode,
        )
    )


def load_scenario_folder(
    world: World,
    inputs_path: str,
    scenario: str,
    study_case: str,
    perform_evaluation: bool = False,
    terminate_learning: bool = False,
    episode: int = 1,
    eval_episode: int = 1,
):
    """
    Load a scenario from a given path.

    This function loads a scenario within a specified study case from a given path, setting up the world environment for simulation and learning.

    Args:
        world (World): An instance of the World class representing the simulation environment.
        inputs_path (str): The path to the folder containing input files necessary for the scenario.
        scenario (str): The name of the scenario to be loaded.
        study_case (str): The specific study case within the scenario to be loaded.
        perform_evaluation (bool, optional): A flag indicating whether evaluation should be performed. Defaults to False.
        terminate_learning (bool, optional): An automatically set flag indicating that we terminated the learning process now, either because we reach the end of the episode itteration or because we triggered an early stopping.
        episode (int, optional): The episode number for learning. Defaults to 0.
        eval_episode (int, optional): The episode number for evaluation. Defaults to 0.

    Raises:
        ValueError: If the specified scenario or study case is not found in the provided inputs.

    Example:
        >>> load_scenario_folder(
            world=world,
            inputs_path="/path/to/inputs",
            scenario="scenario_name",
            study_case="study_case_name",
            perform_evaluation=False,
            episode=1,
            eval_episode=1,
            trained_policies_save_path="",
        )

    Notes:
        - The function sets up the world environment based on the provided inputs and configuration files.
        - If `perform_evaluation` is set to True, the function performs evaluation using the specified evaluation episode number.
        - The function utilizes the specified inputs to configure the simulation environment, including market parameters, unit operators, and forecasting data.
        - After calling this function, the world environment is prepared for further simulation and analysis.

    """
    logger.info(f"Starting Scenario {scenario}/{study_case} from {inputs_path}")

    scenario_data = load_config_and_create_forecaster(inputs_path, scenario, study_case)

    setup_world(
        world=world,
        scenario_data=scenario_data,
        study_case=study_case,
        perform_evaluation=perform_evaluation,
        terminate_learning=terminate_learning,
        episode=episode,
        eval_episode=eval_episode,
    )


async def async_load_custom_units(
    world: World,
    inputs_path: str,
    scenario: str,
    file_name: str,
    unit_type: str,
) -> None:
    """
    Load custom units from a given path.

    This function loads custom units of a specified type from a given path within a scenario, adding them to the world environment for simulation.

    Args:
        world (World): An instance of the World class representing the simulation environment.
        inputs_path (str): The path to the folder containing input files necessary for the custom units.
        scenario (str): The name of the scenario from which the custom units are to be loaded.
        file_name (str): The name of the file containing the custom units.
        unit_type (str): The type of the custom units to be loaded.
    """
    path = f"{inputs_path}/{scenario}"

    custom_units = load_file(
        path=path,
        config={},
        file_name=file_name,
    )

    if custom_units is None:
        logger.warning(f"No {file_name} units were provided!")

    operators = custom_units.unit_operator.unique()
    for operator in operators:
        if operator not in world.unit_operators:
            world.add_unit_operator(id=str(operator))

    add_units(
        units_df=custom_units,
        unit_type=unit_type,
        world=world,
        forecaster=world.forecaster,
    )


def load_custom_units(
    world: World,
    inputs_path: str,
    scenario: str,
    file_name: str,
    unit_type: str,
) -> None:
    """
    Load custom units from a given path.

    This function loads custom units of a specified type from a given path within a scenario, adding them to the world environment for simulation.

    Args:
        world (World): An instance of the World class representing the simulation environment.
        inputs_path (str): The path to the folder containing input files necessary for the custom units.
        scenario (str): The name of the scenario from which the custom units are to be loaded.
        file_name (str): The name of the file containing the custom units.
        unit_type (str): The type of the custom units to be loaded.

    Example:
        >>> load_custom_units(
            world=world,
            inputs_path="/path/to/inputs",
            scenario="scenario_name",
            file_name="custom_units.csv",
            unit_type="custom_type"
        )

    Notes:
        - The function loads custom units from the specified file within the given scenario and adds them to the world environment for simulation.
        - If the specified custom units file is not found, a warning is logged.
        - Each unique unit operator in the custom units is added to the world's unit operators.
        - The custom units are added to the world environment based on their type for use in simulations.
    """
    world.loop.run_until_complete(
        async_load_custom_units(
            world=world,
            inputs_path=inputs_path,
            scenario=scenario,
            file_name=file_name,
            unit_type=unit_type,
        )
    )


def run_learning(
    world: World,
    inputs_path: str,
    scenario: str,
    study_case: str,
    verbose: bool = False,
) -> None:
    """
    Train Deep Reinforcement Learning (DRL) agents to act in a simulated market environment.

    This function runs multiple episodes of simulation to train DRL agents, performs evaluation, and saves the best runs. It maintains the buffer and learned agents in memory to avoid resetting them with each new run.

    Args:
        world (World): An instance of the World class representing the simulation environment.
        inputs_path (str): The path to the folder containing input files necessary for the simulation.
        scenario (str): The name of the scenario for the simulation.
        study_case (str): The specific study case for the simulation.

    Note:
        - The function uses a ReplayBuffer to store experiences for training the DRL agents.
        - It iterates through training episodes, updating the agents and evaluating their performance at regular intervals.
        - Initial exploration is active at the beginning and is disabled after a certain number of episodes to improve the performance of DRL algorithms.
        - Upon completion of training, the function performs an evaluation run using the best policy learned during training.
        - The best policies are chosen based on the average reward obtained during the evaluation runs, and they are saved for future use.
    """
    from assume.reinforcement_learning.buffer import ReplayBuffer

    if not verbose:
        logger.setLevel(logging.WARNING)

    # remove csv path so that nothing is written while learning
    temp_csv_path = world.export_csv_path
    world.export_csv_path = ""

    # initialize policies already here to set the obs_dim and act_dim in the learning role
    actors_and_critics = None
    world.learning_role.initialize_policy(actors_and_critics=actors_and_critics)
    world.output_role.del_similar_runs()

    # check if we already stored policies for this simualtion
    save_path = world.learning_config["trained_policies_save_path"]

    if Path(save_path).is_dir():
        # we are in learning mode and about to train new policies, which might overwrite existing ones
        accept = input(
            f"{save_path=} exists - should we overwrite current learnings? (y/N) "
        )
        if not accept.lower().startswith("y"):
            # stop here - do not start learning or save anything
            raise AssumeException("don't overwrite existing strategies")

    # -----------------------------------------
    # Load scenario data to reuse across episodes
    scenario_data = load_config_and_create_forecaster(inputs_path, scenario, study_case)

    # -----------------------------------------
    # Information that needs to be stored across episodes, aka one simulation run
    inter_episodic_data = {
        "buffer": ReplayBuffer(
            buffer_size=int(world.learning_config.get("replay_buffer_size", 5e5)),
            obs_dim=world.learning_role.rl_algorithm.obs_dim,
            act_dim=world.learning_role.rl_algorithm.act_dim,
            n_rl_units=len(world.learning_role.rl_strats),
            device=world.learning_role.device,
            float_type=world.learning_role.float_type,
        ),
        "actors_and_critics": None,
        "max_eval": defaultdict(lambda: -1e9),
        "all_eval": defaultdict(list),
        "avg_all_eval": [],
        "episodes_done": 0,
        "eval_episodes_done": 0,
        "noise_scale": world.learning_config.get("noise_scale", 1.0),
    }

    # -----------------------------------------

    validation_interval = min(
        world.learning_role.training_episodes,
        world.learning_config.get("validation_episodes_interval", 5),
    )

    eval_episode = 1

    for episode in tqdm(
        range(1, world.learning_role.training_episodes + 1),
        desc="Training Episodes",
    ):
        # TODO normally, loading twice should not create issues, somehow a scheduling issue is raised currently
        if episode != 1:
            setup_world(
                world=world,
                scenario_data=scenario_data,
                study_case=study_case,
                episode=episode,
            )

        # -----------------------------------------
        # Give the newly initliazed learning role the needed information across episodes
        world.learning_role.load_inter_episodic_data(inter_episodic_data)

        world.run()

        # -----------------------------------------
        # Store updated information across episodes
        inter_episodic_data = world.learning_role.get_inter_episodic_data()
        inter_episodic_data["episodes_done"] = episode

        # evaluation run:
        if (
            episode % validation_interval == 0
            and episode
            >= world.learning_role.episodes_collecting_initial_experience
            + validation_interval
        ):
            world.reset()

            # load evaluation run
            setup_world(
                world=world,
                scenario_data=scenario_data,
                study_case=study_case,
                perform_evaluation=True,
                eval_episode=eval_episode,
            )

            world.learning_role.load_inter_episodic_data(inter_episodic_data)

            world.run()

            total_rewards = world.output_role.get_sum_reward()
            avg_reward = np.mean(total_rewards)
            # check reward improvement in evaluation run
            # and store best run in eval folder
            terminate = world.learning_role.compare_and_save_policies(
                {"avg_reward": avg_reward}
            )

            inter_episodic_data["eval_episodes_done"] = eval_episode

            # if we have not improved in the last x evaluations, we stop loop
            if terminate:
                break

            eval_episode += 1

        world.reset()

        # if at end of simulation save last policies
        if episode == (world.learning_role.training_episodes):
            world.learning_role.rl_algorithm.save_params(
                directory=f"{world.learning_role.trained_policies_save_path}/last_policies"
            )

        # container shutdown implicitly with new initialisation
    logger.info("################")
    logger.info("Training finished, Start evaluation run")
    world.export_csv_path = temp_csv_path

    world.reset()

    # load scenario for evaluation
    setup_world(
        world=world,
        scenario_data=scenario_data,
        study_case=study_case,
        terminate_learning=True,
    )

    world.learning_role.load_inter_episodic_data(inter_episodic_data)


if __name__ == "__main__":
    data = read_grid(Path("examples/inputs/example_01d"))<|MERGE_RESOLUTION|>--- conflicted
+++ resolved
@@ -162,10 +162,7 @@
         "cost_tolerance",
         "unit_type",
         "node",
-<<<<<<< HEAD
-=======
         "flexibility_measure",
->>>>>>> b1f96713
     ]
     # Filter the common columns to only include those that exist in the DataFrame
     common_columns = [col for col in common_columns if col in dsm_units.columns]
@@ -311,10 +308,14 @@
     network_path = Path(network_path)
     buses = pd.read_csv(network_path / "buses.csv", index_col=0)
     lines = pd.read_csv(network_path / "lines.csv", index_col=0)
+    generators = pd.read_csv(network_path / "powerplant_units.csv", index_col=0)
+    loads = pd.read_csv(network_path / "demand_units.csv", index_col=0)
 
     return {
         "buses": buses,
         "lines": lines,
+        "generators": generators,
+        "loads": loads,
     }
 
 
@@ -639,9 +640,6 @@
         )
         if "network_path" in market_config.param_dict.keys():
             grid_data = read_grid(market_config.param_dict["network_path"])
-            grid_data["generators"] = powerplant_units
-            grid_data["loads"] = demand_units
-            grid_data["industrial_dsm_units"] = industrial_dsm_units
             market_config.param_dict["grid_data"] = grid_data
 
         operator_id = str(market_params["operator"])
