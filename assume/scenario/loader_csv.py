--- conflicted
+++ resolved
@@ -109,7 +109,6 @@
         return None
 
 
-<<<<<<< HEAD
 def load_dsm_units(
     path: str,
     config: dict,
@@ -182,23 +181,6 @@
     return dsm_units
 
 
-def convert_to_rrule_freq(string: str) -> tuple[int, int]:
-    """
-    Convert a string to a rrule frequency and interval.
-
-    Args:
-        string (str): The string to be converted. Should be in the format of "1h" or "1d" or "1w".
-
-    Returns:
-        tuple[int, int]: The rrule frequency and interval.
-    """
-    freq = freq_map[string[-1]]
-    interval = int(string[:-1])
-    return freq, interval
-
-
-=======
->>>>>>> fab0b10e
 def replace_paths(config: dict, inputs_path: str):
     """
     This function replaces all config items which end with "_path"
