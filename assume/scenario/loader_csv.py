--- conflicted
+++ resolved
@@ -570,12 +570,8 @@
         "powerplant_units": powerplant_units,
         "storage_units": storage_units,
         "demand_units": demand_units,
-<<<<<<< HEAD
-        "industrial_dsm_units": industrial_dsm_units,
+        "dsm_units": dsm_units,
         "residential_dsm_units": residential_dsm_units,
-=======
-        "dsm_units": dsm_units,
->>>>>>> 2bc10b54
         "forecaster": forecaster,
     }
 
@@ -618,12 +614,8 @@
     powerplant_units = scenario_data["powerplant_units"]
     storage_units = scenario_data["storage_units"]
     demand_units = scenario_data["demand_units"]
-<<<<<<< HEAD
-    industrial_dsm_units = scenario_data["industrial_dsm_units"]
+    dsm_units = scenario_data["dsm_units"]
     residential_dsm_units = scenario_data["residential_dsm_units"]
-=======
-    dsm_units = scenario_data["dsm_units"]
->>>>>>> 2bc10b54
     forecaster = scenario_data["forecaster"]
 
     save_frequency_hours = config.get("save_frequency_hours", 48)
