--- conflicted
+++ resolved
@@ -554,10 +554,6 @@
 
 def setup_world(
     world: World,
-<<<<<<< HEAD
-=======
-    scenario_data: dict[str, object],
->>>>>>> b57652f0
     perform_evaluation: bool = False,
     terminate_learning: bool = False,
     episode: int = 1,
@@ -633,14 +629,7 @@
         learning_config["perform_evaluation"] = False
 
     if not learning_config.get("trained_policies_save_path"):
-<<<<<<< HEAD
         learning_config["trained_policies_save_path"] = f"learned_strategies/{sim_id}"
-=======
-        if learning_config["learning_mode"]:
-            path = f"learned_strategies/{sim_id}"
-        else:
-            path = f"learned_strategies/{sim_id}/last_policies"
->>>>>>> b57652f0
 
     if not learning_config.get("trained_policies_load_path"):
         learning_config["trained_policies_load_path"] = (
@@ -807,16 +796,8 @@
     """
     logger.info(f"Starting Scenario {scenario}/{study_case} from {inputs_path}")
 
-<<<<<<< HEAD
     world.scenario_data = load_config_and_create_forecaster(
         inputs_path, scenario, study_case
-=======
-    scenario_data = load_config_and_create_forecaster(inputs_path, scenario, study_case)
-
-    setup_world(
-        world=world,
-        scenario_data=scenario_data,
->>>>>>> b57652f0
     )
 
     setup_world(world=world)
@@ -914,10 +895,6 @@
     # initialize policies already here to set the obs_dim and act_dim in the learning role
     world.learning_role.rl_algorithm.initialize_policy()
 
-    # -----------------------------------------
-    # Load scenario data to reuse across episodes
-    scenario_data = load_config_and_create_forecaster(inputs_path, scenario, study_case)
-
     # check if we already stored policies for this simulation
     save_path = world.learning_config["trained_policies_save_path"]
 
@@ -937,14 +914,11 @@
                 "Simulation aborted by user not to overwrite existing learned strategies. You can use 'simulation_id' parameter in the config to start a new simulation."
             )
 
-<<<<<<< HEAD
-=======
     # also remove tensorboard logs
-    tensorboard_path = f"tensorboard/{scenario_data['sim_id']}"
+    tensorboard_path = f"tensorboard/{world.scenario_data['sim_id']}"
     if os.path.exists(tensorboard_path):
         shutil.rmtree(tensorboard_path, ignore_errors=True)
 
->>>>>>> b57652f0
     # -----------------------------------------
     # Information that needs to be stored across episodes, aka one simulation run
     inter_episodic_data = {
@@ -979,15 +953,6 @@
         range(1, world.learning_role.training_episodes + 1),
         desc="Training Episodes",
     ):
-<<<<<<< HEAD
-=======
-        setup_world(
-            world=world,
-            scenario_data=scenario_data,
-            episode=episode,
-        )
-
->>>>>>> b57652f0
         # -----------------------------------------
         # Give the newly initialized learning role the needed information across episodes
         if episode != 1:
@@ -1018,10 +983,6 @@
             # load evaluation run
             setup_world(
                 world=world,
-<<<<<<< HEAD
-=======
-                scenario_data=scenario_data,
->>>>>>> b57652f0
                 perform_evaluation=True,
                 eval_episode=eval_episode,
             )
@@ -1082,10 +1043,6 @@
     # load scenario for evaluation
     setup_world(
         world=world,
-<<<<<<< HEAD
-=======
-        scenario_data=scenario_data,
->>>>>>> b57652f0
         terminate_learning=True,
     )
 
