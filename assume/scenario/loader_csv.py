--- conflicted
+++ resolved
@@ -560,26 +560,6 @@
     buses = load_file(path=path, config=config, file_name="buses")
     lines = load_file(path=path, config=config, file_name="lines")
 
-<<<<<<< HEAD
-    forecaster = CsvForecaster(
-        index=index,
-        powerplants_units=powerplant_units,
-        demand_units=demand_units,
-        exchange_units=exchange_units,
-        market_configs=config["markets_config"],
-        buses=buses,
-        lines=lines,
-    )
-
-    forecaster.set_forecast(forecasts_df)
-    forecaster.set_forecast(demand_df)
-    forecaster.set_forecast(exchanges_df)
-    forecaster.set_forecast(availability, prefix="availability_")
-    forecaster.set_forecast(fuel_prices_df, prefix="fuel_price_")
-    forecaster.calc_forecast_if_needed()
-
-    forecaster.convert_forecasts_to_fast_series()
-=======
     calculator = ForecastInitialisation(
         index=index,
         demand_units=demand_units,
@@ -669,32 +649,6 @@
                         thermal_storage_schedule=0,  # TODO
                         thermal_demand=0,  # TODO
                     )
-    learning_config: LearningConfig = config.get("learning_config", {})
-
-    # Check if simulation length is divisible by train_freq in learning config and adjust if not
-    if config.get("learning_mode"):
-        train_freq_str = learning_config.get("train_freq", "24h")
-        train_freq = pd.Timedelta(train_freq_str)
-        total_length = end - start
-
-        # Compute remainder and determine the required intervals
-        quotient, remainder = divmod(total_length, train_freq)
-
-        if remainder != pd.Timedelta(0):
-            # Adjust train_freq so that it evenly divides total_length
-            n_intervals = quotient + 1
-            new_train_freq = (total_length / n_intervals).total_seconds() / 3600
-            new_train_freq_str = f"{int(new_train_freq)}h"  # Directly accessing hours
-
-            # Update the configuration
-            learning_config["train_freq"] = new_train_freq_str
-
-            logger.warning(
-                f"Simulation length ({total_length}) is not divisible by train_freq ({train_freq_str}). This will lead to a loss of training experience."
-                f"Adjusting train_freq to {new_train_freq_str}. Consider modifying simulation length or train_freq in the config to avoid this adjustment."
-            )
->>>>>>> 770c0b2e
-
     return {
         "config": config,
         "simulation_id": simulation_id,
@@ -812,13 +766,8 @@
         learning_config=learning_config,
         episode=episode,
         eval_episode=eval_episode,
-<<<<<<< HEAD
         bidding_params=bidding_params,
-        forecaster=forecaster,
-=======
-        bidding_params=bidding_strategy_params,
         index=scenario_data["index"],
->>>>>>> 770c0b2e
     )
 
     # get the market config from the config file and add the markets
