--- conflicted
+++ resolved
@@ -518,7 +518,6 @@
                 "Termination Condition: ", results.solver.termination_condition
             )
 
-<<<<<<< HEAD
         # Compute adjusted total power input with load shift applied
         adjusted_total_power_input = []
         for t in instance.time_steps:
@@ -531,20 +530,8 @@
             adjusted_total_power_input.append(adjusted_power)
 
         # Assign this list to flex_power_requirement as a pandas Series
-        self.flex_power_requirement = pd.Series(
-            data=adjusted_total_power_input, index=self.index
-        )
-
-        # Variable cost series
-        self.variable_cost_series = pd.Series(
-            data=instance.variable_cost.get_values()
-        ).set_axis(self.index)
-=======
-        flex_power_requirement = [
-            pyo.value(instance.total_power_input[t]) for t in instance.time_steps
-        ]
-        self.flex_power_requirement = FastSeries(
-            index=self.index, value=flex_power_requirement
+         self.flex_power_requirement = FastSeries(
+            index=self.index, value=adjusted_total_power_input
         )
 
         # Variable cost series
@@ -554,7 +541,6 @@
         self.flex_variable_cost_series = FastSeries(
             index=self.index, value=flex_variable_cost
         )
->>>>>>> b9cf60e5
 
     def switch_to_opt(self, instance):
         """
