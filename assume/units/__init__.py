# SPDX-FileCopyrightText: ASSUME Developers
#
# SPDX-License-Identifier: AGPL-3.0-or-later

from assume.common.base import BaseUnit
from assume.units.demand import Demand
from assume.units.powerplant import PowerPlant
from assume.units.storage import Storage
from assume.units.steel_plant import SteelPlant
from assume.units.dst_components import demand_side_technologies

unit_types: dict[str, BaseUnit] = {
    "power_plant": PowerPlant,
    "demand": Demand,
    "storage": Storage,
<<<<<<< HEAD
}

try:
    from assume.units.steel_plant import SteelPlant
    from assume.units.dst_components import demand_side_components

    unit_types["steel_plant"] = SteelPlant

except ImportError:
    demand_side_components = {}
=======
    "steel_plant": SteelPlant,
}
>>>>>>> b1f96713
<|MERGE_RESOLUTION|>--- conflicted
+++ resolved
@@ -13,18 +13,5 @@
     "power_plant": PowerPlant,
     "demand": Demand,
     "storage": Storage,
-<<<<<<< HEAD
-}
-
-try:
-    from assume.units.steel_plant import SteelPlant
-    from assume.units.dst_components import demand_side_components
-
-    unit_types["steel_plant"] = SteelPlant
-
-except ImportError:
-    demand_side_components = {}
-=======
     "steel_plant": SteelPlant,
-}
->>>>>>> b1f96713
+}