--- conflicted
+++ resolved
@@ -7,26 +7,22 @@
 from assume.units.powerplant import PowerPlant
 from assume.units.storage import Storage
 from assume.units.steel_plant import SteelPlant
+from assume.units.building import Building
 from assume.units.dst_components import demand_side_technologies
 
 unit_types: dict[str, BaseUnit] = {
     "power_plant": PowerPlant,
     "demand": Demand,
     "storage": Storage,
-<<<<<<< HEAD
+    "steel_plant": SteelPlant,
+    "building": Building,
 }
 
 try:
     from assume.units.steel_plant import SteelPlant
-    from assume.units.building import Building
     from assume.units.dst_components import demand_side_technologies
 
     unit_types["steel_plant"] = SteelPlant
-    unit_types["building"] = Building
 
 except ImportError:
-    demand_side_technologies = {}
-=======
-    "steel_plant": SteelPlant,
-}
->>>>>>> f4097845
+    demand_side_technologies = {}