import logging

import pandas as pd

from assume.units.base_unit import BaseUnit

logger = logging.getLogger(__name__)


class StorageUnit(BaseUnit):
    """A class for a storage unit.

    Attributes
    ----------
    id : str
        The ID of the storage unit.
    technology : str
        The technology of the storage unit.
    node : str
        The node of the storage unit.
    max_power_charge : float
        The maximum power input of the storage unit in MW (negative value).
    min_power_charge : float
        The minimum power input of the storage unit in MW (negative value).
    max_power_discharge : float
        The maximum power output of the storage unit in MW.
    min_power_discharge : float
        The minimum power output of the storage unit in MW.
    max_SOC : float
        The maximum state of charge of the storage unit in MWh (equivalent to capacity).
    min_SOC : float
        The minimum state of charge of the storage unit in MWh.
    efficiency_charge : float
        The efficiency of the storage unit while charging.
    efficiency_discharge : float
        The efficiency of the storage unit while discharging.
    variable_cost_charge : float
        Variable costs to charge the storage unit in €/MW.
    variable_costs_discharge : float
        Variable costs to discharge the storage unit in €/MW.
    emission_factor : float
        The emission factor of the storage unit.
    ramp_up_charge : float, optional
        The ramp up rate of charging the storage unit in MW/15 minutes (negative value).
    ramp_down_charge : float, optional
        The ramp down rate of charging the storage unit in MW/15 minutes (negative value).
    ramp_up_discharge : float, optional
        The ramp up rate of discharging the storage unit in MW/15 minutes.
    ramp_down_discharge : float, optional
        The ramp down rate of discharging the storage unit in MW/15 minutes.
    fixed_cost : float, optional
        The fixed cost of the storage unit in €/MW. (related to capacity?)
    hot_start_cost : float, optional
        The hot start cost of the storage unit in €/MW.
    warm_start_cost : float, optional
        The warm start cost of the storage unit in €/MW.
    cold_start_cost : float, optional
        The cold start cost of the storage unit in €/MW.
    downtime_hot_start : float, optional
        Definition of downtime before hot start in h.
    downtime_warm_start : float
        Definition of downtime before warm start in h.
    min_operating_time : float, optional
        The minimum operating time of the storage unit in hours.
    min_down_time : float, optional
        The minimum down time of the storage unit in hours.
    min_down_time : float, optional
        The minimum down time of the storage unit in hours.
    availability : dict, optional
        The availability of the storage unit in MW for each time step.
    is_active: bool
        Defines whether or not the unit bids itself or is portfolio optimized.
    bidding_startegy: str
        In case the unit is active it has to be defined which bidding strategy should be used
    **kwargs
        Additional keyword arguments.

    Methods
    -------
    reset()
        Reset the storage unit.
    calculate_operational_window()
        Calculate the operation window for the next time step.
    calc_marginal_cost(power_output, partial_load_eff)
        Calculate the marginal cost of the storage unit.
    """

    def __init__(
        self,
        id: str,
        unit_operator: str,
        technology: str,
        bidding_strategies: dict,
        max_power_charge: float or pd.Series,
        max_power_discharge: float or pd.Series,
        max_SOC: float,
        min_power_charge: float or pd.Series = 0.0,
        min_power_discharge: float or pd.Series = 0.0,
        min_SOC: float = 0.0,
        efficiency_charge: float = 1,
        efficiency_discharge: float = 1,
        variable_cost_charge: float or pd.Series = 0.0,
        variable_cost_discharge: float or pd.Series = 0.0,
        price_forecast: pd.Series = None,
        emission_factor: float = 0.0,
        ramp_up_charge: float = 0.0,
        ramp_down_charge: float = 0.0,
        ramp_up_discharge: float = -1,
        ramp_down_discharge: float = -1,
        fixed_cost: float = 0,
        hot_start_cost: float = 0,
        warm_start_cost: float = 0,
        cold_start_cost: float = 0,
        min_operating_time: float = 0,
        min_down_time: float = 0,
        downtime_hot_start: int = 8,  # hours
        downtime_warm_start: int = 48,  # hours
        index: pd.DatetimeIndex = None,
        location: tuple[float, float] = None,
        node: str = None,
        **kwargs
    ):
        super().__init__(
            id=id,
            technology=technology,
            node=node,
            bidding_strategies=bidding_strategies,
            index=index,
            unit_operator=unit_operator,
        )

        self.max_power_charge = (
            max_power_charge if max_power_charge <= 0 else -max_power_charge
        )
        self.min_power_charge = (
            min_power_charge if min_power_charge <= 0 else -min_power_charge
        )
        self.max_power_discharge = max_power_discharge
        self.min_power_discharge = min_power_discharge
        self.min_SOC = min_SOC
        self.max_SOC = max_SOC
        self.efficiency_charge = efficiency_charge if efficiency_charge > 0 else 1
        self.efficiency_discharge = (
            efficiency_discharge if efficiency_discharge > 0 else 1
        )
        self.variable_cost_charge = variable_cost_charge
        self.variable_cost_discharge = variable_cost_discharge
        self.price_forecast = (
            price_forecast if price_forecast is not None else pd.Series(0, index=index)
        )
        self.emission_factor = emission_factor

        self.ramp_up_charge = ramp_up_charge if ramp_up_charge <= 0 else -ramp_up_charge
        self.ramp_down_charge = (
            ramp_down_charge if ramp_down_charge <= 0 else -ramp_up_charge
        )
        self.ramp_up_discharge = ramp_up_discharge
        self.ramp_down_discharge = ramp_down_discharge
        self.min_operating_time = min_operating_time
        self.min_down_time = min_down_time
        self.downtime_hot_start = downtime_hot_start
        self.warm_start_cost = downtime_warm_start

        self.fixed_cost = fixed_cost
        # Do the start_up costs make sense for storages? Same for charging?
        self.hot_start_cost = hot_start_cost * max_power_discharge
        self.warm_start_cost = warm_start_cost * max_power_discharge
        self.cold_start_cost = cold_start_cost * max_power_discharge

        self.location = location

    def reset(self):
        """Reset the unit to its initial state."""

        # current_status = 0 means the unit is not dispatched
        self.current_status = 1
        self.current_down_time = self.min_down_time

        # outputs["energy"] > 0 discharging, outputs["energy"] < 0 charging
        self.outputs["energy"] = pd.Series(0.0, index=self.index)

        # always starting with discharging?
        # self.outputs["energy"].iat[0] = self.min_power_discharge

        # starting half way charged
        self.current_SOC = self.max_SOC * 0.5

        self.outputs["pos_capacity"] = pd.Series(0.0, index=self.index)
        self.outputs["neg_capacity"] = pd.Series(0.0, index=self.index)

        self.mean_market_success = 0
        self.market_success_list = [0]

    def calculate_operational_window(
        self,
        product_type: str,
        product_tuple: tuple,
    ) -> dict:
        """Calculate the operation window for the next time step.

        Returns
        -------
        operational_window : dict
            Dictionary containing the operational window for the next time step.
        """
        start, end, only_hours = product_tuple
        start = pd.Timestamp(start)
        end = pd.Timestamp(end)

        if product_type == "energy":
            return self.calculate_energy_operational_window(start, end)
        elif product_type in {"capacity_pos", "capacity_neg"}:
            return self.calculate_reserve_operational_window(start, end)

    def calculate_energy_operational_window(
        self, start: pd.Timestamp, end: pd.Timestamp
    ) -> dict:
        end_excl = end - self.index.freq
        time_delta = pd.date_range(
            start=start,
            end=end_excl,
            freq=self.index.freq,
        )
        if self.current_status == 0 and self.current_down_time < self.min_down_time:
            return None

        current_power_discharge = (
            self.outputs["energy"].at[start - self.index.freq]
            if self.outputs["energy"].at[start - self.index.freq] > 0
            else 0
        )

        current_power_charge = (
            self.outputs["energy"].at[start - self.index.freq]
            if self.outputs["energy"].at[start - self.index.freq] < 0
            else 0
        )

        min_power_discharge = (
            self.min_power_discharge[start]
            if type(self.min_power_discharge) is pd.Series
            else self.min_power_discharge
        )
        min_power_charge = (
            self.min_power_charge[start]
            if type(self.min_power_charge) is pd.Series
            else self.min_power_charge
        )

        max_power_discharge = (
            self.max_power_discharge[start]
            if type(self.max_power_discharge) is pd.Series
            else self.max_power_discharge
        )
        max_power_charge = (
            self.max_power_charge[start]
            if type(self.max_power_charge) is pd.Series
            else self.max_power_charge
        )

        # was charging before
        if self.min_down_time > 0 and self.outputs["energy"] < 0:
            min_power_discharge = 0
            max_power_discharge = 0
        else:
            if self.ramp_down_discharge != -1:
                min_power_discharge = max(
                    current_power_discharge - self.ramp_down_discharge,
                    min_power_discharge,
                )

            if self.ramp_up_discharge != -1:
                max_power_discharge = min(
                    self.ramp_up_discharge + current_power_discharge,
                    max_power_discharge,
                )

        # was discharging before
        if self.min_down_time > 0 and self.outputs["energy"] > 0:
            min_power_charge = 0
            max_power_charge = 0
        else:
            if self.ramp_down_charge < 0:
                min_power_charge = max(
                    current_power_charge - self.ramp_down_charge, min_power_charge
                )

            if self.ramp_up_charge < 0:
                max_power_charge = max(
                    current_power_charge + self.ramp_up_charge, max_power_charge
                )

        min_SOC = (
            self.min_SOC[start] if type(self.min_SOC) is pd.Series else self.min_SOC
        )
        max_SOC = (
            self.max_SOC[start] if type(self.max_SOC) is pd.Series else self.max_SOC
        )

        # restrict according to min_SOC
        max_power_discharge = min(
            max_power_discharge,
            max(
                0,
                (
                    (self.current_SOC - min_SOC - self.pos_capacity_reserve[start])
                    * self.efficiency_discharge
                    / len(time_delta)
                ),
            ),
        )

        # restrict charging according to max_SOC
        max_power_charge = max(
            max_power_charge,
            min(
                0,
                (
                    (self.current_SOC - max_SOC - self.neg_capacity_reserve[start])
                    / self.efficiency_charge
                    / len(time_delta)
                ),
            ),
        )

        # what form does the operational window have?
        operational_window = {
            "window": {"start": start, "end": end},
            "current_power_discharge": {
                "power_discharge": current_power_discharge,
                "marginal_cost": self.calc_marginal_cost(
                    timestep=start,
                    discharge=True,
                ),
            },
            "current_power_charge": {
                "power_charge": current_power_charge,
                "marginal_cost": self.calc_marginal_cost(
                    timestep=start,
                    discharge=False,
                ),
            },
            "min_power_discharge": {
                "power_discharge": min_power_discharge,
                "marginal_cost": self.calc_marginal_cost(
                    timestep=start,
                    discharge=True,
                ),
            },
            "max_power_discharge": {
                "power_discharge": max_power_discharge,
                "marginal_cost": self.calc_marginal_cost(
                    timestep=start,
                    discharge=True,
                ),
            },
            "min_power_charge": {
                "power_charge": min_power_charge,
                "marginal_cost": self.calc_marginal_cost(
                    timestep=start,
                    discharge=False,
                ),
            },
            "max_power_charge": {
                "power_charge": max_power_charge,
                "marginal_cost": self.calc_marginal_cost(
                    timestep=start,
                    discharge=False,
                ),
            },
        }
        return operational_window

    def calculate_reserve_operational_window(
        self, start: pd.Timestamp, end: pd.Timestamp
    ) -> dict:
        end_excl = end - self.index.freq
        time_delta = pd.date_range(
            start=start,
            end=end_excl,
            freq=self.index.freq,
        )
        # capacity calculation has to be added
        current_power = self.outputs["energy"].at[start - self.index.freq]

        available_pos_reserve_discharge = None
        available_neg_reserve_discharge = None
        available_pos_reserve_charge = None
        available_neg_reserve_charge = None

        operational_window = {
            "window": {"start": start, "end": end},
            "pos_reserve_discharge": {
                "capacity": available_pos_reserve_discharge,
            },
            "neg_reserve_discharge": {
                "capacity": available_neg_reserve_discharge,
            },
            "pos_reserve_charge": {
                "capacity": available_pos_reserve_charge,
            },
            "neg_reserve_charge": {
                "capacity": available_neg_reserve_charge,
            },
        }

        if available_neg_reserve_discharge < 0:
            logger.error("available_neg_reserve_discharge < 0")

        return operational_window

    def calculate_bids(
        self,
        market_config,
        product_tuple,
    ):
        return super().calculate_bids(
            market_config=market_config,
            product_tuple=product_tuple,
        )

    def set_dispatch_plan(
        self,
        dispatch_plan: dict,
        start: pd.Timestamp,
        end: pd.Timestamp,
        product_type: str,
    ):
        end_excl = end - self.index.freq
<<<<<<< HEAD
        time_delta = pd.date_range(
            start=start,
            end=end_excl,
            freq=self.index.freq,
        )
        self.total_power_output.loc[time_delta] += dispatch_plan["total_power"]
=======
        self.outputs["energy"].loc[start:end_excl] += dispatch_plan["total_power"]
>>>>>>> 1ae91853

        # TODO checks should be at execute_current_dispatch - see powerplant
        # TODO check if resulting power is < max_power
<<<<<<< HEAD
        # if self.total_power_output[time_delta].max() > self.max_power:
        #     max_pow = self.total_power_output[time_delta].max()
        #     logger.error(f"{max_pow} greater than {self.max_power} - bidding twice?")

        if self.total_power_output[time_delta].min() >= self.min_power_discharge:
            self.market_success_list[-1] += 1
            self.current_status = 1  # discharging
            self.current_down_time = 0
            self.total_power_output.loc[time_delta] = dispatch_plan["total_power"]
=======
        # if self.outputs["energy"][start:end_excl].max() > self.max_power:
        #     max_pow = self.outputs["energy"][start:end_excl].max()
        #     logger.error(f"{max_pow} greater than {self.max_power} - bidding twice?")

        if self.outputs["energy"][start:end_excl].min() >= self.min_power_discharge:
            self.market_success_list[-1] += 1
            self.current_status = 1  # discharging
            self.current_down_time = 0
            self.outputs["energy"].loc[start:end_excl] = dispatch_plan["total_power"]
>>>>>>> 1ae91853
            self.current_SOC = (
                self.current_SOC
                - dispatch_plan["total_power"]
                * len(time_delta)
                / self.efficiency_discharge
            )

<<<<<<< HEAD
        elif self.total_power_output[time_delta].max() <= -self.min_power_charge:
            self.market_success_list[-1] += 1
            self.current_status = 1  # charging
            self.current_down_time = 0
            self.total_power_output.loc[time_delta] = dispatch_plan["total_power"]
=======
        elif self.outputs["energy"][start:end_excl].max() <= -self.min_power_charge:
            self.market_success_list[-1] += 1
            self.current_status = 1  # charging
            self.current_down_time = 0
            self.outputs["energy"].loc[start:end_excl] = dispatch_plan["total_power"]
>>>>>>> 1ae91853
            self.current_SOC = (
                self.current_SOC
                - dispatch_plan["total_power"]
                * len(time_delta)
                * self.efficiency_charge
            )

<<<<<<< HEAD
        elif self.total_power_output[time_delta].min() < self.min_power_discharge:
            self.current_status = 0
            self.current_down_time += 1
            self.total_power_output.loc[time_delta] = 0
=======
        elif self.outputs["energy"][start:end_excl].min() < self.min_power_discharge:
            self.current_status = 0
            self.current_down_time += 1
            self.outputs["energy"].loc[start:end_excl] = 0
>>>>>>> 1ae91853

            if self.market_success_list[-1] != 0:
                self.mean_market_success = sum(self.market_success_list) / len(
                    self.market_success_list
                )
                self.market_success_list.append(0)

    def calc_marginal_cost(
        self,
        timestep: pd.Timestamp,
        discharge: bool = True,
    ) -> float:
        if discharge == True:
            variable_cost = (
                self.variable_cost_discharge.at[timestep]
                if type(self.variable_cost_discharge) is pd.Series
                else self.variable_cost_discharge
            )
            efficiency = self.efficiency_discharge

        else:
            variable_cost = (
                self.variable_cost_charge.at[timestep]
                if type(self.variable_cost_charge) is pd.Series
                else self.variable_cost_charge
            )
            efficiency = self.efficiency_charge

        marginal_cost = variable_cost / efficiency + self.fixed_cost

        return marginal_cost

    def as_dict(self) -> dict:
        unit_dict = super().as_dict()
        unit_dict.update(
            {
                "max_power_charge": self.max_power_charge,
                "max_power_discharge": self.max_power_discharge,
                "min_power_charge": self.min_power_charge,
                "min_power_discharge": self.min_power_discharge,
                "efficiency_charge": self.efficiency_discharge,
                "unit_type": "storage",
            }
        )

        return unit_dict<|MERGE_RESOLUTION|>--- conflicted
+++ resolved
@@ -427,30 +427,16 @@
         product_type: str,
     ):
         end_excl = end - self.index.freq
-<<<<<<< HEAD
+        self.outputs["energy"].loc[start:end_excl] += dispatch_plan["total_power"]
         time_delta = pd.date_range(
             start=start,
             end=end_excl,
             freq=self.index.freq,
         )
         self.total_power_output.loc[time_delta] += dispatch_plan["total_power"]
-=======
-        self.outputs["energy"].loc[start:end_excl] += dispatch_plan["total_power"]
->>>>>>> 1ae91853
 
         # TODO checks should be at execute_current_dispatch - see powerplant
         # TODO check if resulting power is < max_power
-<<<<<<< HEAD
-        # if self.total_power_output[time_delta].max() > self.max_power:
-        #     max_pow = self.total_power_output[time_delta].max()
-        #     logger.error(f"{max_pow} greater than {self.max_power} - bidding twice?")
-
-        if self.total_power_output[time_delta].min() >= self.min_power_discharge:
-            self.market_success_list[-1] += 1
-            self.current_status = 1  # discharging
-            self.current_down_time = 0
-            self.total_power_output.loc[time_delta] = dispatch_plan["total_power"]
-=======
         # if self.outputs["energy"][start:end_excl].max() > self.max_power:
         #     max_pow = self.outputs["energy"][start:end_excl].max()
         #     logger.error(f"{max_pow} greater than {self.max_power} - bidding twice?")
@@ -460,7 +446,6 @@
             self.current_status = 1  # discharging
             self.current_down_time = 0
             self.outputs["energy"].loc[start:end_excl] = dispatch_plan["total_power"]
->>>>>>> 1ae91853
             self.current_SOC = (
                 self.current_SOC
                 - dispatch_plan["total_power"]
@@ -468,19 +453,11 @@
                 / self.efficiency_discharge
             )
 
-<<<<<<< HEAD
-        elif self.total_power_output[time_delta].max() <= -self.min_power_charge:
-            self.market_success_list[-1] += 1
-            self.current_status = 1  # charging
-            self.current_down_time = 0
-            self.total_power_output.loc[time_delta] = dispatch_plan["total_power"]
-=======
         elif self.outputs["energy"][start:end_excl].max() <= -self.min_power_charge:
             self.market_success_list[-1] += 1
             self.current_status = 1  # charging
             self.current_down_time = 0
             self.outputs["energy"].loc[start:end_excl] = dispatch_plan["total_power"]
->>>>>>> 1ae91853
             self.current_SOC = (
                 self.current_SOC
                 - dispatch_plan["total_power"]
@@ -488,17 +465,10 @@
                 * self.efficiency_charge
             )
 
-<<<<<<< HEAD
-        elif self.total_power_output[time_delta].min() < self.min_power_discharge:
-            self.current_status = 0
-            self.current_down_time += 1
-            self.total_power_output.loc[time_delta] = 0
-=======
         elif self.outputs["energy"][start:end_excl].min() < self.min_power_discharge:
             self.current_status = 0
             self.current_down_time += 1
             self.outputs["energy"].loc[start:end_excl] = 0
->>>>>>> 1ae91853
 
             if self.market_success_list[-1] != 0:
                 self.mean_market_success = sum(self.market_success_list) / len(
