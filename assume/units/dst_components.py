--- conflicted
+++ resolved
@@ -1640,35 +1640,35 @@
         self, model: pyo.ConcreteModel, model_block: pyo.Block
     ) -> pyo.Block:
         """
-        Adds hydrogen storage constraints to the model based on storage type.
-
-        - If 'long-term', restrict charge/discharge based on the binary schedule profile.
-        - Otherwise, behaves identically to GenericStorage.
-
-        Args:
-            model (pyo.ConcreteModel): The Pyomo optimization model.
-            model_block (pyo.Block): The block to which this storage is added.
-
-        Returns:
-            pyo.Block: Updated model block with hydrogen storage constraints.
+        Adds seasonal storage block to the Pyomo model, defining constraints based on seasonal operation.
         """
         model_block = super().add_to_model(model, model_block)
 
-        if self.storage_type == "long-term":
-
-            @model_block.Constraint(self.time_steps)
-            def availability_charge_constraint(b, t):
-                return (
-                    b.charge[t]
-                    <= (1 - self.storage_schedule_profile.iat[t]) * b.max_power_charge
-                )
-
-            @model_block.Constraint(self.time_steps)
-            def availability_discharge_constraint(b, t):
-                return (
-                    b.discharge[t]
-                    <= self.storage_schedule_profile.iat[t] * b.max_power_discharge
-                )
+        # Add final_soc_target as a parameter to model_block
+        model_block.final_soc_target = pyo.Param(initialize=self.final_soc_target)
+
+        # Seasonal Constraints
+        @model_block.Constraint(self.off_season)
+        def off_season_no_discharge(b, t):
+            """
+            Prevent discharging during the off-season.
+            """
+            return b.discharge[t] == 0
+
+        @model_block.Constraint(self.on_season)
+        def on_season_no_charge(b, t):
+            """
+            Prevent charging during the on-season.
+            """
+            return b.charge[t] == 0
+
+        # Final SOC Constraint
+        @model_block.Constraint()
+        def final_soc_constraint(b):
+            """
+            Ensure SOC at the end of the time steps meets the target.
+            """
+            return b.soc[self.time_steps[-1]] >= b.final_soc_target * b.max_capacity
 
         return model_block
 
@@ -1843,10 +1843,7 @@
     "electric_vehicle": ElectricVehicle,
     "generic_storage": GenericStorage,
     "pv_plant": PVPlant,
-<<<<<<< HEAD
-=======
     "thermal_storage": ThermalStorage,
->>>>>>> fb53d416
 }
 
 
