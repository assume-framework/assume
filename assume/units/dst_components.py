# SPDX-FileCopyrightText: ASSUME Developers
#
# SPDX-License-Identifier: AGPL-3.0-or-later

import logging

import pandas as pd
import pyomo.environ as pyo
from distutils.util import strtobool


def create_heatpump(
    model,
    rated_power,
    min_power,
    cop,
    ramp_up,
    ramp_down,
    min_operating_time,
    min_down_time,
    time_steps,
    **kwargs,
):
    model_part = pyo.Block()
    model_part.rated_power = pyo.Param(initialize=rated_power)
    model_part.min_power = pyo.Param(initialize=min_power)
    model_part.cop = pyo.Param(initialize=cop)
    model_part.ramp_up = pyo.Param(initialize=ramp_up)
    model_part.ramp_down = pyo.Param(initialize=ramp_down)
    model_part.min_operating_time = pyo.Param(initialize=min_operating_time)
    model_part.min_down_time = pyo.Param(initialize=min_down_time)

    model_part.power_in = pyo.Var(time_steps, within=pyo.NonNegativeReals)
    model_part.heat_out = pyo.Var(time_steps, within=pyo.NonNegativeReals)
    model_part.operational_status = pyo.Var(time_steps, within=pyo.Binary)

    @model_part.Constraint(time_steps)
    def power_bounds(b, t):
        return pyo.inequality(b.min_power, b.power_in[t], b.rated_power)

    @model_part.Constraint(time_steps)
    def cop_constraint(b, t):
        return b.heat_out[t] == b.power_in[t] * b.cop

    @model_part.Constraint(time_steps)
    def ramp_up_constraint(b, t):
        if t == 0:
            return pyo.Constraint.Skip
        return b.power_in[t] - b.power_in[t - 1] <= b.ramp_up

    @model_part.Constraint(time_steps)
    def ramp_down_constraint(b, t):
        if t == 0:
            return pyo.Constraint.Skip
        return b.power_in[t - 1] - b.power_in[t] <= b.ramp_down

    @model_part.Constraint(time_steps)
    def min_operating_time_constraint(b, t):
        if t == 0:
            return pyo.Constraint.Skip

        delta_t = t - (t - 1)
        min_operating_time_units = int(min_operating_time / delta_t)

        if t < min_operating_time_units:
            return (
                sum(b.operational_status[i] for i in range(t + 1))
                >= min_operating_time_units * b.operational_status[t]
            )
        else:
            return (
                sum(
                    b.operational_status[i]
                    for i in range(t - min_operating_time_units + 1, t + 1)
                )
                >= min_operating_time_units * b.operational_status[t]
            )

    @model_part.Constraint(time_steps)
    def min_downtime_constraint(b, t):
        if t == 0:
            return pyo.Constraint.Skip

        delta_t = t - (t - 1)
        min_downtime_units = int(min_down_time / delta_t)

        if t < min_downtime_units:
            return sum(
                b.operational_status[i] for i in range(t + 1)
            ) <= 1 - min_downtime_units * (1 - b.operational_status[t])
        else:
            return sum(
                b.operational_status[i]
                for i in range(t - min_downtime_units + 1, t + 1)
            ) <= 1 - min_downtime_units * (1 - b.operational_status[t])

    return model_part


def create_boiler(
    model,
    rated_power,
    min_power,
    efficiency,
    ramp_up,
    ramp_down,
    min_operating_time,
    min_down_time,
    fuel_type,  # 'electric', 'natural_gas
    time_steps,
    **kwargs,
):
    model_part = pyo.Block()
    model_part.rated_power = pyo.Param(initialize=rated_power)
    model_part.min_power = pyo.Param(initialize=min_power)
    model_part.efficiency = pyo.Param(initialize=efficiency)
    model_part.ramp_up = pyo.Param(initialize=ramp_up)
    model_part.ramp_down = pyo.Param(initialize=ramp_down)
    model_part.min_operating_time = pyo.Param(initialize=min_operating_time)
    model_part.min_down_time = pyo.Param(initialize=min_down_time)

    model_part.natural_gas_in = pyo.Var(time_steps, within=pyo.NonNegativeReals)
    model_part.power_in = pyo.Var(time_steps, within=pyo.NonNegativeReals)
    model_part.heat_out = pyo.Var(time_steps, within=pyo.NonNegativeReals)
    model_part.operational_status = pyo.Var(time_steps, within=pyo.Binary)

    @model_part.Constraint(time_steps)
    def power_bounds(b, t):
        return pyo.inequality(b.min_power, b.power_in[t], b.rated_power)

    @model_part.Constraint(time_steps)
    def efficiency_constraint(b, t):
        if fuel_type == "electric":
            return b.heat_out[t] == b.power_in[t] * b.efficiency
        elif fuel_type == "natural_gas":
            # Assuming an equal split for simplicity
            return b.heat_out[t] == b.natural_gas_in[t] * b.efficiency

    @model_part.Constraint(time_steps)
    def ramp_up_constraint(b, t):
        if t == 0:
            return pyo.Constraint.Skip
        return b.heat_out[t] - b.heat_out[t - 1] <= b.ramp_up

    @model_part.Constraint(time_steps)
    def ramp_down_constraint(b, t):
        if t == 0:
            return pyo.Constraint.Skip
        return b.heat_out[t - 1] - b.heat_out[t] <= b.ramp_down

    @model_part.Constraint(time_steps)
    def min_operating_time_constraint(b, t):
        if t == 0:
            return pyo.Constraint.Skip

        delta_t = t - (t - 1)
        min_operating_time_units = int(min_operating_time / delta_t)

        if t < min_operating_time_units:
            return (
                sum(b.operational_status[i] for i in range(t + 1))
                >= min_operating_time_units * b.operational_status[t]
            )
        else:
            return (
                sum(
                    b.operational_status[i]
                    for i in range(t - min_operating_time_units + 1, t + 1)
                )
                >= min_operating_time_units * b.operational_status[t]
            )

    @model_part.Constraint(time_steps)
    def min_downtime_constraint(b, t):
        if t == 0:
            return pyo.Constraint.Skip

        delta_t = t - (t - 1)
        min_downtime_units = int(min_down_time / delta_t)

        if t < min_downtime_units:
            return sum(
                b.operational_status[i] for i in range(t + 1)
            ) <= 1 - min_downtime_units * (1 - b.operational_status[t])
        else:
            return sum(
                b.operational_status[i]
                for i in range(t - min_downtime_units + 1, t + 1)
            ) <= 1 - min_downtime_units * (1 - b.operational_status[t])

    return model_part


def create_thermal_storage(
    model,
    max_capacity,
    min_capacity,
    initial_soc,
    storage_loss_rate,
    charge_loss_rate,
    discharge_loss_rate,
    time_steps,
    **kwargs,
):
    """
    Represents a Direct Reduced Iron (DRI) storage unit.

    Args:
        model: A Pyomo ConcreteModel object representing the optimization model.
        id: A unique identifier for the thermal storage unit.
        max_capacity: The maximum capacity of the thermal storage unit.
        min_capacity: The minimum capacity of the thermal storage unit.
        initial_soc: The initial state of charge (SOC) of the thermal storage unit.
        storage_loss_rate: The rate of thermal loss due to storage over time.
        charge_loss_rate: The rate of thermal loss during charging.
        discharge_loss_rate: The rate of thermal loss during discharging.

    Constraints:
        storage_min_capacity_dri_constraint: Ensures the SOC of the thermal storage unit stays above the minimum capacity.
        storage_max_capacity_dri_constraint: Ensures the SOC of the thermal storage unit stays below the maximum capacity.
        energy_in_max_capacity_dri_constraint: Limits the charging of the thermal storage unit to its maximum capacity.
        energy_out_max_capacity_dri_constraint: Limits the discharging of the thermal storage unit to its maximum capacity.
        energy_in_uniformity_dri_constraint: Ensures uniformity in charging the thermal storage unit.
        energy_out_uniformity_dri_constraint: Ensures uniformity in discharging the thermal storage unit.
        storage_capacity_change_dri_constraint: Defines the change in SOC of the thermal storage unit over time.
    """
    model_part = pyo.Block()
    model_part.max_thermal_capacity = pyo.Param(initialize=max_capacity)
    model_part.min_thermal_capacity = pyo.Param(initialize=min_capacity)
    model_part.initial_soc_thermal = pyo.Param(initialize=initial_soc)
    model_part.storage_loss_rate_thermal = pyo.Param(initialize=storage_loss_rate)
    model_part.charge_loss_rate_thermal = pyo.Param(initialize=charge_loss_rate)
    model_part.discharge_loss_rate_thermal = pyo.Param(initialize=discharge_loss_rate)

    # define variables
    model_part.soc_thermal = pyo.Var(time_steps, within=pyo.NonNegativeReals)
    model_part.uniformity_indicator_thermal = pyo.Var(time_steps, within=pyo.Binary)

    # Define the variables for power and hydrogen
    model_part.charge_thermal = pyo.Var(time_steps, within=pyo.NonNegativeReals)
    model_part.discharge_thermal = pyo.Var(time_steps, within=pyo.NonNegativeReals)

    # define constraints

    @model_part.Constraint(time_steps)
    def storage_min_capacity_thermal_constraint(b, t):
        """
        Ensures the SOC of the thermal storage unit stays above the minimum capacity.
        """
        return b.soc_thermal[t] >= b.min_thermal_capacity

    @model_part.Constraint(time_steps)
    def storage_max_capacity_thermal_constraint(b, t):
        """
        Ensures the SOC of the thermal storage unit stays below the maximum capacity.
        """
        return b.soc_thermal[t] <= b.max_thermal_capacity

    @model_part.Constraint(time_steps)
    def energy_in_max_capacity_thermal_constraint(b, t):
        """
        Limits the charging of the thermal storage unit to its maximum capacity.
        """
        return b.charge_thermal[t] <= b.max_thermal_capacity

    @model_part.Constraint(time_steps)
    def energy_out_max_capacity_thermal_constraint(b, t):
        """
        Limits the discharging of the thermal storage unit to its maximum capacity.
        """
        return b.discharge_thermal[t] <= b.max_thermal_capacity

    @model_part.Constraint(time_steps)
    def energy_in_uniformity_thermal_constraint(b, t):
        """
        Ensures uniformity in charging the thermal storage unit.
        """
        return (
            b.charge_thermal[t]
            <= b.max_thermal_capacity * b.uniformity_indicator_thermal[t]
        )

    @model_part.Constraint(time_steps)
    def energy_out_uniformity_thermal_constraint(b, t):
        """
        Ensures uniformity in discharging the thermal storage unit.
        """
        return b.discharge_thermal[t] <= b.max_thermal_capacity * (
            1 - b.uniformity_indicator_thermal[t]
        )

    @model_part.Constraint(time_steps)
    def storage_capacity_change_thermal_constraint(b, t):
        """
        Defines the change in SOC of the thermal storage unit over time.
        """
        return b.soc_thermal[t] == (
            (
                (b.soc_thermal[t - 1] if t > 0 else b.initial_soc_thermal)
                * (1 - b.storage_loss_rate_thermal)
            )
            + ((1 - b.charge_loss_rate_thermal) * b.charge_thermal[t])
            - ((1 + b.discharge_loss_rate_thermal) * b.discharge_thermal[t])
        )

    return model_part


def create_ev(
    model,
    max_capacity,
    min_capacity,
    max_charging_rate,
    initial_soc,
    ramp_up,
    ramp_down,
    availability_df,
    charging_profile,
    time_steps,
    **kwargs,
):
    """
    Represents an Electric Vehicle (EV) unit.

    Args:
        model: A Pyomo ConcreteModel object representing the optimization model.
        max_capacity: The maximum capacity of the EV battery.
        min_capacity: The minimum capacity of the EV battery.
        max_charging_rate: The maximum charging rate of the ev.
        initial_soc: The initial state of charge (SOC) of the EV battery.
        ramp_up: The ramp-up rate for charging.
        ramp_down: The ramp-down rate for charging.
        availability_periods: A dictionary with time steps as keys and 1/0 values indicating availability.
        charging_profile: A predefined charging profile (optional).
        time_steps: The time steps in the optimization model.
        index: The pd.DatetimeIndex corresponding to the time steps.
    """
    model_part = pyo.Block()
    # define parameters
    model_part.max_ev_battery_capacity = pyo.Param(initialize=max_capacity)
    model_part.min_ev_battery_capacity = pyo.Param(initialize=min_capacity)
    model_part.max_charging_rate = pyo.Param(initialize=max_charging_rate)
    model_part.initial_ev_battery_soc = pyo.Param(initialize=initial_soc)
    model_part.ramp_up_ev = pyo.Param(initialize=ramp_up)
    model_part.ramp_down_ev = pyo.Param(initialize=ramp_down)
    if bool(strtobool(charging_profile)) and "load_profile" in kwargs:
        model_part.load_profile_ev = pyo.Param(
            time_steps,
            initialize=kwargs["load_profile"]
        )

    # define variables
    model_part.ev_battery_soc = pyo.Var(time_steps, within=pyo.NonNegativeReals)
    model_part.charge_ev = pyo.Var(time_steps, within=pyo.NonNegativeReals)

    # define constraints
    if bool(strtobool(charging_profile)):

        @model_part.Constraint(time_steps)
        def charging_profile_constraint(b, t):
            """
            Ensures the EV follows the predefined charging profile.
            """
            return b.charge_ev[t] == model_part.load_profile_ev[t] * availability_df.iloc[t]
    else:

        @model_part.Constraint(time_steps)
        def ramp_up_constraint(b, t):
            """
            Limits the ramp-up rate of the EV charging.
            """
            if t == 0:
                return pyo.Constraint.Skip
            return b.charge_ev[t] - b.charge_ev[t - 1] <= b.ramp_up_ev

        @model_part.Constraint(time_steps)
        def max_charging_rate_constraint(b, t):
            """
            Limits the charging rate of the EV charging.
            """
            return b.charge_ev[t] <= b.max_charging_rate

        @model_part.Constraint(time_steps)
        def ramp_down_constraint(b, t):
            """
            Limits the ramp-down rate of the EV charging.
            """
            if t == 0:
                return pyo.Constraint.Skip
            return b.charge_ev[t - 1] - b.charge_ev[t] <= b.ramp_down_ev

        @model_part.Constraint(time_steps)
        def availability_ev_constraint(b, t):
            """
            Ensures the EV is only charged within the availability periods.
            """
            return b.charge_ev[t] <= availability_df.iloc[t] * b.ramp_up_ev

    @model_part.Constraint(time_steps)
    def ev_battery_soc_limit_upper(b, t):
        """
        Ensures the SOC of the EV stays below the maximum capacity.
        """
        return b.ev_battery_soc[t] <= b.max_ev_battery_capacity

    @model_part.Constraint(time_steps)
    def ev_battery_soc_limit_lower(b, t):
        """
        Ensures the SOC of the EV stays above the minimum capacity.
        """
        return b.ev_battery_soc[t] >= b.min_ev_battery_capacity

    @model_part.Constraint(time_steps)
    def ev_battery_soc_change_constraint(b, t):
        """
        Defines the change in SOC of the EV over time.
        """
        return b.ev_battery_soc[t] == (
            (b.ev_battery_soc[t - 1] if (t > 0 and availability_df.iloc[t] == 1) else b.initial_ev_battery_soc)
            + b.charge_ev[t]
        )

    return model_part


def create_storage(
    model,
    max_capacity,
    min_capacity,
    initial_soc,
    storage_loss_rate,
    charge_loss_rate,
    discharge_loss_rate,
    max_charging_rate,
    max_discharging_rate,
    time_steps,
    **kwargs,
):
    """
    Represents a generic energy storage unit.

    Args:
        model: A Pyomo ConcreteModel object representing the optimization model.
        id (str): A unique identifier for the storage unit.
        max_capacity (float): The maximum storage capacity of the unit.
        min_capacity (float): The minimum storage capacity of the unit.
        initial_soc (float): The initial state of charge (SOC) of the storage unit.
        storage_loss_rate (float): The rate of energy loss due to storage inefficiency.
        charge_loss_rate (float): The rate of energy loss during charging.
        discharge_loss_rate (float): The rate of energy loss during discharging.
        max_charging_rate (float): The maximum rate at which the battery can be charged (in MW).
        max_discharging_rate (float): The maximum rate at which the battery can be discharged (in MW).
        **kwargs: Additional keyword arguments.

    Constraints:
        storage_min_capacity_constraint: Ensures the SOC of the storage unit stays above the minimum capacity.
        storage_max_capacity_constraint: Ensures the SOC of the storage unit stays below the maximum capacity.
        energy_in_max_capacity_constraint: Limits the charging of the storage unit to its maximum capacity.
        energy_out_max_capacity_constraint: Limits the discharging of the storage unit to its maximum capacity.
        energy_in_uniformity_constraint: Ensures uniformity in charging the storage unit.
        energy_out_uniformity_constraint: Ensures uniformity in discharging the storage unit.
        storage_capacity_change_constraint: Defines the change in SOC of the storage unit over time.
    """
    model_part = pyo.Block()
    # define parameters
    model_part.max_capacity = pyo.Param(initialize=max_capacity)
    model_part.min_capacity = pyo.Param(initialize=min_capacity)
    model_part.initial_soc = pyo.Param(initialize=initial_soc)
    model_part.storage_loss_rate = pyo.Param(initialize=storage_loss_rate)
    model_part.charge_loss_rate = pyo.Param(initialize=charge_loss_rate)
    model_part.discharge_loss_rate = pyo.Param(initialize=discharge_loss_rate)
    model_part.max_charging_rate = pyo.Param(initialize=max_charging_rate)
    model_part.max_discharging_rate = pyo.Param(initialize=max_discharging_rate)

    # define variables
    model_part.soc = pyo.Var(time_steps, within=pyo.NonNegativeReals)
    model_part.uniformity_indicator = pyo.Var(time_steps, within=pyo.Binary)
    model_part.charge = pyo.Var(time_steps, within=pyo.NonNegativeReals)
    model_part.discharge = pyo.Var(time_steps, within=pyo.NonNegativeReals)

    # define constraints
    """
    Ensures the SOC of the storage unit stays above the minimum capacity.
    """

    @model_part.Constraint(time_steps)
    def storage_min_capacity_constraint(b, t):
        return b.soc[t] >= b.min_capacity

    """
    Ensures the SOC of the storage unit stays below the maximum capacity.
    """

    @model_part.Constraint(time_steps)
    def storage_max_capacity_constraint(b, t):
        return b.soc[t] <= b.max_capacity

    """
    Ensures uniformity and charging rate in the storage unit.
    """

    @model_part.Constraint(time_steps)
    def energy_in_uniformity_constraint(b, t):
        return b.charge[t] <= b.max_charging_rate * b.uniformity_indicator[t]

    """
    Ensures uniformity and discharging rate in the storage unit.
    """

    @model_part.Constraint(time_steps)
    def energy_out_uniformity_constraint(b, t):
        return b.discharge[t] <= b.max_discharging_rate * (1 - b.uniformity_indicator[t])

    """
    Defines the change in SOC of the storage unit over time.
    """

    @model_part.Constraint(time_steps)
    def storage_capacity_change_constraint(b, t):
        return b.soc[t] == (
            ((b.soc[t - 1] if t > 0 else b.initial_soc) * (1 - b.storage_loss_rate))
            + ((1 - b.charge_loss_rate) * b.charge[t])
            - ((1 + b.discharge_loss_rate) * b.discharge[t])
        )

    return model_part


def create_dri_storage(
    model,
    max_capacity,
    min_capacity,
    initial_soc,
    storage_loss_rate,
    charge_loss_rate,
    discharge_loss_rate,
    time_steps,
    **kwargs,
):
    """
    Represents a Direct Reduced Iron (DRI) storage unit.

    Args:
        model: A Pyomo ConcreteModel object representing the optimization model.
        id: A unique identifier for the DRI storage unit.
        max_capacity: The maximum capacity of the DRI storage unit.
        min_capacity: The minimum capacity of the DRI storage unit.
        initial_soc: The initial state of charge (SOC) of the DRI storage unit.
        storage_loss_rate: The rate of DRI loss due to storage over time.
        charge_loss_rate: The rate of DRI loss during charging.
        discharge_loss_rate: The rate of DRI loss during discharging.

    Constraints:
        storage_min_capacity_dri_constraint: Ensures the SOC of the DRI storage unit stays above the minimum capacity.
        storage_max_capacity_dri_constraint: Ensures the SOC of the DRI storage unit stays below the maximum capacity.
        energy_in_max_capacity_dri_constraint: Limits the charging of the DRI storage unit to its maximum capacity.
        energy_out_max_capacity_dri_constraint: Limits the discharging of the DRI storage unit to its maximum capacity.
        energy_in_uniformity_dri_constraint: Ensures uniformity in charging the DRI storage unit.
        energy_out_uniformity_dri_constraint: Ensures uniformity in discharging the DRI storage unit.
        storage_capacity_change_dri_constraint: Defines the change in SOC of the DRI storage unit over time.
    """
    model_part = pyo.Block()
    model_part.max_capacity_dri = pyo.Param(initialize=max_capacity)
    model_part.min_capacity_dri = pyo.Param(initialize=min_capacity)
    model_part.initial_soc_dri = pyo.Param(initialize=initial_soc)
    model_part.storage_loss_rate_dri = pyo.Param(initialize=storage_loss_rate)
    model_part.charge_loss_rate_dri = pyo.Param(initialize=charge_loss_rate)
    model_part.discharge_loss_rate_dri = pyo.Param(initialize=discharge_loss_rate)

    # define variables
    model_part.soc_dri = pyo.Var(time_steps, within=pyo.NonNegativeReals)
    model_part.uniformity_indicator_dri = pyo.Var(time_steps, within=pyo.Binary)

    # Define the variables for power and hydrogen
    model_part.charge_dri = pyo.Var(time_steps, within=pyo.NonNegativeReals)
    model_part.discharge_dri = pyo.Var(time_steps, within=pyo.NonNegativeReals)

    # define constraints

    @model_part.Constraint(time_steps)
    def storage_min_capacity_dri_constraint(b, t):
        """
        Ensures the SOC of the DRI storage unit stays above the minimum capacity.
        """
        return b.soc_dri[t] >= b.min_capacity_dri

    @model_part.Constraint(time_steps)
    def storage_max_capacity_dri_constraint(b, t):
        """
        Ensures the SOC of the DRI storage unit stays below the maximum capacity.
        """
        return b.soc_dri[t] <= b.max_capacity_dri

    @model_part.Constraint(time_steps)
    def energy_in_max_capacity_dri_constraint(b, t):
        """
        Limits the charging of the DRI storage unit to its maximum capacity.
        """
        return b.charge_dri[t] <= b.max_capacity_dri

    @model_part.Constraint(time_steps)
    def energy_out_max_capacity_dri_constraint(b, t):
        """
        Limits the discharging of the DRI storage unit to its maximum capacity.
        """
        return b.discharge_dri[t] <= b.max_capacity_dri

    @model_part.Constraint(time_steps)
    def energy_in_uniformity_dri_constraint(b, t):
        """
        Ensures uniformity in charging the DRI storage unit.
        """
        return b.charge_dri[t] <= b.max_capacity_dri * b.uniformity_indicator_dri[t]

    @model_part.Constraint(time_steps)
    def energy_out_uniformity_dri_constraint(b, t):
        """
        Ensures uniformity in discharging the DRI storage unit.
        """
        return b.discharge_dri[t] <= b.max_capacity_dri * (
            1 - b.uniformity_indicator_dri[t]
        )

    @model_part.Constraint(time_steps)
    def storage_capacity_change_dri_constraint(b, t):
        """
        Defines the change in SOC of the DRI storage unit over time.
        """
        return b.soc_dri[t] == (
            (
                (b.soc_dri[t - 1] if t > 0 else b.initial_soc_dri)
                * (1 - b.storage_loss_rate_dri)
            )
            + ((1 - b.charge_loss_rate_dri) * b.charge_dri[t])
            - ((1 + b.discharge_loss_rate_dri) * b.discharge_dri[t])
        )

    return model_part

logger = logging.getLogger(__name__)


class HeatPump:
    """
    A class to represent a generic heat pump unit in an energy system model.

    The class encapsulates the parameters, variables, and constraints necessary to model
    the behavior of a heat pump, such as power input, heat output, and operational limitations
    (like ramp rates and minimum operating times).

    Args:
        max_power (float): Maximum allowable power input to the heat pump.
        cop (float): Coefficient of performance of the heat pump, i.e., the ratio of heat output to power input.
        time_steps (list[int]): A list of time steps over which the heat pump operates.
        min_power (float, optional): Minimum allowable power input to the heat pump. Defaults to 0.0.
        ramp_up (float, optional): Maximum allowed increase in power input per time step. Defaults to `max_power` if not provided.
        ramp_down (float, optional): Maximum allowed decrease in power input per time step. Defaults to `max_power` if not provided.
        min_operating_steps (int, optional): Minimum number of consecutive time steps the heat pump must operate once it starts. Defaults to 0 (no restriction).
        min_down_steps (int, optional): Minimum number of consecutive time steps the heat pump must remain off after being shut down. Defaults to 0 (no restriction).
    """

    def __init__(
        self,
        max_power: float,
        cop: float,
        time_steps: list[int],
        min_power: float = 0.0,
        ramp_up: float | None = None,
        ramp_down: float | None = None,
        min_operating_steps: int = 0,
        min_down_steps: int = 0,
        initial_operational_status: int = 1,
        **kwargs,
    ):
        super().__init__()

        self.max_power = max_power
        self.cop = cop
        self.time_steps = time_steps
        self.min_power = min_power
        self.ramp_up = max_power if ramp_up is None else ramp_up
        self.ramp_down = max_power if ramp_down is None else ramp_down
        self.min_operating_steps = min_operating_steps
        self.min_down_steps = min_down_steps
        self.initial_operational_status = initial_operational_status
        self.kwargs = kwargs

    def add_to_model(
        self, model: pyo.ConcreteModel, model_block: pyo.Block
    ) -> pyo.Block:
        """
        Adds a heat pump block to the Pyomo model, defining parameters, variables, and constraints.

        Pyomo Components:
            - **Parameters**:
                - `max_power`: The maximum allowable power input.
                - `min_power`: The minimum allowable power input.
                - `cop`: Coefficient of performance of the heat pump.
                - `operating_cost`: Operating cost at each time step per time step.
                - `ramp_up`: Maximum allowed increase in power per time step.
                - `ramp_down`: Maximum allowed decrease in power per time step.
                - `min_operating_steps`: Minimum number of consecutive time steps the heat pump must operate.
                - `min_down_steps`: Minimum number of consecutive time steps the heat pump must remain off.

            - **Variables**:
                - `power_in[t]`: Power input to the heat pump at each time step `t` (continuous, non-negative).
                - `heat_out[t]`: Heat output of the heat pump at each time step `t` (continuous, non-negative).
                - `operational_status[t]` (optional): A binary variable indicating whether the heat pump is operational (1) or off (0) at each time step `t`.
                - `start_up[t]` (optional): A binary variable indicating whether the heat pump is starting up (1) or not (0) at each time step `t`.
                - `shut_down[t]` (optional): A binary variable indicating whether the heat pump is shutting down (1) or not (0) at each time step `t`.

            - **Constraints**:
                - `min_power_constraint[t]`: Ensures that the power input is at least the minimum power input when the heat pump is operational.
                - `max_power_constraint[t]`: Ensures that the power input does not exceed the maximum power input when the heat pump is operational.
                - `cop_constraint[t]`: Enforces the relationship between power input and heat output based on the coefficient of performance (COP).
                - `operating_cost_constraint[t]`: Calculates the operating cost based on the power input and electricity price.
                - `ramp_up_constraint[t]`: Limits the increase in power input from one time step to the next according to the ramp-up rate.
                - `ramp_down_constraint[t]`: Limits the decrease in power input from one time step to the next according to the ramp-down rate.
                - `min_operating_time_constraint[t]`: Ensures the heat pump operates for at least the specified minimum number of consecutive time steps.
                - `min_downtime_constraint[t]`: Ensures the heat pump remains off for at least the specified minimum number of consecutive time steps after shutdown.

        Args:
            model (pyo.ConcreteModel): A Pyomo ConcreteModel object representing the optimization model.
            model_block (pyo.Block): A Pyomo Block object to which the heat pump block will be added.

        Returns:
            pyo.Block: A Pyomo block representing the heat pump with variables and constraints.
        """

        # Define parameters
        model_block.max_power = pyo.Param(initialize=self.max_power)
        model_block.min_power = pyo.Param(initialize=self.min_power)
        model_block.cop = pyo.Param(initialize=self.cop)
        model_block.ramp_up = pyo.Param(initialize=self.ramp_up)
        model_block.ramp_down = pyo.Param(initialize=self.ramp_down)
        model_block.min_operating_steps = pyo.Param(initialize=self.min_operating_steps)
        model_block.min_down_steps = pyo.Param(initialize=self.min_down_steps)

        # Define variables
        model_block.power_in = pyo.Var(
            self.time_steps, within=pyo.NonNegativeReals, bounds=(0, self.max_power)
        )
        model_block.heat_out = pyo.Var(self.time_steps, within=pyo.NonNegativeReals)
        model_block.operating_cost = pyo.Var(self.time_steps, within=pyo.Reals)

        # Coefficient of performance (COP) constraint
        @model_block.Constraint(self.time_steps)
        def cop_constraint(b, t):
            return b.heat_out[t] == b.power_in[t] * b.cop

        # Operating costs
        @model_block.Constraint(self.time_steps)
        def operating_cost_constraint_rule(b, t):
            return b.operating_cost[t] == b.power_in[t] * model.electricity_price[t]

        # Ramp-up constraint and ramp-down constraints
        add_ramping_constraints(
            model_block=model_block,
            ramp_up=self.ramp_up,
            ramp_down=self.ramp_down,
            time_steps=self.time_steps,
        )

        # Define additional variables and constraints for startup/shutdown and operational status
        if (
            self.min_operating_steps > 1
            or self.min_down_steps > 1
            or self.min_power > 0
        ):
            add_min_up_down_time_constraints(
                model_block=model_block,
                initial_status=self.initial_operational_status,
                time_steps=self.time_steps,
            )

        return model_block


class Boiler:
    """
    A class to represent a generic boiler unit in an energy system model.

    The class encapsulates the parameters, variables, and constraints necessary to model the behavior
    of a boiler, which can be either electric or natural gas-based, along with ramp rates and operational
    limitations.

    Args:
        max_power (float): Maximum allowable power input to the boiler.
        efficiency (float): Efficiency of the boiler, defined as the ratio of heat output to power input (or fuel input).
        time_steps (list[int]): A list of time steps over which the boiler operates.
        fuel_type (str, optional): Type of fuel used by the boiler ('electricity' or 'natural_gas'). Defaults to 'electricity'.
        min_power (float, optional): Minimum allowable power input to the boiler. Defaults to 0.0.
        ramp_up (float, optional): Maximum allowed increase in power input per time step. Defaults to `max_power` if not provided.
        ramp_down (float, optional): Maximum allowed decrease in power input per time step. Defaults to `max_power` if not provided.
        min_operating_steps (int, optional): Minimum number of consecutive time steps the boiler must operate once started. Defaults to 0.
        min_down_steps (int, optional): Minimum number of consecutive time steps the boiler must remain off after being shut down. Defaults to 0.
        initial_operational_status (int, optional): The initial operational status of the boiler (0 for off, 1 for on). Defaults to 1.
    """

    def __init__(
        self,
        max_power: float,
        efficiency: float,
        time_steps: list[int],
        fuel_type: str = "electricity",
        min_power: float = 0.0,
        ramp_up: float | None = None,
        ramp_down: float | None = None,
        min_operating_steps: int = 0,
        min_down_steps: int = 0,
        initial_operational_status: int = 1,
        **kwargs,
    ):
        super().__init__()

        self.max_power = max_power
        self.efficiency = efficiency
        self.time_steps = time_steps
        self.fuel_type = fuel_type
        self.min_power = min_power
        self.ramp_up = max_power if ramp_up is None else ramp_up
        self.ramp_down = max_power if ramp_down is None else ramp_down
        self.min_operating_steps = min_operating_steps
        self.min_down_steps = min_down_steps
        self.initial_operational_status = initial_operational_status
        self.kwargs = kwargs

        if self.fuel_type not in ["electricity", "natural_gas"]:
            raise ValueError(
                "Unsupported fuel_type for a boiler. Choose 'electricity' or 'natural_gas'."
            )

    def add_to_model(
        self, model: pyo.ConcreteModel, model_block: pyo.Block
    ) -> pyo.Block:
        """
        Adds a boiler block to the Pyomo model, defining parameters, variables, and constraints.

        Pyomo Components:
            - **Parameters**:
                - `max_power`: The maximum allowable power input.
                - `min_power`: The minimum allowable power input.
                - `efficiency`: Efficiency of the boiler.
                - `ramp_up`: Maximum allowed increase in power per time step.
                - `ramp_down`: Maximum allowed decrease in power per time step.

            - **Variables**:
                - `power_in[t]` (for electric boilers): Power input at each time step `t` (continuous, non-negative).
                - `natural_gas_in[t]` (for natural gas boilers): Natural gas input at each time step `t` (continuous, non-negative).
                - `heat_out[t]`: Heat output at each time step `t` (continuous, non-negative).
                - `operational_status[t]` (optional, for electric boilers): A binary variable indicating whether the boiler is operational (1) or off (0) at each time step `t`.
                - `start_up[t]` (optional, for electric boilers): A binary variable indicating whether the boiler is starting up (1) or not (0) at each time step `t`.
                - `shut_down[t]` (optional, for electric boilers): A binary variable indicating whether the boiler is shutting down (1) or not (0) at each time step `t`.

            - **Constraints**:
                - `min_power_constraint[t]` (for electric boilers): Ensures that the power input is at least the minimum power input when the boiler is operational.
                - `max_power_constraint[t]` (for electric boilers): Ensures that the power input does not exceed the maximum power input when the boiler is operational.
                - `efficiency_constraint[t]`: Enforces the relationship between input (power or natural gas) and heat output based on the boiler's efficiency.
                - `ramp_up_constraint[t]`: Limits the increase in power input from one time step to the next according to the ramp-up rate.
                - `ramp_down_constraint[t]`: Limits the decrease in power input from one time step to the next according to the ramp-down rate.
                - `min_operating_time_constraint[t]`: Ensures the boiler operates for at least the specified minimum number of consecutive time steps.
                - `min_downtime_constraint[t]`: Ensures the boiler remains off for at least the specified minimum number of consecutive time steps after shutdown.
                - `operating_cost_constraint[t]`: Calculates the operating cost based on the power input and electricity price (for electric boilers).

        Args:
            model (pyo.ConcreteModel): A Pyomo ConcreteModel object representing the optimization model.
            model_block (pyo.Block): A Pyomo Block object to which the boiler block will be added.

        Returns:
            pyo.Block: A Pyomo block representing the boiler with variables and constraints.
        """

        # dependig on the fuel type, check if the model has the price profile for the fuel
        if self.fuel_type == "electricity":
            if not hasattr(model, "electricity_price"):
                raise ValueError(
                    "Electric boiler requires an electricity price profile in the model."
                )
        elif self.fuel_type == "natural_gas":
            if not hasattr(model, "natural_gas_price"):
                raise ValueError(
                    "Natural gas boiler requires a natural gas price profile in the model."
                )

        # Define parameters
        model_block.max_power = pyo.Param(initialize=self.max_power)
        model_block.min_power = pyo.Param(initialize=self.min_power)
        model_block.efficiency = pyo.Param(initialize=self.efficiency)
        model_block.ramp_up = pyo.Param(initialize=self.ramp_up)
        model_block.ramp_down = pyo.Param(initialize=self.ramp_down)
        model_block.min_operating_steps = pyo.Param(initialize=self.min_operating_steps)
        model_block.min_down_steps = pyo.Param(initialize=self.min_down_steps)

        # Define variables
        model_block.power_in = pyo.Var(
            self.time_steps, within=pyo.NonNegativeReals, bounds=(0, self.max_power)
        )
        model_block.natural_gas_in = pyo.Var(
            self.time_steps, within=pyo.NonNegativeReals
        )

        model_block.heat_out = pyo.Var(self.time_steps, within=pyo.NonNegativeReals)
        model_block.operating_cost = pyo.Var(self.time_steps, within=pyo.Reals)

        # Efficiency constraint based on fuel type
        @model_block.Constraint(self.time_steps)
        def efficiency_constraint(b, t):
            if self.fuel_type == "electricity":
                return b.heat_out[t] == b.power_in[t] * b.efficiency
            elif self.fuel_type == "natural_gas":
                return b.heat_out[t] == b.natural_gas_in[t] * b.efficiency
            else:
                raise ValueError(
                    "Unsupported fuel_type. Choose 'electricity' or 'natural_gas'."
                )

        # Set the unused fuel input variable to zero
        if self.fuel_type == "electricity":

            @model_block.Constraint(self.time_steps)
            def natural_gas_input_zero_constraint(b, t):
                return b.natural_gas_in[t] == 0

        elif self.fuel_type == "natural_gas":

            @model_block.Constraint(self.time_steps)
            def power_input_zero_constraint(b, t):
                return b.power_in[t] == 0

        # Operating cost constraint based on fuel type
        @model_block.Constraint(self.time_steps)
        def operating_cost_constraint_rule(b, t):
            if self.fuel_type == "electricity":
                return b.operating_cost[t] == b.power_in[t] * model.electricity_price[t]
            elif self.fuel_type == "natural_gas":
                return (
                    b.operating_cost[t]
                    == b.natural_gas_in[t] * model.natural_gas_price[t]
                )

        # Ramp-up constraint and ramp-down constraints
        if self.fuel_type == "natural_gas":

            @model_block.Constraint(self.time_steps)
            def ramp_up_constraint(b, t):
                if t == self.time_steps.at(1):
                    return b.natural_gas_in[t] <= self.ramp_up
                return b.natural_gas_in[t] - b.natural_gas_in[t - 1] <= b.ramp_up

            @model_block.Constraint(self.time_steps)
            def ramp_down_constraint(b, t):
                if t == self.time_steps.at(1):
                    return b.natural_gas_in[t] <= self.ramp_down
                return b.natural_gas_in[t - 1] - b.natural_gas_in[t] <= b.ramp_down

        elif self.fuel_type == "electricity":
            add_ramping_constraints(
                model_block=model_block,
                ramp_up=self.ramp_up,
                ramp_down=self.ramp_down,
                time_steps=self.time_steps,
            )

        # Define operational status variable if min operating time, downtime, or min_power is required (for electric boilers)
        if (
            self.min_operating_steps > 0
            or self.min_down_steps > 0
            or self.min_power > 0
        ):
            if self.fuel_type != "electricity":
                raise ValueError(
                    "Operational status constraints are only supported for electric boilers. Use 'electricity' as the fuel_type."
                )

            add_min_up_down_time_constraints(
                model_block=model_block,
                initial_status=self.initial_operational_status,
                time_steps=self.time_steps,
            )

        return model_block


class GenericStorage:
    """
    A class to represent a generic storage unit (e.g., battery) in an energy system model.

    The class encapsulates the parameters, variables, and constraints necessary to model
    the behavior of a storage system, including charging, discharging, state of charge (SOC),
    ramp rates, and storage losses.

    Args:
        max_capacity (float): Maximum energy storage capacity of the storage unit.
        min_capacity (float, optional): Minimum allowable state of charge (SOC). Defaults to 0.0.
        max_power_charge (float, optional): Maximum charging power of the storage unit. Defaults to `max_capacity` if not provided.
        max_power_discharge (float, optional): Maximum discharging power of the storage unit. Defaults to `max_capacity` if not provided.
        efficiency_charge (float, optional): Efficiency of the charging process. Defaults to 1.0.
        efficiency_discharge (float, optional): Efficiency of the discharging process. Defaults to 1.0.
        initial_soc (float, optional): Initial state of charge as a fraction of `max_capacity`. Defaults to 1.0.
        ramp_up (float, optional): Maximum allowed increase in charging/discharging power per time step. Defaults to None (no ramp constraint).
        ramp_down (float, optional): Maximum allowed decrease in charging/discharging power per time step. Defaults to None (no ramp constraint).
        storage_loss_rate (float, optional): Fraction of energy lost per time step due to storage inefficiencies. Defaults to 0.0.
    """

    def __init__(
        self,
        max_capacity: float,
        time_steps: list[int],
        min_capacity: float = 0.0,
        max_power_charge: float | None = None,
        max_power_discharge: float | None = None,
        efficiency_charge: float = 1.0,
        efficiency_discharge: float = 1.0,
        initial_soc: float = 1.0,
        ramp_up: float | None = None,
        ramp_down: float | None = None,
        storage_loss_rate: float = 0.0,
        **kwargs,
    ):
        super().__init__()

        # check if initial_soc is within the bounds [0, 1] and fix it if not
        if initial_soc > 1:
            initial_soc /= max_capacity
            logger.warning(
                f"Initial SOC is greater than 1.0. Setting it to {initial_soc}."
            )

        self.max_capacity = max_capacity
        self.min_capacity = min_capacity
        self.time_steps = time_steps
        self.max_power_charge = (
            max_capacity if max_power_charge is None else max_power_charge
        )
        self.max_power_discharge = (
            max_capacity if max_power_discharge is None else max_power_discharge
        )
        self.efficiency_charge = efficiency_charge
        self.efficiency_discharge = efficiency_discharge
        self.initial_soc = initial_soc
        self.ramp_up = max_power_charge if ramp_up is None else ramp_up
        self.ramp_down = max_power_charge if ramp_down is None else ramp_down
        self.storage_loss_rate = storage_loss_rate
        self.kwargs = kwargs

    def add_to_model(
        self, model: pyo.ConcreteModel, model_block: pyo.Block
    ) -> pyo.Block:
        """
        Adds a generic storage block to the Pyomo model, defining parameters, variables, and constraints.

        Pyomo Components:
            - **Parameters**:
                - `max_capacity`: Maximum capacity of the storage unit.
                - `min_capacity`: Minimum state of charge (SOC).
                - `max_power_charge`: Maximum charging power.
                - `max_power_discharge`: Maximum discharging power.
                - `efficiency_charge`: Charging efficiency.
                - `efficiency_discharge`: Discharging efficiency.
                - `initial_soc`: Initial state of charge.
                - `ramp_up`: Maximum allowed ramp-up rate for charging and discharging.
                - `ramp_down`: Maximum allowed ramp-down rate for charging and discharging.
                - `storage_loss_rate`: Fraction of energy lost during storage.

            - **Variables**:
                - `soc[t]`: State of charge (SOC) at each time step `t`.
                - `charge[t]`: Charging power at each time step `t`.
                - `discharge[t]`: Discharging power at each time step `t`.

            - **Constraints**:
                - `soc_balance_rule[t]`: Tracks SOC changes over time based on charging, discharging, and storage loss.
                - `charge_ramp_up_constraint[t]`: Limits the ramp-up rate for charging if specified.
                - `discharge_ramp_up_constraint[t]`: Limits the ramp-up rate for discharging if specified.
                - `charge_ramp_down_constraint[t]`: Limits the ramp-down rate for charging if specified.
                - `discharge_ramp_down_constraint[t]`: Limits the ramp-down rate for discharging if specified.

        Args:
            model (pyo.ConcreteModel): A Pyomo ConcreteModel object representing the optimization model.
            model_block (pyo.Block): A Pyomo Block object to which the storage block will be added.

        Returns:
            pyo.Block: A Pyomo block representing the storage system with variables and constraints.
        """

        # Define parameters
        model_block.max_capacity = pyo.Param(initialize=self.max_capacity)
        model_block.min_capacity = pyo.Param(initialize=self.min_capacity)
        model_block.max_power_charge = pyo.Param(initialize=self.max_power_charge)
        model_block.max_power_discharge = pyo.Param(initialize=self.max_power_discharge)
        model_block.efficiency_charge = pyo.Param(initialize=self.efficiency_charge)
        model_block.efficiency_discharge = pyo.Param(
            initialize=self.efficiency_discharge
        )
        model_block.initial_soc = pyo.Param(
            initialize=self.initial_soc * self.max_capacity
        )
        model_block.ramp_up = pyo.Param(initialize=self.ramp_up)
        model_block.ramp_down = pyo.Param(initialize=self.ramp_down)
        model_block.storage_loss_rate = pyo.Param(initialize=self.storage_loss_rate)

        # Define variables
        model_block.soc = pyo.Var(
            self.time_steps,
            within=pyo.NonNegativeReals,
            bounds=(self.min_capacity, self.max_capacity),
            doc="State of Charge at each time step",
        )
        model_block.charge = pyo.Var(
            self.time_steps,
            within=pyo.NonNegativeReals,
            bounds=(0, self.max_power_charge),
            doc="Charging power at each time step",
        )
        model_block.discharge = pyo.Var(
            self.time_steps,
            within=pyo.NonNegativeReals,
            bounds=(0, self.max_power_discharge),
            doc="Discharging power at each time step",
        )

        # Define SOC dynamics with energy loss and efficiency
        @model_block.Constraint(self.time_steps)
        def soc_balance_rule(b, t):
            if t == self.time_steps.at(1):
                prev_soc = b.initial_soc
            else:
                prev_soc = b.soc[t - 1]
            return b.soc[t] == (
                prev_soc
                + b.efficiency_charge * b.charge[t]
                - (1 / b.efficiency_discharge) * b.discharge[t]
                - b.storage_loss_rate * prev_soc
            )

        # Apply ramp-up constraints if ramp_up is specified
        @model_block.Constraint(self.time_steps)
        def charge_ramp_up_constraint(b, t):
            if t == self.time_steps.at(1):
                return b.charge[t] <= self.ramp_up
            return b.charge[t] - b.charge[t - 1] <= self.ramp_up

        @model_block.Constraint(self.time_steps)
        def discharge_ramp_up_constraint(b, t):
            if t == self.time_steps.at(1):
                return b.discharge[t] <= self.ramp_up
            return b.discharge[t] - b.discharge[t - 1] <= self.ramp_up

        # Apply ramp-down constraints if ramp_down is specified
        @model_block.Constraint(self.time_steps)
        def charge_ramp_down_constraint(b, t):
            if t == self.time_steps.at(1):
                return b.charge[t] <= self.ramp_down
            return b.charge[t - 1] - b.charge[t] <= self.ramp_down

        @model_block.Constraint(self.time_steps)
        def discharge_ramp_down_constraint(b, t):
            if t == self.time_steps.at(1):
                return b.discharge[t] <= self.ramp_down
            return b.discharge[t - 1] - b.discharge[t] <= self.ramp_down

        return model_block


class PVPlant:
    """
    A class to represent a Photovoltaic (PV) power plant unit in an energy system model.

    The class encapsulates the parameters, variables, and constraints necessary to model
    the behavior of a PV plant, including availability profiles and predefined power output profiles.

    Args:
        max_power (float): The maximum power output of the PV unit.
        time_steps (list[int]): A list of time steps over which the PV operates.
        availability_profile (pd.Series | None, optional): A pandas Series indicating the PV's availability with time_steps as indices
            and binary values (1 available, 0 unavailable). Defaults to None.
        power_profile (pd.Series | None, optional): A predefined power output profile. If provided, the PV follows this profile instead of optimizing the power output. Defaults to None.
    """

    def __init__(
        self,
        max_power: float,
        time_steps: list[int],
        availability_profile: pd.Series | None = None,
        power_profile: pd.Series | None = None,
        **kwargs,
    ):
        super().__init__()

        # Initialize attributes
        self.max_power = max_power
        self.time_steps = time_steps
        self.availability_profile = availability_profile
        self.power_profile = power_profile

        # Validate that only one profile is provided (either availability_profile or power_profile)
        if availability_profile is not None and power_profile is not None:
            raise ValueError(
                "Provide either `availability_profile` or `power_profile` for the residential PV plant, not both."
            )
        elif availability_profile is None and power_profile is None:
            raise ValueError(
                "Provide `availability_profile` or `power_profile` for the residential PV plant."
            )

    def add_to_model(
        self, model: pyo.ConcreteModel, model_block: pyo.Block
    ) -> pyo.Block:
        """
        Adds a PV plant block to the Pyomo model, defining parameters, variables, and constraints.

        Pyomo Components:
            - **Parameters**:
                - `max_power`: Maximum allowable power output.

            - **Variables**:
                - `power[t]`: Power output of the PV plant at each time step `t`.
                - `operating_cost[t]`: Operating cost at each time step.

            - **Constraints**:
                - `power_profile_constraint`: Ensures the PV follows a predefined power profile if provided.
                - `availability_pv_constraint`: Ensures the PV operates only during available periods.
                - `max_power_pv_constraint`: Ensures the power output of the PV unit does not exceed the maximum power limit.
                - `operating_cost_constraint_rule`: Calculates the operating cost based on the power output and electricity price.

        Args:
            model (pyo.ConcreteModel): A Pyomo ConcreteModel object representing the optimization model.
            model_block (pyo.Block): A Pyomo Block object to which the PV plant block will be added.

        Returns:
            pyo.Block: A Pyomo block representing the PV plant with variables and constraints.
        """

        # Define parameters
        model_block.max_power = pyo.Param(
            initialize=self.max_power, within=pyo.NonNegativeReals
        )

        # Define variables
        model_block.power = pyo.Var(
            self.time_steps,
            within=pyo.NonNegativeReals,
            bounds=(0, self.max_power),
        )
        model_block.operating_cost = pyo.Var(self.time_steps, within=pyo.Reals)

        # Define constraints

        # Predefined power profile constraint
        if self.power_profile is not None:
            if not isinstance(self.power_profile, pd.Series):
                raise TypeError(
                    "Residential PV `power_profile` must be a pandas Series."
                )
            if not all(t in self.power_profile.index for t in self.time_steps):
                raise ValueError(
                    "All `time_steps` must be present in residential PV `power_profile` index."
                )

            @model_block.Constraint(self.time_steps)
            def power_profile_constraint(b, t):
                """
                Ensures the PV follows the predefined power profile.
                """
                return b.power[t] == self.power_profile[t]

        # Availability profile constraints
        if self.availability_profile is not None:
            if not isinstance(self.availability_profile, pd.Series):
                raise TypeError(
                    "Residential PV `availability_profile` must be a pandas Series."
                )
            if not all(t in self.availability_profile.index for t in self.time_steps):
                raise ValueError(
                    "All `time_steps` must be present in residential PV `availability_profile` index."
                )

            @model_block.Constraint(self.time_steps)
            def availability_pv_constraint(b, t):
                """
                Ensures the PV operates only during available periods.
                """
                return b.power[t] <= self.availability_profile[t] * b.max_power

        # Maximum power constraint (redundant due to variable bounds, included for clarity)
        @model_block.Constraint(self.time_steps)
        def max_power_pv_constraint(b, t):
            """
            Ensures the power output of the PV unit does not exceed the maximum power limit.
            """
            return b.power[t] <= b.max_power

        # Operating costs
        @model_block.Constraint(self.time_steps)
        def operating_cost_constraint_rule(b, t):
            return b.operating_cost[t] == b.power[t] * model.electricity_price[t]

        return model_block


class Electrolyser:
    """
    A class to represent an electrolyser unit used for hydrogen production through electrolysis.

    The class encapsulates the parameters, variables, and constraints necessary to model the behavior
    of an electrolyser, including power input, hydrogen output, ramp rates, and operating times.

    Args:
        max_power (float): The rated power capacity of the electrolyser.
        efficiency (float): The efficiency of the electrolysis process (0-1).
        time_steps (list[int]): A list of time steps over which the electrolyser operates.
        min_power (float): The minimum power required for operation.
        ramp_up (float, optional): The maximum rate at which the electrolyser can increase its power output. Defaults to `max_power`.
        ramp_down (float, optional): The maximum rate at which the electrolyser can decrease its power output. Defaults to `max_power`.
        min_operating_steps (int, optional): The minimum number of steps the electrolyser must operate continuously. Defaults to 1.
        min_down_steps (int, optional): The minimum number of downtime steps required between operating cycles. Defaults to 1.
        initial_operational_status (int, optional): The initial operational status of the electrolyser (0 for off, 1 for on). Defaults to 1.
    """

    def __init__(
        self,
        max_power: float,
        efficiency: float,
        time_steps: list[int],
        min_power: float = 0.0,
        ramp_up: float | None = None,
        ramp_down: float | None = None,
        min_operating_steps: int = 1,
        min_down_steps: int = 1,
        initial_operational_status: int = 1,
        **kwargs,
    ):
        super().__init__()

        self.max_power = max_power
        self.efficiency = efficiency
        self.time_steps = time_steps
        self.min_power = min_power
        self.ramp_up = max_power if ramp_up is None else ramp_up
        self.ramp_down = max_power if ramp_down is None else ramp_down
        self.min_operating_steps = min_operating_steps
        self.min_down_steps = min_down_steps
        self.initial_operational_status = initial_operational_status
        self.kwargs = kwargs

    def add_to_model(
        self, model: pyo.ConcreteModel, model_block: pyo.Block
    ) -> pyo.Block:
        """
        Adds an electrolyser block to the Pyomo model, defining parameters, variables, and constraints.

        Pyomo Components:
            - **Parameters**:
                - `max_power`: Maximum allowable power input.
                - `efficiency`: Efficiency of the electrolyser.
                - `min_power`: Minimum allowable power input.
                - `ramp_up`: Maximum ramp-up rate.
                - `ramp_down`: Maximum ramp-down rate.
                - `min_operating_steps`: Minimum operating time.
                - `min_down_steps`: Minimum downtime between operating cycles.

            - **Variables**:
                - `power_in[t]`: Power input to the electrolyser at each time step `t`.
                - `hydrogen_out[t]`: Hydrogen output at each time step `t`.
                - `operating_cost[t]`: Operating cost at each time step `t`.
                - `operational_status[t]` (optional): Binary variable indicating whether the electrolyser is operational.
                - `start_up[t]` (optional): Binary variable indicating whether the electrolyser has started up at time `t`.
                - `shut_down[t]` (optional): Binary variable indicating whether the electrolyser has shut down at time `t`.

            - **Constraints**:
                - `min_power_constraint[t]`: Ensures that the power input is at least the minimum power input when the electrolyser is operational.
                - `max_power_constraint[t]`: Ensures that the power input does not exceed the maximum power input.
                - `hydrogen_production_constraint[t]`: Relates power input to hydrogen output based on efficiency.
                - `ramp_up_constraint[t]`: Limits the ramp-up rate of power input.
                - `ramp_down_constraint[t]`: Limits the ramp-down rate of power input.
                - `min_operating_time_constraint[t]`: Ensures the electrolyser operates for a minimum duration.
                - `min_downtime_constraint[t]`: Ensures the electrolyser remains off for a minimum duration between operations.
                - `operating_cost_constraint[t]`: Calculates the operating cost based on power input and electricity price.

        Args:
            model (pyo.ConcreteModel): A Pyomo ConcreteModel object representing the optimization model.
            model_block (pyo.Block): A Pyomo Block object to which the electrolyser block will be added.

        Returns:
            pyo.Block: A Pyomo block representing the electrolyser with variables and constraints.
        """

        # Define parameters
        model_block.max_power = pyo.Param(initialize=self.max_power)
        model_block.efficiency = pyo.Param(initialize=self.efficiency)
        model_block.min_power = pyo.Param(initialize=self.min_power)
        model_block.ramp_up = pyo.Param(initialize=self.ramp_up)
        model_block.ramp_down = pyo.Param(initialize=self.ramp_down)
        model_block.min_operating_steps = pyo.Param(initialize=self.min_operating_steps)
        model_block.min_down_steps = pyo.Param(initialize=self.min_down_steps)

        # Define variables
        model_block.power_in = pyo.Var(
            self.time_steps, within=pyo.NonNegativeReals, bounds=(0, self.max_power)
        )
        model_block.hydrogen_out = pyo.Var(self.time_steps, within=pyo.NonNegativeReals)
        model_block.operating_cost = pyo.Var(
            self.time_steps, within=pyo.NonNegativeReals
        )

        # Efficiency constraint
        @model_block.Constraint(self.time_steps)
        def hydrogen_production_constraint_rule(b, t):
            return b.hydrogen_out[t] == b.power_in[t] * b.efficiency

        # Operating cost constraint
        @model_block.Constraint(self.time_steps)
        def operating_cost_constraint_rule(b, t):
            return b.operating_cost[t] == b.power_in[t] * model.electricity_price[t]

        # Ramp-up constraint and ramp-down constraints
        add_ramping_constraints(
            model_block=model_block,
            ramp_up=self.ramp_up,
            ramp_down=self.ramp_down,
            time_steps=self.time_steps,
        )

        # Define additional variables and constraints for startup/shutdown and operational status
        if (
            self.min_operating_steps > 1
            or self.min_down_steps > 1
            or self.min_power > 0
        ):
            add_min_up_down_time_constraints(
                model_block=model_block,
                initial_status=self.initial_operational_status,
                time_steps=self.time_steps,
            )

        return model_block


class DRIPlant:
    """
    A class to represent a DRI (Direct Reduced Iron) plant in an energy system model.

    The class encapsulates the parameters, variables, and constraints necessary to model the behavior
    of a DRI plant, including power consumption, fuel consumption (hydrogen, natural gas, or both),
    iron ore input, and ramp rates.

    Args:
        specific_hydrogen_consumption (float): The specific hydrogen consumption of the DRI plant (in MWh per ton of DRI).
        specific_natural_gas_consumption (float): The specific natural gas consumption of the DRI plant (in MWh per ton of DRI).
        specific_electricity_consumption (float): The specific electricity consumption of the DRI plant (in MWh per ton of DRI).
        specific_iron_ore_consumption (float): The specific iron ore consumption of the DRI plant (in ton per ton of DRI).
        max_power (float): The rated power capacity of the DRI plant.
        min_power (float): The minimum power required for operation.
        fuel_type (str): The type of fuel used by the DRI plant ("hydrogen", "natural_gas", "both").
        time_steps (list[int]): A list of time steps over which the DRI plant operates.
        ramp_up (float, optional): The maximum rate at which the DRI plant can increase its power output.
        ramp_down (float, optional): The maximum rate at which the DRI plant can decrease its power output.
        min_operating_steps (int, optional): The minimum number of steps the DRI plant must operate continuously. Defaults to 0.
        min_down_steps (int, optional): The minimum number of downtime steps required between operating cycles. Defaults to 0.
        initial_operational_status (int, optional): The initial operational status of the DRI plant (0 for off, 1 for on). Defaults to 1.
    """

    def __init__(
        self,
        specific_hydrogen_consumption: float,
        specific_natural_gas_consumption: float,
        specific_electricity_consumption: float,
        specific_iron_ore_consumption: float,
        max_power: float,
        min_power: float,
        fuel_type: str,
        time_steps: list[int],
        ramp_up: float | None = None,
        ramp_down: float | None = None,
        min_operating_steps: int = 0,
        min_down_steps: int = 0,
        initial_operational_status: int = 1,
        **kwargs,
    ):
        super().__init__()

        self.specific_hydrogen_consumption = specific_hydrogen_consumption
        self.specific_natural_gas_consumption = specific_natural_gas_consumption
        self.specific_electricity_consumption = specific_electricity_consumption
        self.specific_iron_ore_consumption = specific_iron_ore_consumption
        self.max_power = max_power
        self.min_power = min_power
        self.fuel_type = fuel_type
        self.time_steps = time_steps
        self.ramp_up = max_power if ramp_up is None else ramp_up
        self.ramp_down = max_power if ramp_down is None else ramp_down
        self.min_operating_steps = min_operating_steps
        self.min_down_steps = min_down_steps
        self.initial_operational_status = initial_operational_status
        self.kwargs = kwargs

    def add_to_model(
        self, model: pyo.ConcreteModel, model_block: pyo.Block
    ) -> pyo.Block:
        """
        Adds a DRI plant block to the Pyomo model, defining parameters, variables, and constraints.

        Pyomo Components:
            - **Parameters**:
                - `specific_hydrogen_consumption`: Hydrogen consumption per ton of DRI.
                - `specific_natural_gas_consumption`: Natural gas consumption per ton of DRI.
                - `specific_electricity_consumption`: Electricity consumption per ton of DRI.
                - `specific_iron_ore_consumption`: Iron ore consumption per ton of DRI.
                - `max_power`: Maximum allowable power input.
                - `min_power`: Minimum allowable power input.
                - `ramp_up`: Maximum ramp-up rate.
                - `ramp_down`: Maximum ramp-down rate.
                - `min_operating_steps`: Minimum operating time.
                - `min_down_steps`: Minimum downtime between operating cycles.

            - **Variables**:
                - `power_in[t]`: Power input to the DRI plant at each time step `t`.
                - `dri_output[t]`: DRI output at each time step `t`.
                - `natural_gas_in[t]`: Natural gas input at each time step `t`.
                - `hydrogen_in[t]`: Hydrogen input at each time step `t`.
                - `iron_ore_in[t]`: Iron ore input at each time step `t`.
                - `operating_cost[t]`: Operating cost at each time step `t`.
                - `operational_status[t]` (optional): Binary variable indicating whether the DRI plant is operational.
                - `start_up[t]` (optional): Binary variable indicating whether the DRI plant has started up at time `t`.
                - `shut_down[t]` (optional): Binary variable indicating whether the DRI plant has shut down at time `t`.

            - **Constraints**:
                - `min_power_constraint[t]`: Ensures that the power input is at least the minimum power input when the DRI plant is operational.
                - `max_power_constraint[t]`: Ensures that the power input does not exceed the maximum power input.
                - `dri_output_constraint[t]`: Links DRI output to fuel (hydrogen or natural gas) consumption.
                - `electricity_consumption_constraint[t]`: Ensures that electricity consumption is proportional to DRI output.
                - `iron_ore_constraint[t]`: Links iron ore input to DRI output.
                - `ramp_up_constraint[t]`: Limits the ramp-up rate of power input.
                - `ramp_down_constraint[t]`: Limits the ramp-down rate of power input.
                - `min_operating_time_constraint[t]`: Ensures the DRI plant operates for a minimum duration.
                - `min_downtime_constraint[t]`: Ensures the DRI plant remains off for a minimum duration between operations.
                - `operating_cost_constraint[t]`: Calculates the operating cost based on fuel and electricity consumption.

        Args:
            model (pyo.ConcreteModel): A Pyomo ConcreteModel object representing the optimization model.
            model_block (pyo.Block): A Pyomo Block object to which the DRI plant component will be added.

        Returns:
            pyo.Block: A Pyomo block representing the DRI plant with variables and constraints.
        """

        # dependig on the fuel type, check if the model has the price profile for the fuel
        if self.fuel_type == "natural_gas":
            if not hasattr(model, "natural_gas_price"):
                raise ValueError(
                    "DRI plant requires a natural gas price profile if 'natural_gas' is used as the fuel type."
                )

        # Define parameters
        model_block.specific_hydrogen_consumption = pyo.Param(
            initialize=self.specific_hydrogen_consumption
        )
        model_block.specific_natural_gas_consumption = pyo.Param(
            initialize=self.specific_natural_gas_consumption
        )
        model_block.specific_electricity_consumption = pyo.Param(
            initialize=self.specific_electricity_consumption
        )
        model_block.specific_iron_ore_consumption = pyo.Param(
            initialize=self.specific_iron_ore_consumption
        )
        model_block.max_power = pyo.Param(initialize=self.max_power)
        model_block.min_power = pyo.Param(initialize=self.min_power)
        model_block.ramp_up = pyo.Param(initialize=self.ramp_up)
        model_block.ramp_down = pyo.Param(initialize=self.ramp_down)
        model_block.min_operating_steps = pyo.Param(initialize=self.min_operating_steps)
        model_block.min_down_steps = pyo.Param(initialize=self.min_down_steps)

        # Define variables
        model_block.power_in = pyo.Var(
            self.time_steps, within=pyo.NonNegativeReals, bounds=(0, self.max_power)
        )
        model_block.iron_ore_in = pyo.Var(self.time_steps, within=pyo.NonNegativeReals)
        model_block.natural_gas_in = pyo.Var(
            self.time_steps, within=pyo.NonNegativeReals
        )
        model_block.hydrogen_in = pyo.Var(self.time_steps, within=pyo.NonNegativeReals)
        model_block.dri_output = pyo.Var(self.time_steps, within=pyo.NonNegativeReals)
        model_block.operating_cost = pyo.Var(
            self.time_steps, within=pyo.NonNegativeReals
        )

        # Fuel consumption constraint
        @model_block.Constraint(self.time_steps)
        def dri_output_constraint(b, t):
            if self.fuel_type == "hydrogen":
                return (
                    b.dri_output[t]
                    == b.hydrogen_in[t] / b.specific_hydrogen_consumption
                )
            elif self.fuel_type == "natural_gas":
                return (
                    b.dri_output[t]
                    == b.natural_gas_in[t] / b.specific_natural_gas_consumption
                )
            elif self.fuel_type == "both":
                return b.dri_output[t] == (
                    b.hydrogen_in[t] / b.specific_hydrogen_consumption
                ) + (b.natural_gas_in[t] / b.specific_natural_gas_consumption)

        # Add Constraints to Zero Unused Fuel Inputs**
        @model_block.Constraint(self.time_steps)
        def zero_unused_fuel_constraints(b, t):
            if self.fuel_type == "hydrogen":
                return b.natural_gas_in[t] == 0
            elif self.fuel_type == "natural_gas":
                return b.hydrogen_in[t] == 0
            elif self.fuel_type == "both":
                return pyo.Constraint.Skip  # No action needed
            else:
                raise ValueError(f"Unknown fuel_type '{self.fuel_type}' specified.")

        # Electricity consumption constraint
        @model_block.Constraint(self.time_steps)
        def electricity_consumption_constraint(b, t):
            return b.power_in[t] == b.dri_output[t] * b.specific_electricity_consumption

        # Iron ore consumption constraint
        @model_block.Constraint(self.time_steps)
        def iron_ore_constraint(b, t):
            return b.iron_ore_in[t] == b.dri_output[t] * b.specific_iron_ore_consumption

        # Operating cost constraint
        @model_block.Constraint(self.time_steps)
        def operating_cost_constraint(b, t):
            return (
                b.operating_cost[t]
                == b.natural_gas_in[t] * model.natural_gas_price[t]
                + b.power_in[t] * model.electricity_price[t]
                + b.iron_ore_in[t] * model.iron_ore_price
            )

        # Ramp-up constraint and ramp-down constraints
        add_ramping_constraints(
            model_block=model_block,
            ramp_up=self.ramp_up,
            ramp_down=self.ramp_down,
            time_steps=self.time_steps,
        )

        # Define additional variables and constraints for startup/shutdown and operational status
        if (
            self.min_operating_steps > 1
            or self.min_down_steps > 1
            or self.min_power > 0
        ):
            add_min_up_down_time_constraints(
                model_block=model_block,
                initial_status=self.initial_operational_status,
                time_steps=self.time_steps,
            )

        return model_block


class ElectricArcFurnace:
    """
    A class to represent an Electric Arc Furnace (EAF) in an energy system model.

    The class encapsulates the parameters, variables, and constraints necessary to model the behavior
    of an EAF, including power consumption, DRI input, lime demand, and ramp rates.

    Args:
        max_power (float): The rated power capacity of the electric arc furnace.
        min_power (float): The minimum power requirement of the electric arc furnace.
        specific_electricity_consumption (float): The specific electricity consumption of the electric arc furnace (in MWh per ton of steel produced).
        specific_dri_demand (float): The specific demand for Direct Reduced Iron (DRI) in the electric arc furnace (in tons per ton of steel produced).
        specific_lime_demand (float): The specific demand for lime in the electric arc furnace (in tons per ton of steel produced).
        time_steps (list[int]): A list of time steps over which the EAF operates.
        ramp_up (float, optional): The ramp-up rate of the electric arc furnace. Defaults to `max_power`.
        ramp_down (float, optional): The ramp-down rate of the electric arc furnace. Defaults to `max_power`.
        min_operating_steps (int, optional): The minimum number of steps the EAF must operate continuously. Defaults to 0.
        min_down_steps (int, optional): The minimum number of downtime steps required between operating cycles. Defaults to 0.
        initial_operational_status (int, optional): The initial operational status of the EAF (0 for off, 1 for on). Defaults to 1.
    """

    def __init__(
        self,
        max_power: float,
        min_power: float,
        specific_electricity_consumption: float,
        specific_dri_demand: float,
        specific_lime_demand: float,
        time_steps: list[int],
        ramp_up: float | None = None,
        ramp_down: float | None = None,
        min_operating_steps: int = 0,
        min_down_steps: int = 0,
        initial_operational_status: int = 1,
        **kwargs,
    ):
        super().__init__()

        self.max_power = max_power
        self.min_power = min_power
        self.specific_electricity_consumption = specific_electricity_consumption
        self.specific_dri_demand = specific_dri_demand
        self.specific_lime_demand = specific_lime_demand
        self.time_steps = time_steps
        self.ramp_up = max_power if ramp_up is None else ramp_up
        self.ramp_down = max_power if ramp_down is None else ramp_down
        self.min_operating_steps = min_operating_steps
        self.min_down_steps = min_down_steps
        self.initial_operational_status = initial_operational_status
        self.kwargs = kwargs

    def add_to_model(
        self, model: pyo.ConcreteModel, model_block: pyo.Block
    ) -> pyo.Block:
        """
        Adds an EAF block to the Pyomo model, defining parameters, variables, and constraints.

        Pyomo Components:
            - **Parameters**:
                - `max_power`: Maximum allowable power input.
                - `min_power`: Minimum allowable power input.
                - `specific_electricity_consumption`: Electricity consumption per ton of steel produced.
                - `specific_dri_demand`: DRI demand per ton of steel produced.
                - `specific_lime_demand`: Lime demand per ton of steel produced.
                - `ramp_up`: Maximum ramp-up rate.
                - `ramp_down`: Maximum ramp-down rate.
                - `min_operating_steps`: Minimum operating time.
                - `min_down_steps`: Minimum downtime between operating cycles.

            - **Variables**:
                - `power_in[t]`: Power input to the EAF at each time step `t`.
                - `dri_input[t]`: DRI input at each time step `t`.
                - `steel_output[t]`: Steel output at each time step `t`.
                - `operating_cost[t]`: Operating cost at each time step `t`.
                - `co2_emission[t]`: CO2 Emissions at each time step `t`.
                - `lime_demand[t]`: Lime demand at each time step `t`.
                - `operational_status[t]` (optional): Binary variable indicating whether the EAF is operational.
                - `start_up[t]` (optional): Binary variable indicating whether the EAF has started up at time `t`.
                - `shut_down[t]` (optional): Binary variable indicating whether the EAF has shut down at time `t`.

            - **Constraints**:
                - `min_power_constraint[t]`: Ensures that the power input is at least the minimum power input when the EAF is operational.
                - `max_power_constraint[t]`: Ensures that the power input does not exceed the maximum power input.
                - `steel_output_dri_relation[t]`: Links steel output to DRI input.
                - `steel_output_power_relation[t]`: Links steel output to power consumption.
                - `eaf_lime_demand[t]`: Links lime demand to steel output.
                - `co2_emission[t]`: Links CO2 emissions to lime demand.
                - `ramp_up_eaf_constraint[t]`: Limits the ramp-up rate of power input.
                - `ramp_down_eaf_constraint[t]`: Limits the ramp-down rate of power input.
                - `min_operating_time_constraint[t]`: Ensures the EAF operates for a minimum duration.
                - `min_down_time_constraint[t]`: Ensures the EAF remains off for a minimum duration between operations.
                - `operating_cost_constraint[t]`: Calculates the operating cost based on power input, CO2 emissions, and lime consumption.

        Args:
            model (pyo.ConcreteModel): A Pyomo ConcreteModel object representing the optimization model.
            model_block (pyo.Block): A Pyomo Block object to which the EAF component will be added.

        Returns:
            pyo.Block: A Pyomo block representing the EAF with variables and constraints.
        """

        # Define parameters
        model_block.max_power = pyo.Param(initialize=self.max_power)
        model_block.min_power = pyo.Param(initialize=self.min_power)
        model_block.specific_electricity_consumption = pyo.Param(
            initialize=self.specific_electricity_consumption
        )
        model_block.specific_dri_demand = pyo.Param(initialize=self.specific_dri_demand)
        model_block.specific_lime_demand = pyo.Param(
            initialize=self.specific_lime_demand
        )
        model_block.ramp_up = pyo.Param(initialize=self.ramp_up)
        model_block.ramp_down = pyo.Param(initialize=self.ramp_down)
        model_block.min_operating_steps = pyo.Param(initialize=self.min_operating_steps)
        model_block.min_down_steps = pyo.Param(initialize=self.min_down_steps)

        # Define variables
        model_block.power_in = pyo.Var(
            self.time_steps, within=pyo.NonNegativeReals, bounds=(0, self.max_power)
        )
        model_block.dri_input = pyo.Var(self.time_steps, within=pyo.NonNegativeReals)
        model_block.steel_output = pyo.Var(self.time_steps, within=pyo.NonNegativeReals)
        model_block.operating_cost = pyo.Var(
            self.time_steps, within=pyo.NonNegativeReals
        )
        model_block.co2_emission = pyo.Var(self.time_steps, within=pyo.NonNegativeReals)
        model_block.lime_demand = pyo.Var(self.time_steps, within=pyo.NonNegativeReals)

        # Steel output based on DRI input
        @model_block.Constraint(self.time_steps)
        def steel_output_dri_relation(b, t):
            return b.steel_output[t] == b.dri_input[t] / b.specific_dri_demand

        # Steel output based on power consumption
        @model_block.Constraint(self.time_steps)
        def steel_output_power_relation(b, t):
            return (
                b.power_in[t] == b.steel_output[t] * b.specific_electricity_consumption
            )

        # Lime demand based on steel output
        @model_block.Constraint(self.time_steps)
        def lime_demand_constraint(b, t):
            return b.lime_demand[t] == b.steel_output[t] * b.specific_lime_demand

        # CO2 emissions based on lime demand
        @model_block.Constraint(self.time_steps)
        def co2_emission_constraint(b, t):
            return b.co2_emission[t] == b.lime_demand[t] * model.lime_co2_factor

        # Operating cost constraint
        @model_block.Constraint(self.time_steps)
        def operating_cost_constraint(b, t):
            return (
                b.operating_cost[t]
                == b.power_in[t] * model.electricity_price[t]
                + b.co2_emission[t] * model.co2_price
                + b.lime_demand[t] * model.lime_price
            )

        # Ramp-up constraint and ramp-down constraints
        add_ramping_constraints(
            model_block=model_block,
            ramp_up=self.ramp_up,
            ramp_down=self.ramp_down,
            time_steps=self.time_steps,
        )

        # Define additional variables and constraints for startup/shutdown and operational status
        if (
            self.min_operating_steps > 1
            or self.min_down_steps > 1
            or self.min_power > 0
        ):
            add_min_up_down_time_constraints(
                model_block=model_block,
                initial_status=self.initial_operational_status,
                time_steps=self.time_steps,
            )

        return model_block


class ElectricVehicle(GenericStorage):
    """
    A class to represent an Electric Vehicle (EV) unit in an energy system model.

    The class encapsulates the parameters, variables, and constraints necessary to model
    the behavior of an EV, including charging and discharging, battery storage limits, availability
    profiles, and ramp rates.

    Inherits from GenericStorage and adds EV-specific functionality, such as availability profiles
    and predefined charging profiles.

    Args:
        max_capacity (float): Maximum capacity of the EV battery.
        min_capacity (float): Minimum capacity of the EV battery.
        max_power_charge (float): Maximum allowable charging power.
        max_power_discharge (float): Maximum allowable discharging power. Defaults to 0 (no discharging allowed).
        availability_profile (pd.Series): A pandas Series indicating the EV's availability, where 1 means available and 0 means unavailable.
        time_steps (list[int]): A list of time steps over which the EV operates.
        efficiency_charge (float, optional): Charging efficiency of the EV. Defaults to 1.0.
        efficiency_discharge (float, optional): Discharging efficiency of the EV. Defaults to 1.0.
        initial_soc (float, optional): Initial state of charge (SOC) of the EV, represented as a fraction of `max_capacity`. Defaults to 1.0.
        ramp_up (float, optional): Maximum allowed increase in charging power per time step. Defaults to None (no ramp constraint).
        ramp_down (float, optional): Maximum allowed decrease in charging power per time step. Defaults to None (no ramp constraint).
        charging_profile (pd.Series | None, optional): A predefined charging profile. If provided, the EV follows this profile instead of optimizing the charge. Defaults to None.
    """

    def __init__(
        self,
        max_capacity: float,
        time_steps: list[int],
        availability_profile: pd.Series,
        max_power_charge: float,
        min_capacity: float = 0.0,
        max_power_discharge: float = 0,
        efficiency_charge: float = 1.0,
        efficiency_discharge: float = 1.0,
        initial_soc: float = 1.0,
        ramp_up: float | None = None,
        ramp_down: float | None = None,
        charging_profile: pd.Series | None = None,
        storage_loss_rate: float = 0.0,
        **kwargs,
    ):
        # Call the parent class (GenericStorage) __init__ method
        super().__init__(
            max_capacity=max_capacity,
            time_steps=time_steps,
            min_capacity=min_capacity,
            max_power_charge=max_power_charge,
            max_power_discharge=max_power_discharge,
            efficiency_charge=efficiency_charge,
            efficiency_discharge=efficiency_discharge,
            initial_soc=initial_soc,
            ramp_up=ramp_up,
            ramp_down=ramp_down,
            storage_loss_rate=storage_loss_rate,
            **kwargs,
        )

        # EV-specific attributes
        self.availability_profile = availability_profile
        self.charging_profile = charging_profile

    def add_to_model(
        self, model: pyo.ConcreteModel, model_block: pyo.Block
    ) -> pyo.Block:
        """
        Adds an EV block to the Pyomo model, defining parameters, variables, and constraints.

        Pyomo Components:
            - **Parameters**:
                - `max_capacity`: Maximum battery capacity of the EV.
                - `min_capacity`: Minimum allowable battery capacity.
                - `max_power_charge`: Maximum charging power.
                - `max_power_discharge`: Maximum discharging power.
                - `efficiency_charge`: Charging efficiency.
                - `efficiency_discharge`: Discharging efficiency.

            - **Variables**:
                - `charge[t]`: Charging power input at each time step `t`.
                - `discharge[t]`: Discharging power output at each time step `t`.
                - `soc[t]`: State of charge (SOC) of the EV battery at each time step `t`.

            - **Constraints**:
                - `availability_constraints`: Ensures charging and discharging occur only during available periods.
                - `charging_profile_constraints`: Enforces predefined charging profiles if provided.
                - `soc_constraints`: Keeps SOC between `min_capacity` and `max_capacity`.
                - `ramp_constraints`: Limits ramp-up and ramp-down rates for charging.

        Args:
            model (pyo.ConcreteModel): A Pyomo ConcreteModel object representing the optimization model.
            model_block (pyo.Block): A Pyomo Block object to which the EV component will be added.

        Returns:
            pyo.Block: A Pyomo block representing the EV with variables and constraints.
        """

        # Call the parent class (GenericStorage) add_to_model method
        model_block = super().add_to_model(model, model_block)

        # Apply availability profile constraints if provided
        if self.availability_profile is not None:
            if not isinstance(self.availability_profile, pd.Series):
                raise TypeError("`availability_profile` must be a pandas Series.")
            if not all(t in self.availability_profile.index for t in self.time_steps):
                raise ValueError(
                    "All `time_steps` must be present in `availability_profile` index."
                )

            @model_block.Constraint(self.time_steps)
            def discharge_availability_constraint(b, t):
                availability = self.availability_profile[t]
                return b.discharge[t] <= availability * b.max_power_discharge

            @model_block.Constraint(self.time_steps)
            def charge_availability_constraint(b, t):
                availability = self.availability_profile[t]
                return b.charge[t] <= availability * b.max_power_charge

        # Apply predefined charging profile constraints if provided
        if self.charging_profile is not None:
            if not isinstance(self.charging_profile, pd.Series):
                raise TypeError("`charging_profile` must be a pandas Series.")
            if not all(t in self.charging_profile.index for t in self.time_steps):
                raise ValueError(
                    "All `time_steps` must be present in `charging_profile` index."
                )

            @model_block.Constraint(self.time_steps)
            def charging_profile_constraint(b, t):
                return b.charge[t] == self.charging_profile[t]

        return model_block


class HydrogenStorage(GenericStorage):
    """
    A class to represent a hydrogen storage unit in an energy system model.

    Inherits all the functionality from GenericStorage and can be extended in the future
    with hydrogen-specific constraints or attributes.

    Args:
        Inherits all attributes from the GenericStorage class.
    """

    def __init__(
        self,
        max_capacity: float,
        time_steps: list[int],
        min_capacity: float = 0.0,
        max_power_charge: float | None = None,
        max_power_discharge: float | None = None,
        efficiency_charge: float = 1.0,
        efficiency_discharge: float = 1.0,
        initial_soc: float = 1.0,
        ramp_up: float | None = None,
        ramp_down: float | None = None,
        storage_loss_rate: float = 0.0,
        **kwargs,
    ):
        super().__init__(
            max_capacity=max_capacity,
            time_steps=time_steps,
            min_capacity=min_capacity,
            max_power_charge=max_power_charge,
            max_power_discharge=max_power_discharge,
            efficiency_charge=efficiency_charge,
            efficiency_discharge=efficiency_discharge,
            initial_soc=initial_soc,
            ramp_up=ramp_up,
            ramp_down=ramp_down,
            storage_loss_rate=storage_loss_rate,
            **kwargs,
        )

    def add_to_model(
        self, model: pyo.ConcreteModel, model_block: pyo.Block
    ) -> pyo.Block:
        """
        Creates and returns a Pyomo Block for the hydrogen storage component. This method can be extended
        to add hydrogen-specific constraints or variables.

        Args:
            model (pyo.ConcreteModel): A Pyomo ConcreteModel object representing the optimization model.
            model_block (pyo.Block): A Pyomo Block object to which the hydrogen storage component will be added.

        Returns:
            pyo.Block: A Pyomo block representing the hydrogen storage with variables and constraints.
        """

        # Call the parent class (GenericStorage) add_to_model method
        model_block = super().add_to_model(model, model_block)

        # add a binary variable to disallow discharging and charging at the same time
        model_block.status = pyo.Var(self.time_steps, within=pyo.Binary)

        # add a constraint that disallows discharging and charging at the same time
        @model_block.Constraint(self.time_steps)
        def max_charge_power_constraint(b, t):
            return b.charge[t] <= b.max_power_charge * b.status[t]

        @model_block.Constraint(self.time_steps)
        def max_discharge_power_constraint(b, t):
            return b.discharge[t] <= b.max_power_discharge * (1 - b.status[t])

        # add further constraints or variables specific to hydrogen storage here

        return model_block


class DRIStorage(GenericStorage):
    """
    A class to represent a Direct Reduced Iron (DRI) storage unit in an energy system model.

    Inherits all the functionality from GenericStorage and can be extended in the future
    with DRI-specific constraints or attributes.

    Args:
        Inherits all attributes from the GenericStorage class.
    """

    def __init__(
        self,
        max_capacity: float,
        time_steps: list[int],
        min_capacity: float = 0.0,
        max_power_charge: float | None = None,
        max_power_discharge: float | None = None,
        efficiency_charge: float = 1.0,
        efficiency_discharge: float = 1.0,
        initial_soc: float = 1.0,
        ramp_up: float | None = None,
        ramp_down: float | None = None,
        storage_loss_rate: float = 0.0,
        **kwargs,
    ):
        super().__init__(
            max_capacity=max_capacity,
            time_steps=time_steps,
            min_capacity=min_capacity,
            max_power_charge=max_power_charge,
            max_power_discharge=max_power_discharge,
            efficiency_charge=efficiency_charge,
            efficiency_discharge=efficiency_discharge,
            initial_soc=initial_soc,
            ramp_up=ramp_up,
            ramp_down=ramp_down,
            storage_loss_rate=storage_loss_rate,
            **kwargs,
        )

    def add_to_model(
        self, model: pyo.ConcreteModel, model_block: pyo.Block
    ) -> pyo.Block:
        """
        Creates and returns a Pyomo Block for the DRI storage component. This method can be extended
        in the future with DRI-specific constraints or variables.

        Args:
            model (pyo.ConcreteModel): A Pyomo ConcreteModel object representing the optimization model.
            model_block (pyo.Block): A Pyomo Block object to which the DRI storage component will be added.

        Returns:
            pyo.Block: A Pyomo block representing the DRI storage with variables and constraints.
        """

        # Call the parent class (GenericStorage) add_to_model method
        model_block = super().add_to_model(model, model_block)

        # add a binary variable to disallow discharging and charging at the same time
        model_block.status = pyo.Var(self.time_steps, within=pyo.Binary)

        # add a constraint that disallows discharging and charging at the same time
        @model_block.Constraint(self.time_steps)
        def max_charge_power_constraint(b, t):
            return b.charge[t] <= b.max_power_charge * b.status[t]

        @model_block.Constraint(self.time_steps)
        def max_discharge_power_constraint(b, t):
            return b.discharge[t] <= b.max_power_discharge * (1 - b.status[t])

        # add further constraints or variables specific to DRI storage here

        return model_block


# Mapping of component type identifiers to their respective classes
demand_side_technologies: dict = {
    "electrolyser": Electrolyser,
    "hydrogen_storage": HydrogenStorage,
    "dri_plant": DRIPlant,
    "dri_storage": DRIStorage,
    "eaf": ElectricArcFurnace,
    "heat_pump": HeatPump,
    "boiler": Boiler,
    "electric_vehicle": ElectricVehicle,
    "generic_storage": GenericStorage,
    "pv_plant": PVPlant,
}


def add_ramping_constraints(model_block, ramp_up, ramp_down, time_steps):
    # Ramp-up constraint
    @model_block.Constraint(time_steps)
    def ramp_up_constraint(b, t):
        if t == time_steps.at(1):
            return b.power_in[t] <= ramp_up
        return b.power_in[t] - b.power_in[t - 1] <= b.ramp_up

    # Ramp-down constraint
    @model_block.Constraint(time_steps)
    def ramp_down_constraint(b, t):
        if t == time_steps.at(1):
            return b.power_in[t] <= ramp_down
        return b.power_in[t - 1] - b.power_in[t] <= b.ramp_down

    return model_block


def add_min_up_down_time_constraints(model_block, initial_status, time_steps):
    model_block.operational_status = pyo.Var(time_steps, within=pyo.Binary)

    # Power constraints based on operational status
    @model_block.Constraint(time_steps)
    def min_power_constraint(b, t):
        return b.power_in[t] >= b.min_power * b.operational_status[t]

    @model_block.Constraint(time_steps)
    def max_power_constraint(b, t):
        return b.power_in[t] <= b.max_power * b.operational_status[t]

    if model_block.min_operating_steps > 0 or model_block.min_down_steps > 0:
        model_block.start_up = pyo.Var(time_steps, within=pyo.Binary)
        model_block.shut_down = pyo.Var(time_steps, within=pyo.Binary)

        # State transition constraints
        @model_block.Constraint(time_steps)
        def state_transition_rule(b, t):
            if t == time_steps.at(1):
                return (
                    b.operational_status[t] - initial_status
                    == b.start_up[t] - b.shut_down[t]
                )
            else:
                return (
                    b.operational_status[t] - b.operational_status[t - 1]
                    == b.start_up[t] - b.shut_down[t]
                )

        # Prevent simultaneous startup and shutdown
        @model_block.Constraint(time_steps)
        def prevent_simultaneous_startup_shutdown(b, t):
            return b.start_up[t] + b.shut_down[t] <= 1

        # Minimum operating time constraints
        if model_block.min_operating_steps > 0:
            # Start-up definition
            @model_block.Constraint(time_steps)
            def start_up_def_rule(b, t):
                if t == time_steps.at(1):
                    return b.start_up[t] >= b.operational_status[t] - initial_status
                else:
                    return (
                        b.start_up[t]
                        >= b.operational_status[t] - b.operational_status[t - 1]
                    )

            @model_block.Constraint(time_steps)
            def min_operating_time_constraint(b, t):
                if t < model_block.min_operating_steps:
                    return pyo.Constraint.Skip
                return (
                    sum(
                        b.start_up[i]
                        for i in range(t - model_block.min_operating_steps + 1, t + 1)
                    )
                    <= b.operational_status[t]
                )

        # Minimum downtime constraints
        if model_block.min_down_steps > 0:
            # Shut-down definition
            @model_block.Constraint(time_steps)
            def shut_down_def_rule(b, t):
                if t == time_steps.at(1):
                    return b.shut_down[t] >= initial_status - b.operational_status[t]
                else:
                    return (
                        b.shut_down[t]
                        >= b.operational_status[t - 1] - b.operational_status[t]
                    )

            @model_block.Constraint(time_steps)
            def min_downtime_constraint(b, t):
                if t < model_block.min_down_steps:
                    return pyo.Constraint.Skip
                return (
                    sum(
                        b.shut_down[i]
                        for i in range(t - model_block.min_down_steps + 1, t + 1)
                    )
                    <= 1 - b.operational_status[t]
                )

<<<<<<< HEAD
    return model_part

def create_pv_plant(
    model,
    max_power,
    min_power,
    time_steps,
    availability,
    power_profile,
    **kwargs
):
    """
        Represents a Photovoltaic (PV) power plant.

        Args:
            model: A Pyomo ConcreteModel object representing the optimization model.
            id (str): A unique identifier for the PV unit.
            max_power (float): The maximum power output of the PV unit.
            min_power (float): The minimum power output of the PV unit.
            time_steps (list): List of time steps for which the model will be defined.
            availability (list): List of availability factors for each time step.
            power_profile (str): Indicates whether the PV unit follows a predefined power profile.

        Constraints:
            max_power_pv_constraint: Ensures the power output of the PV unit does not exceed the maximum power limit.
            min_power_pv_constraint: Ensures the power output of the PV unit does not fall below the minimum power requirement.
            pv_self_consumption_and_sell_constraint: Ensures the power output of the PV unit is self consumed and sold to the market.
    """
    #define parameters
    model_part = pyo.Block()
    model_part.max_power = pyo.Param(initialize=max_power)
    model_part.min_power = pyo.Param(initialize=min_power)

    #define variables
    model_part.power_out = pyo.Var(time_steps, within=pyo.NonNegativeReals)

    # define constraints
    if bool(strtobool(power_profile)):
        @model_part.Constraint(time_steps)
        def power_profile_constraint(b, t):
            """
            Ensures the PV follows the predefined power profile.
            """
            return b.power_out[t] == model.pv_power_profile[t]
    else:
        @model_part.Constraint(time_steps)
        def power_pv_constraint(b, t):
            """
            Ensures the power output of the PV unit gets calculated from its availability.
            """
            return b.power_out[t] == b.max_power * availability.iloc[t]

    @model_part.Constraint(time_steps)
    def min_power_pv_constraint(b, t):
        """
        Ensures the power output of the PV unit does not fall below the minimum power requirement.
        """
        return b.power_out[t] >= b.min_power

    return model_part


def create_battery_storage(
        model,
        max_capacity,
        min_capacity,
        initial_soc,
        charge_loss_rate,
        discharge_loss_rate,
        max_charging_rate,
        max_discharging_rate,
        charging_profile,
        time_steps,
        **kwargs,
):
    """
        Represents battery storage.

        Args:
            model: A Pyomo ConcreteModel object representing the optimization model.
            id (str): A unique identifier for the storage unit.
            max_capacity (float): The maximum storage capacity of the unit.
            min_capacity (float): The minimum storage capacity of the unit.
            initial_soc (float): The initial state of charge (SOC) of the storage unit.
            charge_loss_rate (float): The rate of energy loss during charging.
            discharge_loss_rate (float): The rate of energy loss during discharging.
            charging_profile (str): Indicates whether the battery follows a predefined charging profile.
            time_steps (list): List of time steps for which the model will be defined.
            **kwargs: Additional keyword arguments.

        Constraints:
            charging_profile_constraint: Ensures the battery storage follows the predefined charging profile.
            discharging_profile_constraint: Ensures the battery storage follows the predefined charging profile.
    """
    model_part = create_storage(
        model,
        max_capacity,
        min_capacity,
        initial_soc,
        0,
        charge_loss_rate,
        discharge_loss_rate,
        max_charging_rate,
        max_discharging_rate,
        time_steps,
        **kwargs
    )

    model_part.operating_cost_battery = pyo.Var(time_steps, within=pyo.NonNegativeReals)

    if bool(strtobool(charging_profile)):
        @model_part.Constraint(time_steps)
        def charging_profile_constraint(b, t):
            """
            Ensures the battery storage follows the predefined charging profile.
            """
            battery_load = model.battery_load_profile[t]
            return b.charge[t] == (battery_load if battery_load >= 0 else 0)

        @model_part.Constraint(time_steps)
        def discharging_profile_constraint(b, t):
            """
            Ensures the battery storage follows the predefined charging profile.
            """
            battery_load = model.battery_load_profile[t]
            return b.discharge[t] == (abs(battery_load) if battery_load < 0 else 0)

    return model_part
=======
    return model_block
>>>>>>> 2bc10b54
<|MERGE_RESOLUTION|>--- conflicted
+++ resolved
@@ -6,636 +6,6 @@
 
 import pandas as pd
 import pyomo.environ as pyo
-from distutils.util import strtobool
-
-
-def create_heatpump(
-    model,
-    rated_power,
-    min_power,
-    cop,
-    ramp_up,
-    ramp_down,
-    min_operating_time,
-    min_down_time,
-    time_steps,
-    **kwargs,
-):
-    model_part = pyo.Block()
-    model_part.rated_power = pyo.Param(initialize=rated_power)
-    model_part.min_power = pyo.Param(initialize=min_power)
-    model_part.cop = pyo.Param(initialize=cop)
-    model_part.ramp_up = pyo.Param(initialize=ramp_up)
-    model_part.ramp_down = pyo.Param(initialize=ramp_down)
-    model_part.min_operating_time = pyo.Param(initialize=min_operating_time)
-    model_part.min_down_time = pyo.Param(initialize=min_down_time)
-
-    model_part.power_in = pyo.Var(time_steps, within=pyo.NonNegativeReals)
-    model_part.heat_out = pyo.Var(time_steps, within=pyo.NonNegativeReals)
-    model_part.operational_status = pyo.Var(time_steps, within=pyo.Binary)
-
-    @model_part.Constraint(time_steps)
-    def power_bounds(b, t):
-        return pyo.inequality(b.min_power, b.power_in[t], b.rated_power)
-
-    @model_part.Constraint(time_steps)
-    def cop_constraint(b, t):
-        return b.heat_out[t] == b.power_in[t] * b.cop
-
-    @model_part.Constraint(time_steps)
-    def ramp_up_constraint(b, t):
-        if t == 0:
-            return pyo.Constraint.Skip
-        return b.power_in[t] - b.power_in[t - 1] <= b.ramp_up
-
-    @model_part.Constraint(time_steps)
-    def ramp_down_constraint(b, t):
-        if t == 0:
-            return pyo.Constraint.Skip
-        return b.power_in[t - 1] - b.power_in[t] <= b.ramp_down
-
-    @model_part.Constraint(time_steps)
-    def min_operating_time_constraint(b, t):
-        if t == 0:
-            return pyo.Constraint.Skip
-
-        delta_t = t - (t - 1)
-        min_operating_time_units = int(min_operating_time / delta_t)
-
-        if t < min_operating_time_units:
-            return (
-                sum(b.operational_status[i] for i in range(t + 1))
-                >= min_operating_time_units * b.operational_status[t]
-            )
-        else:
-            return (
-                sum(
-                    b.operational_status[i]
-                    for i in range(t - min_operating_time_units + 1, t + 1)
-                )
-                >= min_operating_time_units * b.operational_status[t]
-            )
-
-    @model_part.Constraint(time_steps)
-    def min_downtime_constraint(b, t):
-        if t == 0:
-            return pyo.Constraint.Skip
-
-        delta_t = t - (t - 1)
-        min_downtime_units = int(min_down_time / delta_t)
-
-        if t < min_downtime_units:
-            return sum(
-                b.operational_status[i] for i in range(t + 1)
-            ) <= 1 - min_downtime_units * (1 - b.operational_status[t])
-        else:
-            return sum(
-                b.operational_status[i]
-                for i in range(t - min_downtime_units + 1, t + 1)
-            ) <= 1 - min_downtime_units * (1 - b.operational_status[t])
-
-    return model_part
-
-
-def create_boiler(
-    model,
-    rated_power,
-    min_power,
-    efficiency,
-    ramp_up,
-    ramp_down,
-    min_operating_time,
-    min_down_time,
-    fuel_type,  # 'electric', 'natural_gas
-    time_steps,
-    **kwargs,
-):
-    model_part = pyo.Block()
-    model_part.rated_power = pyo.Param(initialize=rated_power)
-    model_part.min_power = pyo.Param(initialize=min_power)
-    model_part.efficiency = pyo.Param(initialize=efficiency)
-    model_part.ramp_up = pyo.Param(initialize=ramp_up)
-    model_part.ramp_down = pyo.Param(initialize=ramp_down)
-    model_part.min_operating_time = pyo.Param(initialize=min_operating_time)
-    model_part.min_down_time = pyo.Param(initialize=min_down_time)
-
-    model_part.natural_gas_in = pyo.Var(time_steps, within=pyo.NonNegativeReals)
-    model_part.power_in = pyo.Var(time_steps, within=pyo.NonNegativeReals)
-    model_part.heat_out = pyo.Var(time_steps, within=pyo.NonNegativeReals)
-    model_part.operational_status = pyo.Var(time_steps, within=pyo.Binary)
-
-    @model_part.Constraint(time_steps)
-    def power_bounds(b, t):
-        return pyo.inequality(b.min_power, b.power_in[t], b.rated_power)
-
-    @model_part.Constraint(time_steps)
-    def efficiency_constraint(b, t):
-        if fuel_type == "electric":
-            return b.heat_out[t] == b.power_in[t] * b.efficiency
-        elif fuel_type == "natural_gas":
-            # Assuming an equal split for simplicity
-            return b.heat_out[t] == b.natural_gas_in[t] * b.efficiency
-
-    @model_part.Constraint(time_steps)
-    def ramp_up_constraint(b, t):
-        if t == 0:
-            return pyo.Constraint.Skip
-        return b.heat_out[t] - b.heat_out[t - 1] <= b.ramp_up
-
-    @model_part.Constraint(time_steps)
-    def ramp_down_constraint(b, t):
-        if t == 0:
-            return pyo.Constraint.Skip
-        return b.heat_out[t - 1] - b.heat_out[t] <= b.ramp_down
-
-    @model_part.Constraint(time_steps)
-    def min_operating_time_constraint(b, t):
-        if t == 0:
-            return pyo.Constraint.Skip
-
-        delta_t = t - (t - 1)
-        min_operating_time_units = int(min_operating_time / delta_t)
-
-        if t < min_operating_time_units:
-            return (
-                sum(b.operational_status[i] for i in range(t + 1))
-                >= min_operating_time_units * b.operational_status[t]
-            )
-        else:
-            return (
-                sum(
-                    b.operational_status[i]
-                    for i in range(t - min_operating_time_units + 1, t + 1)
-                )
-                >= min_operating_time_units * b.operational_status[t]
-            )
-
-    @model_part.Constraint(time_steps)
-    def min_downtime_constraint(b, t):
-        if t == 0:
-            return pyo.Constraint.Skip
-
-        delta_t = t - (t - 1)
-        min_downtime_units = int(min_down_time / delta_t)
-
-        if t < min_downtime_units:
-            return sum(
-                b.operational_status[i] for i in range(t + 1)
-            ) <= 1 - min_downtime_units * (1 - b.operational_status[t])
-        else:
-            return sum(
-                b.operational_status[i]
-                for i in range(t - min_downtime_units + 1, t + 1)
-            ) <= 1 - min_downtime_units * (1 - b.operational_status[t])
-
-    return model_part
-
-
-def create_thermal_storage(
-    model,
-    max_capacity,
-    min_capacity,
-    initial_soc,
-    storage_loss_rate,
-    charge_loss_rate,
-    discharge_loss_rate,
-    time_steps,
-    **kwargs,
-):
-    """
-    Represents a Direct Reduced Iron (DRI) storage unit.
-
-    Args:
-        model: A Pyomo ConcreteModel object representing the optimization model.
-        id: A unique identifier for the thermal storage unit.
-        max_capacity: The maximum capacity of the thermal storage unit.
-        min_capacity: The minimum capacity of the thermal storage unit.
-        initial_soc: The initial state of charge (SOC) of the thermal storage unit.
-        storage_loss_rate: The rate of thermal loss due to storage over time.
-        charge_loss_rate: The rate of thermal loss during charging.
-        discharge_loss_rate: The rate of thermal loss during discharging.
-
-    Constraints:
-        storage_min_capacity_dri_constraint: Ensures the SOC of the thermal storage unit stays above the minimum capacity.
-        storage_max_capacity_dri_constraint: Ensures the SOC of the thermal storage unit stays below the maximum capacity.
-        energy_in_max_capacity_dri_constraint: Limits the charging of the thermal storage unit to its maximum capacity.
-        energy_out_max_capacity_dri_constraint: Limits the discharging of the thermal storage unit to its maximum capacity.
-        energy_in_uniformity_dri_constraint: Ensures uniformity in charging the thermal storage unit.
-        energy_out_uniformity_dri_constraint: Ensures uniformity in discharging the thermal storage unit.
-        storage_capacity_change_dri_constraint: Defines the change in SOC of the thermal storage unit over time.
-    """
-    model_part = pyo.Block()
-    model_part.max_thermal_capacity = pyo.Param(initialize=max_capacity)
-    model_part.min_thermal_capacity = pyo.Param(initialize=min_capacity)
-    model_part.initial_soc_thermal = pyo.Param(initialize=initial_soc)
-    model_part.storage_loss_rate_thermal = pyo.Param(initialize=storage_loss_rate)
-    model_part.charge_loss_rate_thermal = pyo.Param(initialize=charge_loss_rate)
-    model_part.discharge_loss_rate_thermal = pyo.Param(initialize=discharge_loss_rate)
-
-    # define variables
-    model_part.soc_thermal = pyo.Var(time_steps, within=pyo.NonNegativeReals)
-    model_part.uniformity_indicator_thermal = pyo.Var(time_steps, within=pyo.Binary)
-
-    # Define the variables for power and hydrogen
-    model_part.charge_thermal = pyo.Var(time_steps, within=pyo.NonNegativeReals)
-    model_part.discharge_thermal = pyo.Var(time_steps, within=pyo.NonNegativeReals)
-
-    # define constraints
-
-    @model_part.Constraint(time_steps)
-    def storage_min_capacity_thermal_constraint(b, t):
-        """
-        Ensures the SOC of the thermal storage unit stays above the minimum capacity.
-        """
-        return b.soc_thermal[t] >= b.min_thermal_capacity
-
-    @model_part.Constraint(time_steps)
-    def storage_max_capacity_thermal_constraint(b, t):
-        """
-        Ensures the SOC of the thermal storage unit stays below the maximum capacity.
-        """
-        return b.soc_thermal[t] <= b.max_thermal_capacity
-
-    @model_part.Constraint(time_steps)
-    def energy_in_max_capacity_thermal_constraint(b, t):
-        """
-        Limits the charging of the thermal storage unit to its maximum capacity.
-        """
-        return b.charge_thermal[t] <= b.max_thermal_capacity
-
-    @model_part.Constraint(time_steps)
-    def energy_out_max_capacity_thermal_constraint(b, t):
-        """
-        Limits the discharging of the thermal storage unit to its maximum capacity.
-        """
-        return b.discharge_thermal[t] <= b.max_thermal_capacity
-
-    @model_part.Constraint(time_steps)
-    def energy_in_uniformity_thermal_constraint(b, t):
-        """
-        Ensures uniformity in charging the thermal storage unit.
-        """
-        return (
-            b.charge_thermal[t]
-            <= b.max_thermal_capacity * b.uniformity_indicator_thermal[t]
-        )
-
-    @model_part.Constraint(time_steps)
-    def energy_out_uniformity_thermal_constraint(b, t):
-        """
-        Ensures uniformity in discharging the thermal storage unit.
-        """
-        return b.discharge_thermal[t] <= b.max_thermal_capacity * (
-            1 - b.uniformity_indicator_thermal[t]
-        )
-
-    @model_part.Constraint(time_steps)
-    def storage_capacity_change_thermal_constraint(b, t):
-        """
-        Defines the change in SOC of the thermal storage unit over time.
-        """
-        return b.soc_thermal[t] == (
-            (
-                (b.soc_thermal[t - 1] if t > 0 else b.initial_soc_thermal)
-                * (1 - b.storage_loss_rate_thermal)
-            )
-            + ((1 - b.charge_loss_rate_thermal) * b.charge_thermal[t])
-            - ((1 + b.discharge_loss_rate_thermal) * b.discharge_thermal[t])
-        )
-
-    return model_part
-
-
-def create_ev(
-    model,
-    max_capacity,
-    min_capacity,
-    max_charging_rate,
-    initial_soc,
-    ramp_up,
-    ramp_down,
-    availability_df,
-    charging_profile,
-    time_steps,
-    **kwargs,
-):
-    """
-    Represents an Electric Vehicle (EV) unit.
-
-    Args:
-        model: A Pyomo ConcreteModel object representing the optimization model.
-        max_capacity: The maximum capacity of the EV battery.
-        min_capacity: The minimum capacity of the EV battery.
-        max_charging_rate: The maximum charging rate of the ev.
-        initial_soc: The initial state of charge (SOC) of the EV battery.
-        ramp_up: The ramp-up rate for charging.
-        ramp_down: The ramp-down rate for charging.
-        availability_periods: A dictionary with time steps as keys and 1/0 values indicating availability.
-        charging_profile: A predefined charging profile (optional).
-        time_steps: The time steps in the optimization model.
-        index: The pd.DatetimeIndex corresponding to the time steps.
-    """
-    model_part = pyo.Block()
-    # define parameters
-    model_part.max_ev_battery_capacity = pyo.Param(initialize=max_capacity)
-    model_part.min_ev_battery_capacity = pyo.Param(initialize=min_capacity)
-    model_part.max_charging_rate = pyo.Param(initialize=max_charging_rate)
-    model_part.initial_ev_battery_soc = pyo.Param(initialize=initial_soc)
-    model_part.ramp_up_ev = pyo.Param(initialize=ramp_up)
-    model_part.ramp_down_ev = pyo.Param(initialize=ramp_down)
-    if bool(strtobool(charging_profile)) and "load_profile" in kwargs:
-        model_part.load_profile_ev = pyo.Param(
-            time_steps,
-            initialize=kwargs["load_profile"]
-        )
-
-    # define variables
-    model_part.ev_battery_soc = pyo.Var(time_steps, within=pyo.NonNegativeReals)
-    model_part.charge_ev = pyo.Var(time_steps, within=pyo.NonNegativeReals)
-
-    # define constraints
-    if bool(strtobool(charging_profile)):
-
-        @model_part.Constraint(time_steps)
-        def charging_profile_constraint(b, t):
-            """
-            Ensures the EV follows the predefined charging profile.
-            """
-            return b.charge_ev[t] == model_part.load_profile_ev[t] * availability_df.iloc[t]
-    else:
-
-        @model_part.Constraint(time_steps)
-        def ramp_up_constraint(b, t):
-            """
-            Limits the ramp-up rate of the EV charging.
-            """
-            if t == 0:
-                return pyo.Constraint.Skip
-            return b.charge_ev[t] - b.charge_ev[t - 1] <= b.ramp_up_ev
-
-        @model_part.Constraint(time_steps)
-        def max_charging_rate_constraint(b, t):
-            """
-            Limits the charging rate of the EV charging.
-            """
-            return b.charge_ev[t] <= b.max_charging_rate
-
-        @model_part.Constraint(time_steps)
-        def ramp_down_constraint(b, t):
-            """
-            Limits the ramp-down rate of the EV charging.
-            """
-            if t == 0:
-                return pyo.Constraint.Skip
-            return b.charge_ev[t - 1] - b.charge_ev[t] <= b.ramp_down_ev
-
-        @model_part.Constraint(time_steps)
-        def availability_ev_constraint(b, t):
-            """
-            Ensures the EV is only charged within the availability periods.
-            """
-            return b.charge_ev[t] <= availability_df.iloc[t] * b.ramp_up_ev
-
-    @model_part.Constraint(time_steps)
-    def ev_battery_soc_limit_upper(b, t):
-        """
-        Ensures the SOC of the EV stays below the maximum capacity.
-        """
-        return b.ev_battery_soc[t] <= b.max_ev_battery_capacity
-
-    @model_part.Constraint(time_steps)
-    def ev_battery_soc_limit_lower(b, t):
-        """
-        Ensures the SOC of the EV stays above the minimum capacity.
-        """
-        return b.ev_battery_soc[t] >= b.min_ev_battery_capacity
-
-    @model_part.Constraint(time_steps)
-    def ev_battery_soc_change_constraint(b, t):
-        """
-        Defines the change in SOC of the EV over time.
-        """
-        return b.ev_battery_soc[t] == (
-            (b.ev_battery_soc[t - 1] if (t > 0 and availability_df.iloc[t] == 1) else b.initial_ev_battery_soc)
-            + b.charge_ev[t]
-        )
-
-    return model_part
-
-
-def create_storage(
-    model,
-    max_capacity,
-    min_capacity,
-    initial_soc,
-    storage_loss_rate,
-    charge_loss_rate,
-    discharge_loss_rate,
-    max_charging_rate,
-    max_discharging_rate,
-    time_steps,
-    **kwargs,
-):
-    """
-    Represents a generic energy storage unit.
-
-    Args:
-        model: A Pyomo ConcreteModel object representing the optimization model.
-        id (str): A unique identifier for the storage unit.
-        max_capacity (float): The maximum storage capacity of the unit.
-        min_capacity (float): The minimum storage capacity of the unit.
-        initial_soc (float): The initial state of charge (SOC) of the storage unit.
-        storage_loss_rate (float): The rate of energy loss due to storage inefficiency.
-        charge_loss_rate (float): The rate of energy loss during charging.
-        discharge_loss_rate (float): The rate of energy loss during discharging.
-        max_charging_rate (float): The maximum rate at which the battery can be charged (in MW).
-        max_discharging_rate (float): The maximum rate at which the battery can be discharged (in MW).
-        **kwargs: Additional keyword arguments.
-
-    Constraints:
-        storage_min_capacity_constraint: Ensures the SOC of the storage unit stays above the minimum capacity.
-        storage_max_capacity_constraint: Ensures the SOC of the storage unit stays below the maximum capacity.
-        energy_in_max_capacity_constraint: Limits the charging of the storage unit to its maximum capacity.
-        energy_out_max_capacity_constraint: Limits the discharging of the storage unit to its maximum capacity.
-        energy_in_uniformity_constraint: Ensures uniformity in charging the storage unit.
-        energy_out_uniformity_constraint: Ensures uniformity in discharging the storage unit.
-        storage_capacity_change_constraint: Defines the change in SOC of the storage unit over time.
-    """
-    model_part = pyo.Block()
-    # define parameters
-    model_part.max_capacity = pyo.Param(initialize=max_capacity)
-    model_part.min_capacity = pyo.Param(initialize=min_capacity)
-    model_part.initial_soc = pyo.Param(initialize=initial_soc)
-    model_part.storage_loss_rate = pyo.Param(initialize=storage_loss_rate)
-    model_part.charge_loss_rate = pyo.Param(initialize=charge_loss_rate)
-    model_part.discharge_loss_rate = pyo.Param(initialize=discharge_loss_rate)
-    model_part.max_charging_rate = pyo.Param(initialize=max_charging_rate)
-    model_part.max_discharging_rate = pyo.Param(initialize=max_discharging_rate)
-
-    # define variables
-    model_part.soc = pyo.Var(time_steps, within=pyo.NonNegativeReals)
-    model_part.uniformity_indicator = pyo.Var(time_steps, within=pyo.Binary)
-    model_part.charge = pyo.Var(time_steps, within=pyo.NonNegativeReals)
-    model_part.discharge = pyo.Var(time_steps, within=pyo.NonNegativeReals)
-
-    # define constraints
-    """
-    Ensures the SOC of the storage unit stays above the minimum capacity.
-    """
-
-    @model_part.Constraint(time_steps)
-    def storage_min_capacity_constraint(b, t):
-        return b.soc[t] >= b.min_capacity
-
-    """
-    Ensures the SOC of the storage unit stays below the maximum capacity.
-    """
-
-    @model_part.Constraint(time_steps)
-    def storage_max_capacity_constraint(b, t):
-        return b.soc[t] <= b.max_capacity
-
-    """
-    Ensures uniformity and charging rate in the storage unit.
-    """
-
-    @model_part.Constraint(time_steps)
-    def energy_in_uniformity_constraint(b, t):
-        return b.charge[t] <= b.max_charging_rate * b.uniformity_indicator[t]
-
-    """
-    Ensures uniformity and discharging rate in the storage unit.
-    """
-
-    @model_part.Constraint(time_steps)
-    def energy_out_uniformity_constraint(b, t):
-        return b.discharge[t] <= b.max_discharging_rate * (1 - b.uniformity_indicator[t])
-
-    """
-    Defines the change in SOC of the storage unit over time.
-    """
-
-    @model_part.Constraint(time_steps)
-    def storage_capacity_change_constraint(b, t):
-        return b.soc[t] == (
-            ((b.soc[t - 1] if t > 0 else b.initial_soc) * (1 - b.storage_loss_rate))
-            + ((1 - b.charge_loss_rate) * b.charge[t])
-            - ((1 + b.discharge_loss_rate) * b.discharge[t])
-        )
-
-    return model_part
-
-
-def create_dri_storage(
-    model,
-    max_capacity,
-    min_capacity,
-    initial_soc,
-    storage_loss_rate,
-    charge_loss_rate,
-    discharge_loss_rate,
-    time_steps,
-    **kwargs,
-):
-    """
-    Represents a Direct Reduced Iron (DRI) storage unit.
-
-    Args:
-        model: A Pyomo ConcreteModel object representing the optimization model.
-        id: A unique identifier for the DRI storage unit.
-        max_capacity: The maximum capacity of the DRI storage unit.
-        min_capacity: The minimum capacity of the DRI storage unit.
-        initial_soc: The initial state of charge (SOC) of the DRI storage unit.
-        storage_loss_rate: The rate of DRI loss due to storage over time.
-        charge_loss_rate: The rate of DRI loss during charging.
-        discharge_loss_rate: The rate of DRI loss during discharging.
-
-    Constraints:
-        storage_min_capacity_dri_constraint: Ensures the SOC of the DRI storage unit stays above the minimum capacity.
-        storage_max_capacity_dri_constraint: Ensures the SOC of the DRI storage unit stays below the maximum capacity.
-        energy_in_max_capacity_dri_constraint: Limits the charging of the DRI storage unit to its maximum capacity.
-        energy_out_max_capacity_dri_constraint: Limits the discharging of the DRI storage unit to its maximum capacity.
-        energy_in_uniformity_dri_constraint: Ensures uniformity in charging the DRI storage unit.
-        energy_out_uniformity_dri_constraint: Ensures uniformity in discharging the DRI storage unit.
-        storage_capacity_change_dri_constraint: Defines the change in SOC of the DRI storage unit over time.
-    """
-    model_part = pyo.Block()
-    model_part.max_capacity_dri = pyo.Param(initialize=max_capacity)
-    model_part.min_capacity_dri = pyo.Param(initialize=min_capacity)
-    model_part.initial_soc_dri = pyo.Param(initialize=initial_soc)
-    model_part.storage_loss_rate_dri = pyo.Param(initialize=storage_loss_rate)
-    model_part.charge_loss_rate_dri = pyo.Param(initialize=charge_loss_rate)
-    model_part.discharge_loss_rate_dri = pyo.Param(initialize=discharge_loss_rate)
-
-    # define variables
-    model_part.soc_dri = pyo.Var(time_steps, within=pyo.NonNegativeReals)
-    model_part.uniformity_indicator_dri = pyo.Var(time_steps, within=pyo.Binary)
-
-    # Define the variables for power and hydrogen
-    model_part.charge_dri = pyo.Var(time_steps, within=pyo.NonNegativeReals)
-    model_part.discharge_dri = pyo.Var(time_steps, within=pyo.NonNegativeReals)
-
-    # define constraints
-
-    @model_part.Constraint(time_steps)
-    def storage_min_capacity_dri_constraint(b, t):
-        """
-        Ensures the SOC of the DRI storage unit stays above the minimum capacity.
-        """
-        return b.soc_dri[t] >= b.min_capacity_dri
-
-    @model_part.Constraint(time_steps)
-    def storage_max_capacity_dri_constraint(b, t):
-        """
-        Ensures the SOC of the DRI storage unit stays below the maximum capacity.
-        """
-        return b.soc_dri[t] <= b.max_capacity_dri
-
-    @model_part.Constraint(time_steps)
-    def energy_in_max_capacity_dri_constraint(b, t):
-        """
-        Limits the charging of the DRI storage unit to its maximum capacity.
-        """
-        return b.charge_dri[t] <= b.max_capacity_dri
-
-    @model_part.Constraint(time_steps)
-    def energy_out_max_capacity_dri_constraint(b, t):
-        """
-        Limits the discharging of the DRI storage unit to its maximum capacity.
-        """
-        return b.discharge_dri[t] <= b.max_capacity_dri
-
-    @model_part.Constraint(time_steps)
-    def energy_in_uniformity_dri_constraint(b, t):
-        """
-        Ensures uniformity in charging the DRI storage unit.
-        """
-        return b.charge_dri[t] <= b.max_capacity_dri * b.uniformity_indicator_dri[t]
-
-    @model_part.Constraint(time_steps)
-    def energy_out_uniformity_dri_constraint(b, t):
-        """
-        Ensures uniformity in discharging the DRI storage unit.
-        """
-        return b.discharge_dri[t] <= b.max_capacity_dri * (
-            1 - b.uniformity_indicator_dri[t]
-        )
-
-    @model_part.Constraint(time_steps)
-    def storage_capacity_change_dri_constraint(b, t):
-        """
-        Defines the change in SOC of the DRI storage unit over time.
-        """
-        return b.soc_dri[t] == (
-            (
-                (b.soc_dri[t - 1] if t > 0 else b.initial_soc_dri)
-                * (1 - b.storage_loss_rate_dri)
-            )
-            + ((1 - b.charge_loss_rate_dri) * b.charge_dri[t])
-            - ((1 + b.discharge_loss_rate_dri) * b.discharge_dri[t])
-        )
-
-    return model_part
 
 logger = logging.getLogger(__name__)
 
@@ -2245,135 +1615,4 @@
                     <= 1 - b.operational_status[t]
                 )
 
-<<<<<<< HEAD
-    return model_part
-
-def create_pv_plant(
-    model,
-    max_power,
-    min_power,
-    time_steps,
-    availability,
-    power_profile,
-    **kwargs
-):
-    """
-        Represents a Photovoltaic (PV) power plant.
-
-        Args:
-            model: A Pyomo ConcreteModel object representing the optimization model.
-            id (str): A unique identifier for the PV unit.
-            max_power (float): The maximum power output of the PV unit.
-            min_power (float): The minimum power output of the PV unit.
-            time_steps (list): List of time steps for which the model will be defined.
-            availability (list): List of availability factors for each time step.
-            power_profile (str): Indicates whether the PV unit follows a predefined power profile.
-
-        Constraints:
-            max_power_pv_constraint: Ensures the power output of the PV unit does not exceed the maximum power limit.
-            min_power_pv_constraint: Ensures the power output of the PV unit does not fall below the minimum power requirement.
-            pv_self_consumption_and_sell_constraint: Ensures the power output of the PV unit is self consumed and sold to the market.
-    """
-    #define parameters
-    model_part = pyo.Block()
-    model_part.max_power = pyo.Param(initialize=max_power)
-    model_part.min_power = pyo.Param(initialize=min_power)
-
-    #define variables
-    model_part.power_out = pyo.Var(time_steps, within=pyo.NonNegativeReals)
-
-    # define constraints
-    if bool(strtobool(power_profile)):
-        @model_part.Constraint(time_steps)
-        def power_profile_constraint(b, t):
-            """
-            Ensures the PV follows the predefined power profile.
-            """
-            return b.power_out[t] == model.pv_power_profile[t]
-    else:
-        @model_part.Constraint(time_steps)
-        def power_pv_constraint(b, t):
-            """
-            Ensures the power output of the PV unit gets calculated from its availability.
-            """
-            return b.power_out[t] == b.max_power * availability.iloc[t]
-
-    @model_part.Constraint(time_steps)
-    def min_power_pv_constraint(b, t):
-        """
-        Ensures the power output of the PV unit does not fall below the minimum power requirement.
-        """
-        return b.power_out[t] >= b.min_power
-
-    return model_part
-
-
-def create_battery_storage(
-        model,
-        max_capacity,
-        min_capacity,
-        initial_soc,
-        charge_loss_rate,
-        discharge_loss_rate,
-        max_charging_rate,
-        max_discharging_rate,
-        charging_profile,
-        time_steps,
-        **kwargs,
-):
-    """
-        Represents battery storage.
-
-        Args:
-            model: A Pyomo ConcreteModel object representing the optimization model.
-            id (str): A unique identifier for the storage unit.
-            max_capacity (float): The maximum storage capacity of the unit.
-            min_capacity (float): The minimum storage capacity of the unit.
-            initial_soc (float): The initial state of charge (SOC) of the storage unit.
-            charge_loss_rate (float): The rate of energy loss during charging.
-            discharge_loss_rate (float): The rate of energy loss during discharging.
-            charging_profile (str): Indicates whether the battery follows a predefined charging profile.
-            time_steps (list): List of time steps for which the model will be defined.
-            **kwargs: Additional keyword arguments.
-
-        Constraints:
-            charging_profile_constraint: Ensures the battery storage follows the predefined charging profile.
-            discharging_profile_constraint: Ensures the battery storage follows the predefined charging profile.
-    """
-    model_part = create_storage(
-        model,
-        max_capacity,
-        min_capacity,
-        initial_soc,
-        0,
-        charge_loss_rate,
-        discharge_loss_rate,
-        max_charging_rate,
-        max_discharging_rate,
-        time_steps,
-        **kwargs
-    )
-
-    model_part.operating_cost_battery = pyo.Var(time_steps, within=pyo.NonNegativeReals)
-
-    if bool(strtobool(charging_profile)):
-        @model_part.Constraint(time_steps)
-        def charging_profile_constraint(b, t):
-            """
-            Ensures the battery storage follows the predefined charging profile.
-            """
-            battery_load = model.battery_load_profile[t]
-            return b.charge[t] == (battery_load if battery_load >= 0 else 0)
-
-        @model_part.Constraint(time_steps)
-        def discharging_profile_constraint(b, t):
-            """
-            Ensures the battery storage follows the predefined charging profile.
-            """
-            battery_load = model.battery_load_profile[t]
-            return b.discharge[t] == (abs(battery_load) if battery_load < 0 else 0)
-
-    return model_part
-=======
-    return model_block
->>>>>>> 2bc10b54
+    return model_block