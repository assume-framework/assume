--- conflicted
+++ resolved
@@ -99,15 +99,8 @@
         self.dr_factor = dr_factor
 
     def reset(self):
-<<<<<<< HEAD
-        """
-        Reset the unit to its initial state.
-        """
-        self.current_status = 1
-        self.current_down_time = self.min_down_time
-=======
         """Reset the unit to its initial state."""
->>>>>>> 1a738fd3
+
 
         self.outputs["heat"] = pd.Series(0.0, index=self.index)
         min_thermal_output = self.outputs["heat"].loc[
