import logging
from functools import lru_cache

import pandas as pd

from assume.strategies import OperationalWindow
from assume.units.base_unit import BaseUnit

logger = logging.getLogger(__name__)


class Storage(BaseUnit):
    """A class for a storage unit.

    Attributes
    ----------
    id : str
        The ID of the storage unit.
    technology : str
        The technology of the storage unit.
    node : str
        The node of the storage unit.
    max_power_charge : float
        The maximum power input of the storage unit in MW (negative value).
    min_power_charge : float
        The minimum power input of the storage unit in MW (negative value).
    max_power_discharge : float
        The maximum power output of the storage unit in MW.
    min_power_discharge : float
        The minimum power output of the storage unit in MW.
    max_SOC : float
        The maximum state of charge of the storage unit in MWh (equivalent to capacity).
    min_SOC : float
        The minimum state of charge of the storage unit in MWh.
    efficiency_charge : float
        The efficiency of the storage unit while charging.
    efficiency_discharge : float
        The efficiency of the storage unit while discharging.
    variable_cost_charge : float
        Variable costs to charge the storage unit in €/MW.
    variable_costs_discharge : float
        Variable costs to discharge the storage unit in €/MW.
    emission_factor : float
        The emission factor of the storage unit.
    ramp_up_charge : float, optional
        The ramp up rate of charging the storage unit in MW/15 minutes (negative value).
    ramp_down_charge : float, optional
        The ramp down rate of charging the storage unit in MW/15 minutes (negative value).
    ramp_up_discharge : float, optional
        The ramp up rate of discharging the storage unit in MW/15 minutes.
    ramp_down_discharge : float, optional
        The ramp down rate of discharging the storage unit in MW/15 minutes.
    fixed_cost : float, optional
        The fixed cost of the storage unit in €/MW. (related to capacity?)
    hot_start_cost : float, optional
        The hot start cost of the storage unit in €/MW.
    warm_start_cost : float, optional
        The warm start cost of the storage unit in €/MW.
    cold_start_cost : float, optional
        The cold start cost of the storage unit in €/MW.
    downtime_hot_start : float, optional
        Definition of downtime before hot start in h.
    downtime_warm_start : float
        Definition of downtime before warm start in h.
    min_operating_time : float, optional
        The minimum operating time of the storage unit in hours.
    min_down_time : float, optional
        The minimum down time of the storage unit in hours.
    min_down_time : float, optional
        The minimum down time of the storage unit in hours.
    availability : dict, optional
        The availability of the storage unit in MW for each time step.
    is_active: bool
        Defines whether or not the unit bids itself or is portfolio optimized.
    bidding_startegy: str
        In case the unit is active it has to be defined which bidding strategy should be used
    **kwargs
        Additional keyword arguments.

    Methods
    -------
    reset()
        Reset the storage unit.
    calculate_operational_window()
        Calculate the operation window for the next time step.
    calc_marginal_cost(power_output, partial_load_eff)
        Calculate the marginal cost of the storage unit.
    """

    def __init__(
        self,
        id: str,
        unit_operator: str,
        technology: str,
        bidding_strategies: dict,
        max_power_charge: float or pd.Series,
        max_power_discharge: float or pd.Series,
        max_SOC: float,
        min_power_charge: float or pd.Series = 0.0,
        min_power_discharge: float or pd.Series = 0.0,
        min_SOC: float = 0.0,
        efficiency_charge: float = 1,
        efficiency_discharge: float = 1,
        variable_cost_charge: float or pd.Series = 0.0,
        variable_cost_discharge: float or pd.Series = 0.0,
        price_forecast: pd.Series = None,
        emission_factor: float = 0.0,
        ramp_up_charge: float = 0.0,
        ramp_down_charge: float = 0.0,
        ramp_up_discharge: float = -1,
        ramp_down_discharge: float = -1,
        fixed_cost: float = 0,
        hot_start_cost: float = 0,
        warm_start_cost: float = 0,
        cold_start_cost: float = 0,
        min_operating_time: float = 0,
        min_down_time: float = 0,
        downtime_hot_start: int = 8,  # hours
        downtime_warm_start: int = 48,  # hours
        index: pd.DatetimeIndex = None,
        location: tuple[float, float] = None,
        node: str = None,
        **kwargs
    ):
        super().__init__(
            id=id,
            technology=technology,
            node=node,
            bidding_strategies=bidding_strategies,
            index=index,
            unit_operator=unit_operator,
        )

        self.max_power_charge = (
            max_power_charge if max_power_charge <= 0 else -max_power_charge
        )
        self.min_power_charge = (
            min_power_charge if min_power_charge <= 0 else -min_power_charge
        )
        self.max_power_discharge = max_power_discharge
        self.min_power_discharge = min_power_discharge

        self.max_SOC = max_SOC
        self.min_SOC = min_SOC

        self.efficiency_charge = efficiency_charge if 0 < efficiency_charge < 1 else 1
        self.efficiency_discharge = (
            efficiency_discharge if 0 < efficiency_discharge < 1 else 1
        )

        self.variable_cost_charge = variable_cost_charge
        self.variable_cost_discharge = variable_cost_discharge

        self.price_forecast = (
            price_forecast if price_forecast is not None else pd.Series(0, index=index)
        )

        self.emission_factor = emission_factor

        self.ramp_up_charge = ramp_up_charge if ramp_up_charge <= 0 else -ramp_up_charge
        self.ramp_down_charge = (
            ramp_down_charge if ramp_down_charge <= 0 else -ramp_up_charge
        )
        self.ramp_up_discharge = ramp_up_discharge
        self.ramp_down_discharge = ramp_down_discharge

        self.min_operating_time = min_operating_time
        self.min_down_time = min_down_time
        self.downtime_hot_start = downtime_hot_start
        self.warm_start_cost = downtime_warm_start

        self.fixed_cost = fixed_cost

        self.hot_start_cost = hot_start_cost * max_power_discharge
        self.warm_start_cost = warm_start_cost * max_power_discharge
        self.cold_start_cost = cold_start_cost * max_power_discharge

        self.location = location

    def reset(self):
        """Reset the unit to its initial state."""

        # current_status = 0 means the unit is not dispatched
        self.current_status = 1
        self.current_down_time = self.min_down_time

        # outputs["energy"] > 0 discharging, outputs["energy"] < 0 charging
        self.outputs["energy"] = pd.Series(0.0, index=self.index)

        # always starting with discharging?
        # self.outputs["energy"].iat[0] = self.min_power_discharge

        # starting half way charged
        self.current_SOC = self.max_SOC * 0.5

        self.outputs["pos_capacity"] = pd.Series(0.0, index=self.index)
        self.outputs["neg_capacity"] = pd.Series(0.0, index=self.index)

        self.mean_market_success = 0
        self.market_success_list = [0]

    def calculate_operational_window(
        self,
        product_type: str,
        product_tuple: tuple,
    ) -> OperationalWindow:
        """Calculate the operation window for the next time step.

        Returns
        -------
        operational_window : dict
            Dictionary containing the operational window for the next time step.
        """
        start, end, only_hours = product_tuple
        start = pd.Timestamp(start)
        end = pd.Timestamp(end)

        if product_type == "energy":
            return self.calculate_energy_operational_window(start, end)
        elif product_type == "capacity_pos":
            return self.calculate_pos_reserve_operational_window(start, end)
        elif product_type == "capacity_neg":
            return self.calculate_neg_reserve_operational_window(start, end)

    def calculate_energy_operational_window(
        self, start: pd.Timestamp, end: pd.Timestamp
    ) -> dict:
        end_excl = end - self.index.freq
        duration = (end - start).total_seconds() / 3600

        if self.current_status == 0 and self.current_down_time < self.min_down_time:
            return None

        current_power_discharge = (
            self.get_output_before(start) if self.get_output_before(start) > 0 else 0
        )

        current_power_charge = (
            self.get_output_before(start) if self.get_output_before(start) < 0 else 0
        )

        max_SOC = (
            self.max_SOC[start] if type(self.max_SOC) is pd.Series else self.max_SOC
        )
        max_SOC -= sum(self.outputs["pos_capacity"][start:])
        max_SOC = max(0, max_SOC)

        min_SOC = (
            self.min_SOC[start] if type(self.min_SOC) is pd.Series else self.min_SOC
        )
        min_SOC -= sum(self.outputs["neg_capacity"][start:])
        min_SOC = min(max(0, min_SOC), max_SOC)

        min_max_power = self.calculate_min_max_power(
            start=start,
            current_power_charge=current_power_charge,
            current_power_discharge=current_power_discharge,
            min_SOC=min_SOC,
            max_SOC=max_SOC,
            duration=duration,
        )

        min_power_discharge = min_max_power["min_power_discharge"]
        max_power_discharge = min_max_power["max_power_discharge"]-self.outputs["pos_capacity"].loc[start:end_excl].max()
        min_power_discharge = min(min_power_discharge, max(0, max_power_discharge))
        min_power_charge = min_max_power["min_power_charge"]
        max_power_charge = min_max_power["max_power_charge"]+self.outputs["neg_capacity"].loc[start:end_excl].min()
        min_power_charge = max(min_power_charge, min(0, max_power_charge))

        operational_window = {
            "window": (start, end),
            "states": {
                "current_power_discharge": {
                    "volume": current_power_discharge,
                    "cost": self.calc_marginal_cost(
                        timestep=start,
                        discharge=True,
                    ),
                },
                "current_power_charge": {
                    "volume": current_power_charge,
                    "cost": self.calc_marginal_cost(
                        timestep=start,
                        discharge=False,
                    ),
                },
                "min_power_discharge": {
                    "volume": min_power_discharge,
                    "cost": self.calc_marginal_cost(
                        timestep=start,
                        discharge=True,
                    ),
                },
                "max_power_discharge": {
                    "volume": max_power_discharge,
                    "cost": self.calc_marginal_cost(
                        timestep=start,
                        discharge=True,
                    ),
                },
                "min_power_charge": {
                    "volume": min_power_charge,
                    "cost": self.calc_marginal_cost(
                        timestep=start,
                        discharge=False,
                    ),
                },
                "max_power_charge": {
                    "volume": max_power_charge,
                    "cost": self.calc_marginal_cost(
                        timestep=start,
                        discharge=False,
                    ),
                },
            },
        }
        return operational_window

    def calculate_pos_reserve_operational_window(
        self, start: pd.Timestamp, end: pd.Timestamp
    ) -> dict:
        end_excl = end - self.index.freq
        duration = (end - start).total_seconds() / 3600
        # capacity calculation has to be added
        current_power_discharge = (
            self.get_output_before(start) if self.get_output_before(start) > 0 else 0
        )

        current_power_charge = (
            self.get_output_before(start) if self.get_output_before(start) < 0 else 0
        )
        
        if self.current_status == 0 and self.current_down_time < self.min_down_time:
            return None
        
        min_SOC = (
            self.min_SOC[start] if type(self.min_SOC) is pd.Series else self.min_SOC
        )
        max_SOC = (
            self.max_SOC[start] if type(self.max_SOC) is pd.Series else self.max_SOC
        )
        
        min_max_power = self.calculate_min_max_power(
            start=start,
            current_power_charge=current_power_charge,
            current_power_discharge=current_power_discharge,
            min_SOC=min_SOC,
            max_SOC=max_SOC,
            duration=duration,
        )
        #check eom bidding
        max_power_discharge = (min_max_power["max_power_discharge"] 
                               - self.outputs["energy"].loc[start:end_excl].max()
                               )

        operational_window = {
            "window": (start, end),
            "ops": {
                "pos_reserve": {
                    "volume": max_power_discharge,
                    "cost": self.calc_marginal_cost(
                        timestep=start,
                        discharge=True,
                    ),
                },
            },
        }

        return operational_window
    

    def calculate_neg_reserve_operational_window(
        self, start: pd.Timestamp, end: pd.Timestamp
    ) -> dict:
        end_excl = end - self.index.freq
        duration = (end - start).total_seconds() / 3600
        # capacity calculation has to be added
        current_power_discharge = (
            self.get_output_before(start) if self.get_output_before(start) > 0 else 0
        )

        current_power_charge = (
            self.get_output_before(start) if self.get_output_before(start) < 0 else 0
        )
        
        if self.current_status == 0 and self.current_down_time < self.min_down_time:
            return None
        
        min_SOC = (
            self.min_SOC[start] if type(self.min_SOC) is pd.Series else self.min_SOC
        )
        max_SOC = (
            self.max_SOC[start] if type(self.max_SOC) is pd.Series else self.max_SOC
        )
        
        min_max_power = self.calculate_min_max_power(
            start=start,
            current_power_charge=current_power_charge,
            current_power_discharge=current_power_discharge,
            min_SOC=min_SOC,
            max_SOC=max_SOC,
            duration=duration,
        )
        #check eom market
        max_power_charge = (min_max_power["max_power_charge"] 
                            - self.outputs["energy"].loc[start:end_excl].min())
        operational_window = {
            "window": (start, end),
            "ops": {
                "neg_reserve": {
                    "volume": max_power_charge,
                    "cost": self.calc_marginal_cost(
                        timestep=start,
                        discharge=True,
                    ),
                },
            },
        }

        return operational_window

<<<<<<< HEAD
    def calculate_bids(
        self,
        market_config,
        product_tuple,
    ):
        return super().calculate_bids(
            market_config=market_config,
            product_tuple=product_tuple,
        )

       
    def execute_current_dispatch(
            self, 
            start: pd.Timestamp, 
            end: pd.Timestamp
        ):
=======
    def set_dispatch_plan(
        self,
        dispatch_plan: dict,
        start: pd.Timestamp,
        end: pd.Timestamp,
        product_type: str,
    ):
>>>>>>> df594d0e
        end_excl = end - self.index.freq
 
        for t in self.outputs["energy"][start:end].index:
        #for t in pd.date_range(start = start, end=end_excl,freq=self.index.freq):
            if self.outputs["energy"][t] > self.max_power_discharge:
                self.outputs["energy"][t] = self.max_power_discharge
                #self.set_market_failure(start, end_excl)
                logger.error(f"The energy dispatched is greater the maximum power to discharge")
            elif self.outputs["energy"][t] < self.max_power_charge:
                self.outputs["energy"][t] = self.max_power_charge
                logger.error(f"The energy dispatched is greater than the maximum power to charge")

            elif (self.outputs["energy"][t] < self.min_power_discharge
                and
                self.outputs["energy"][t] > self.min_power_charge):
                self.set_market_failure(start, end_excl)
                logger.error(f"The energy dispatched is between min_power_charge and min_power_discharge")
                return self.outputs["energy"].loc[start:end_excl]
            #discharging
            elif self.outputs["energy"][t] > 0:
                if (self.current_SOC - (self.outputs["energy"][t] 
                                        * pd.Timedelta(self.index.freq).total_seconds()/3600 
                                        / self.efficiency_discharge)
                                        < self.min_SOC):
                    self.set_market_failure(start, end_excl)
                    logger.error(f'The energy dispatched exceeds the minimum SOC.')
                    return self.outputs["energy"].loc[start:end_excl]
                else:
                    self.current_SOC -= (self.outputs["energy"][t] 
                                        * pd.Timedelta(self.index.freq).total_seconds()/3600 
                                        / self.efficiency_discharge)
                    self.set_market_sucess()
            #charging
            elif self.outputs["energy"][t] < 0:
                if (self.current_SOC - (self.outputs["energy"][t] 
                                        * pd.Timedelta(self.index.freq).total_seconds()/3600 
                                        * self.efficiency_charge) 
                                        > self.max_SOC):
                    self.set_market_failure(start, end_excl)
                    logger.error(f'The energy dispatched exceeds the maximum SOC.')
                else:
                    self.current_SOC -= (self.outputs["energy"][t] 
                                        * pd.Timedelta(self.index.freq).total_seconds()/3600 
                                        * self.efficiency_charge)
                    self.set_market_sucess()

        return self.outputs["energy"].loc[start:end_excl]

    def set_market_failure(self, start, end_excl):
        self.outputs["energy"].loc[start:end_excl] = 0
        self.current_status = 0
        self.current_down_time += 1
        if self.market_success_list[-1] != 0:
            self.mean_market_success = sum(self.market_success_list) / len(
                self.market_success_list
            )
            self.market_success_list.append(0)

    def set_market_sucess(self):
        self.market_success_list[-1] += 1
        self.current_status = 1  # discharging
        self.current_down_time = 0
        

    @lru_cache(maxsize=256)
    def calc_marginal_cost(
        self,
        timestep: pd.Timestamp,
        discharge: bool = True,
    ) -> float:
        if discharge:
            variable_cost = (
                self.variable_cost_discharge.at[timestep]
                if type(self.variable_cost_discharge) is pd.Series
                else self.variable_cost_discharge
            )
            efficiency = self.efficiency_discharge

        else:
            variable_cost = (
                self.variable_cost_charge.at[timestep]
                if type(self.variable_cost_charge) is pd.Series
                else self.variable_cost_charge
            )
            efficiency = self.efficiency_charge

        marginal_cost = variable_cost / efficiency + self.fixed_cost

        return marginal_cost

    def as_dict(self) -> dict:
        unit_dict = super().as_dict()
        unit_dict.update(
            {
                "max_power_charge": self.max_power_charge,
                "max_power_discharge": self.max_power_discharge,
                "min_power_charge": self.min_power_charge,
                "min_power_discharge": self.min_power_discharge,
                "efficiency_charge": self.efficiency_discharge,
                "unit_type": "storage",
            }
        )

        return unit_dict

    def calculate_min_max_power(
        self,
        start,
        current_power_charge,
        current_power_discharge,
        min_SOC,
        max_SOC,
        duration,
    ) -> tuple:
        min_power_discharge = (
            self.min_power_discharge[start]
            if type(self.min_power_discharge) is pd.Series
            else self.min_power_discharge
        )
        min_power_charge = (
            self.min_power_charge[start]
            if type(self.min_power_charge) is pd.Series
            else self.min_power_charge
        )

        max_power_discharge = (
            self.max_power_discharge[start]
            if type(self.max_power_discharge) is pd.Series
            else self.max_power_discharge
        )
        max_power_charge = (
            self.max_power_charge[start]
            if type(self.max_power_charge) is pd.Series
            else self.max_power_charge
        )

        # was charging before
        if self.min_down_time > 0 and self.outputs["energy"] < 0:
            min_power_discharge = 0
            max_power_discharge = 0
        else:
            if self.ramp_down_discharge != -1:
                min_power_discharge = max(
                    current_power_discharge - self.ramp_down_discharge,
                    min_power_discharge,
                )

            if self.ramp_up_discharge != -1:
                max_power_discharge = min(
                    self.ramp_up_discharge + current_power_discharge,
                    max_power_discharge,
                )

        # was discharging before
        if self.min_down_time > 0 and self.outputs["energy"] > 0:
            min_power_charge = 0
            max_power_charge = 0
        else:
            if self.ramp_down_charge < 0:
                min_power_charge = max(
                    current_power_charge - self.ramp_down_charge, min_power_charge
                )

            if self.ramp_up_charge < 0:
                max_power_charge = max(
                    current_power_charge + self.ramp_up_charge, max_power_charge
                )

        # restrict according to min_SOC
        max_power_discharge = min(
            max_power_discharge,
            max(
                0,
                (
                    (self.current_SOC - min_SOC)
                    * self.efficiency_discharge
                    / duration
                ),
            ),
        )

        # restrict charging according to max_SOC
        max_power_charge = max(
            max_power_charge,
            min(
                0,
                (
                    (self.current_SOC - max_SOC)
                    / self.efficiency_charge
                    / duration
                ),
            ),
        )
        # pack values to a dict
        min_max_power = {
            "min_power_discharge": min_power_discharge,
            "min_power_charge": min_power_charge,
            "max_power_discharge": max_power_discharge,
            "max_power_charge": max_power_charge,
        }

        # if values are close to zero, set them to zero
        for key, value in min_max_power.items():
            if abs(value) < 1e-3:
                min_max_power[key] = 0

        return min_max_power<|MERGE_RESOLUTION|>--- conflicted
+++ resolved
@@ -419,7 +419,7 @@
 
         return operational_window
 
-<<<<<<< HEAD
+    
     def calculate_bids(
         self,
         market_config,
@@ -436,15 +436,6 @@
             start: pd.Timestamp, 
             end: pd.Timestamp
         ):
-=======
-    def set_dispatch_plan(
-        self,
-        dispatch_plan: dict,
-        start: pd.Timestamp,
-        end: pd.Timestamp,
-        product_type: str,
-    ):
->>>>>>> df594d0e
         end_excl = end - self.index.freq
  
         for t in self.outputs["energy"][start:end].index:
