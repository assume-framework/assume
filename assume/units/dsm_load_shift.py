--- conflicted
+++ resolved
@@ -21,11 +21,6 @@
 from assume.common.utils import get_supported_solver
 from assume.units.dst_components import demand_side_technologies
 
-<<<<<<< HEAD
-SOLVERS = ["gurobi", "appsi_highs", "glpk", "cbc", "cplex"]
-
-=======
->>>>>>> 54fc20df
 logger = logging.getLogger(__name__)
 
 
