--- conflicted
+++ resolved
@@ -2,21 +2,21 @@
 #
 # SPDX-License-Identifier: AGPL-3.0-or-later
 
-<<<<<<< HEAD
+import logging
 from collections.abc import Callable
-=======
-import logging
->>>>>>> be4b849c
 
 import pyomo.environ as pyo
-from pyomo.opt import SolverStatus, TerminationCondition
-
-<<<<<<< HEAD
-from assume.common.market_objects import MarketConfig, Orderbook
-=======
+from pyomo.opt import (
+    SolverFactory,
+    SolverStatus,
+    TerminationCondition,
+    check_available_solvers,
+)
+
 from assume.common.fast_pandas import FastSeries
->>>>>>> be4b849c
 from assume.units.dst_components import demand_side_technologies
+
+SOLVERS = ["appsi_highs", "gurobi", "glpk", "cbc", "cplex"]
 
 logger = logging.getLogger(__name__)
 
@@ -34,11 +34,26 @@
             model,
         ),
     }
+    big_M = 10000000
 
     def __init__(self, components, **kwargs):
         super().__init__(**kwargs)
 
         self.components = components
+
+        self.initialize_solver()
+
+    def initialize_solver(self, solver=None):
+        # Define a solver
+        solvers = check_available_solvers(*SOLVERS)
+        solver = solver if solver in solvers else solvers[0]
+        if solver == "gurobi":
+            self.solver_options = {"LogToConsole": 0, "OutputFlag": 0}
+        elif solver == "appsi_highs":
+            self.solver_options = {"output_flag": False, "log_to_console": False}
+        else:
+            self.solver_options = {}
+        self.solver = SolverFactory(solver)
 
     def initialize_components(self):
         """
@@ -77,142 +92,7 @@
                     self.model, self.model.dsm_blocks[technology]
                 )
 
-<<<<<<< HEAD
     def cost_based_flexibility(self, model):
-=======
-    def switch_to_opt(self, instance):
-        """
-        Switches the instance to solve a cost based optimisation problem by deactivating the flexibility constraints and objective.
-
-        Args:
-            instance (pyomo.ConcreteModel): The instance of the Pyomo model.
-
-        Returns:
-            pyomo.ConcreteModel: The modified instance with flexibility constraints and objective deactivated.
-        """
-        # deactivate the flexibility constraints and objective
-        instance.obj_rule_flex.deactivate()
-
-        instance.total_cost_upper_limit.deactivate()
-        instance.total_power_input_constraint_with_flex.deactivate()
-
-        return instance
-
-    def switch_to_flex(self, instance):
-        """
-        Switches the instance to flexibility mode by deactivating few constraints and objective function.
-
-        Args:
-            instance (pyomo.ConcreteModel): The instance of the Pyomo model.
-
-        Returns:
-            pyomo.ConcreteModel: The modified instance with optimal constraints and objective deactivated.
-        """
-        # deactivate the optimal constraints and objective
-        instance.obj_rule_opt.deactivate()
-        instance.total_power_input_constraint.deactivate()
-
-        # fix values of model.total_power_input
-        for t in instance.time_steps:
-            instance.total_power_input[t].fix(self.opt_power_requirement.iloc[t])
-        instance.total_cost = self.total_cost
-
-        return instance
-
-    def determine_optimal_operation_without_flex(self):
-        """
-        Determines the optimal operation of the steel plant without considering flexibility.
-        """
-        # create an instance of the model
-        instance = self.model.create_instance()
-        # switch the instance to the optimal mode by deactivating the flexibility constraints and objective
-        instance = self.switch_to_opt(instance)
-        # solve the instance
-        results = self.solver.solve(instance, options=self.solver_options)
-
-        # Check solver status and termination condition
-        if (results.solver.status == SolverStatus.ok) and (
-            results.solver.termination_condition == TerminationCondition.optimal
-        ):
-            logger.debug("The model was solved optimally.")
-
-            # Display the Objective Function Value
-            objective_value = instance.obj_rule_opt()
-            logger.debug("The value of the objective function is %s.", objective_value)
-
-        elif results.solver.termination_condition == TerminationCondition.infeasible:
-            logger.debug("The model is infeasible.")
-
-        else:
-            logger.debug("Solver Status: ", results.solver.status)
-            logger.debug(
-                "Termination Condition: ", results.solver.termination_condition
-            )
-
-        opt_power_requirement = [
-            pyo.value(instance.total_power_input[t]) for t in instance.time_steps
-        ]
-        self.opt_power_requirement = FastSeries(
-            index=self.index, value=opt_power_requirement
-        )
-
-        self.total_cost = sum(
-            instance.variable_cost[t].value for t in instance.time_steps
-        )
-
-        # Variable cost series
-        variable_cost = [
-            pyo.value(instance.variable_cost[t]) for t in instance.time_steps
-        ]
-        self.variable_cost_series = FastSeries(index=self.index, value=variable_cost)
-
-    def determine_optimal_operation_with_flex(self):
-        """
-        Determines the optimal operation of the steel plant without considering flexibility.
-        """
-        # create an instance of the model
-        instance = self.model.create_instance()
-        # switch the instance to the flexibility mode by deactivating the optimal constraints and objective
-        instance = self.switch_to_flex(instance)
-        # solve the instance
-        results = self.solver.solve(instance, options=self.solver_options)
-
-        # Check solver status and termination condition
-        if (results.solver.status == SolverStatus.ok) and (
-            results.solver.termination_condition == TerminationCondition.optimal
-        ):
-            logger.debug("The model was solved optimally.")
-
-            # Display the Objective Function Value
-            objective_value = instance.obj_rule_flex()
-            logger.debug("The value of the objective function is %s.", objective_value)
-
-        elif results.solver.termination_condition == TerminationCondition.infeasible:
-            logger.debug("The model is infeasible.")
-
-        else:
-            logger.debug("Solver Status: ", results.solver.status)
-            logger.debug(
-                "Termination Condition: ", results.solver.termination_condition
-            )
-
-        flex_power_requirement = [
-            pyo.value(instance.total_power_input[t]) for t in instance.time_steps
-        ]
-        self.flex_power_requirement = FastSeries(
-            index=self.index, value=flex_power_requirement
-        )
-
-        # Variable cost series
-        flex_variable_cost = [
-            instance.variable_cost[t].value for t in instance.time_steps
-        ]
-        self.flex_variable_cost_series = FastSeries(
-            index=self.index, value=flex_variable_cost
-        )
-
-    def flexibility_cost_tolerance(self, model):
->>>>>>> be4b849c
         """
         Modify the optimization model to include constraints for flexibility within cost tolerance.
         """
@@ -221,8 +101,8 @@
         model.total_cost = pyo.Param(initialize=0.0, mutable=True)
 
         # Variables
-        model.load_shift_pos = pyo.Var(model.time_steps, within=pyo.NonNegativeReals)
-        model.load_shift_neg = pyo.Var(model.time_steps, within=pyo.NonNegativeReals)
+        model.load_shift_pos = pyo.Var(model.time_steps, within=pyo.NonNegativeIntegers)
+        model.load_shift_neg = pyo.Var(model.time_steps, within=pyo.NonNegativeIntegers)
         model.shift_indicator = pyo.Var(model.time_steps, within=pyo.Binary)
 
         @model.Constraint()
@@ -232,14 +112,29 @@
             ) <= m.total_cost * (1 + (m.cost_tolerance / 100))
 
         @model.Constraint(model.time_steps)
+        def flex_constraint_upper(m, t):
+            return m.load_shift_pos[t] <= (1 - m.shift_indicator[t]) * self.big_M
+
+        @model.Constraint(model.time_steps)
+        def flex_constraint_lower(m, t):
+            return m.load_shift_neg[t] <= m.shift_indicator[t] * self.big_M
+
+        @model.Constraint(model.time_steps)
         def total_power_input_constraint_with_flex(m, t):
-<<<<<<< HEAD
-            if self.technology == "steel_plant":
+            # Apply constraints based on the technology type
+            if self.technology == "hydrogen_plant":
+                # Hydrogen plant constraint
+                return (
+                    m.total_power_input[t] + m.load_shift_pos[t] - m.load_shift_neg[t]
+                    == self.model.dsm_blocks["electrolyser"].power_in[t]
+                )
+            elif self.technology == "steel_plant":
+                # Steel plant constraint with conditional electrolyser inclusion
                 if self.has_electrolyser:
                     return (
                         m.total_power_input[t]
-                        + m.load_shift_pos[t] * model.shift_indicator[t]
-                        - m.load_shift_neg[t] * (1 - model.shift_indicator[t])
+                        + m.load_shift_pos[t]
+                        - m.load_shift_neg[t]
                         == self.model.dsm_blocks["electrolyser"].power_in[t]
                         + self.model.dsm_blocks["eaf"].power_in[t]
                         + self.model.dsm_blocks["dri_plant"].power_in[t]
@@ -247,8 +142,8 @@
                 else:
                     return (
                         m.total_power_input[t]
-                        + m.load_shift_pos[t] * model.shift_indicator[t]
-                        - m.load_shift_neg[t] * (1 - model.shift_indicator[t])
+                        + m.load_shift_pos[t]
+                        - m.load_shift_neg[t]
                         == self.model.dsm_blocks["eaf"].power_in[t]
                         + self.model.dsm_blocks["dri_plant"].power_in[t]
                     )
@@ -280,62 +175,361 @@
                     == total_power_input
                 )
 
-    def set_dispatch_plan(
-        self,
-        marketconfig: MarketConfig,
-        orderbook: Orderbook,
-    ) -> None:
-        """
-        Adds the dispatch plan from the current market result to the total dispatch plan and calculates the cashflow.
+    def grid_congestion_management(self, model):
+        """
+        Adjust load shifting based directly on grid congestion signals to enable
+        congestion-responsive flexibility.
 
         Args:
-            marketconfig (MarketConfig): The market configuration.
-            orderbook (Orderbook): The orderbook.
-        """
-
-        product_type = marketconfig.product_type
-        for order in orderbook:
-            start = order["start_time"]
-            end = order["end_time"]
-            end_excl = end - self.index.freq
-            if isinstance(order["accepted_volume"], dict):
-                self.outputs[product_type].loc[start:end_excl] += [
-                    order["accepted_volume"][key]
-                    for key in order["accepted_volume"].keys()
-                ]
+            model (pyomo.ConcreteModel): The Pyomo model being optimized.
+        """
+
+        # Generate the congestion indicator dictionary based on the threshold
+        congestion_indicator_dict = {
+            i: int(value > self.congestion_threshold)
+            for i, value in enumerate(self.congestion_signal)
+        }
+
+        # Define the cost tolerance parameter
+        model.cost_tolerance = pyo.Param(initialize=(self.cost_tolerance))
+        model.total_cost = pyo.Param(initialize=0.0, mutable=True)
+        # Define congestion_indicator as a fixed parameter with matching indices
+        model.congestion_indicator = pyo.Param(
+            model.time_steps, initialize=congestion_indicator_dict
+        )
+
+        # Variables
+        model.load_shift_pos = pyo.Var(model.time_steps, within=pyo.NonNegativeIntegers)
+        model.load_shift_neg = pyo.Var(model.time_steps, within=pyo.NonNegativeIntegers)
+        model.shift_indicator = pyo.Var(model.time_steps, within=pyo.Binary)
+
+        # Constraint to manage total cost upper limit with cost tolerance
+        @model.Constraint()
+        def total_cost_upper_limit(m):
+            return pyo.quicksum(
+                m.variable_cost[t] for t in m.time_steps
+            ) <= m.total_cost * (1 + (m.cost_tolerance / 100))
+
+        @model.Constraint(model.time_steps)
+        def flex_constraint_upper(m, t):
+            return m.load_shift_pos[t] <= (1 - m.shift_indicator[t]) * self.big_M
+
+        @model.Constraint(model.time_steps)
+        def flex_constraint_lower(m, t):
+            return m.load_shift_neg[t] <= m.shift_indicator[t] * self.big_M
+
+        # Power input constraint with flexibility based on congestion
+        @model.Constraint(model.time_steps)
+        def total_power_input_constraint_with_flex(m, t):
+            if self.has_electrolyser:
+                return (
+                    m.total_power_input[t] + m.load_shift_pos[t] - m.load_shift_neg[t]
+                    == self.model.dsm_blocks["electrolyser"].power_in[t]
+                    + self.model.dsm_blocks["eaf"].power_in[t]
+                    + self.model.dsm_blocks["dri_plant"].power_in[t]
+                )
             else:
-                self.outputs[product_type].loc[start:end_excl] += order[
-                    "accepted_volume"
-                ]
-
-        self.calculate_cashflow(product_type, orderbook)
-
-        self.bidding_strategies[marketconfig.market_id].calculate_reward(
-            unit=self,
-            marketconfig=marketconfig,
-            orderbook=orderbook,
-        )
-=======
-            # Apply constraints based on the technology type
-            if self.technology == "hydrogen_plant":
-                # Hydrogen plant constraint
-                return (
-                    m.total_power_input[t] - m.load_shift[t]
-                    == self.model.dsm_blocks["electrolyser"].power_in[t]
-                )
-            elif self.technology == "steel_plant":
-                # Steel plant constraint with conditional electrolyser inclusion
-                if self.has_electrolyser:
-                    return (
-                        m.total_power_input[t] - m.load_shift[t]
-                        == self.model.dsm_blocks["electrolyser"].power_in[t]
-                        + self.model.dsm_blocks["eaf"].power_in[t]
-                        + self.model.dsm_blocks["dri_plant"].power_in[t]
-                    )
-                else:
-                    return (
-                        m.total_power_input[t] - m.load_shift[t]
-                        == self.model.dsm_blocks["eaf"].power_in[t]
-                        + self.model.dsm_blocks["dri_plant"].power_in[t]
-                    )
->>>>>>> be4b849c
+                return (
+                    m.total_power_input[t] + m.load_shift_pos[t] - m.load_shift_neg[t]
+                    == self.model.dsm_blocks["eaf"].power_in[t]
+                    + self.model.dsm_blocks["dri_plant"].power_in[t]
+                )
+
+    def peak_load_shifting_flexibility(self, model):
+        """
+        Implements constraints for peak load shifting flexibility by identifying peak periods
+        and allowing load shifts from peak to off-peak periods within a cost tolerance.
+
+        Args:
+            model (pyomo.ConcreteModel): The Pyomo model being optimized.
+        """
+
+        max_load = max(self.opt_power_requirement)
+
+        peak_load_cap_value = max_load * (
+            self.peak_load_cap / 100
+        )  # E.g., 10% threshold
+        # Add peak_threshold_value as a Param on the model so it can be accessed elsewhere
+        model.peak_load_cap_value = pyo.Param(initialize=peak_load_cap_value)
+
+        # Parameters
+        model.cost_tolerance = pyo.Param(initialize=self.cost_tolerance)
+        model.total_cost = pyo.Param(initialize=0.0, mutable=True)
+
+        # Variables for load shifting
+        model.load_shift_pos = pyo.Var(model.time_steps, within=pyo.NonNegativeIntegers)
+        model.load_shift_neg = pyo.Var(model.time_steps, within=pyo.NonNegativeIntegers)
+        model.shift_indicator = pyo.Var(model.time_steps, within=pyo.Binary)
+
+        peak_periods = {
+            t
+            for t in model.time_steps
+            if self.opt_power_requirement.iloc[t] > peak_load_cap_value
+        }
+        model.peak_indicator = pyo.Param(
+            model.time_steps,
+            initialize={t: int(t in peak_periods) for t in model.time_steps},
+        )
+
+        @model.Constraint()
+        def total_cost_upper_limit(m):
+            return pyo.quicksum(
+                m.variable_cost[t] for t in m.time_steps
+            ) <= m.total_cost * (1 + (m.cost_tolerance / 100))
+
+        @model.Constraint(model.time_steps)
+        def flex_constraint_upper(m, t):
+            return m.load_shift_pos[t] <= (1 - m.shift_indicator[t]) * self.big_M
+
+        @model.Constraint(model.time_steps)
+        def flex_constraint_lower(m, t):
+            return m.load_shift_neg[t] <= m.shift_indicator[t] * self.big_M
+
+        # Power input constraint with flexibility based on congestion
+        @model.Constraint(model.time_steps)
+        def total_power_input_constraint_with_peak_shift(m, t):
+            if self.has_electrolyser:
+                return (
+                    m.total_power_input[t] + m.load_shift_pos[t] - m.load_shift_neg[t]
+                    == m.dsm_blocks["electrolyser"].power_in[t]
+                    + m.dsm_blocks["eaf"].power_in[t]
+                    + m.dsm_blocks["dri_plant"].power_in[t]
+                )
+            else:
+                return (
+                    m.total_power_input[t] + m.load_shift_pos[t] - m.load_shift_neg[t]
+                    == m.dsm_blocks["eaf"].power_in[t]
+                    + m.dsm_blocks["dri_plant"].power_in[t]
+                )
+
+        @model.Constraint(model.time_steps)
+        def peak_threshold_constraint(m, t):
+            """
+            Ensures that the power input during peak periods does not exceed the peak threshold value.
+            """
+            if self.has_electrolyser:
+                return (
+                    m.dsm_blocks["electrolyser"].power_in[t]
+                    + m.dsm_blocks["eaf"].power_in[t]
+                    + m.dsm_blocks["dri_plant"].power_in[t]
+                    <= peak_load_cap_value
+                )
+            else:
+                return (
+                    m.dsm_blocks["eaf"].power_in[t]
+                    + m.dsm_blocks["dri_plant"].power_in[t]
+                    <= peak_load_cap_value
+                )
+
+    def renewable_utilisation(self, model):
+        """
+        Implements flexibility based on the renewable utilisation signal. The normalized renewable intensity
+        signal indicates the periods with high renewable availability, allowing the steel plant to adjust
+        its load flexibly in response.
+
+        Args:
+            model (pyomo.ConcreteModel): The Pyomo model being optimized.
+        """
+        # Normalize renewable utilization signal between 0 and 1
+        renewable_signal_normalised = (
+            self.renewable_utilisation_signal - self.renewable_utilisation_signal.min()
+        ) / (
+            self.renewable_utilisation_signal.max()
+            - self.renewable_utilisation_signal.min()
+        )
+        # Add normalized renewable signal as a model parameter
+        model.renewable_signal = pyo.Param(
+            model.time_steps,
+            initialize={
+                t: renewable_signal_normalised.iloc[t] for t in model.time_steps
+            },
+        )
+
+        model.cost_tolerance = pyo.Param(initialize=self.cost_tolerance)
+        model.total_cost = pyo.Param(initialize=0.0, mutable=True)
+
+        # Variables for load flexibility based on renewable intensity
+        model.load_shift_pos = pyo.Var(model.time_steps, within=pyo.NonNegativeIntegers)
+        model.load_shift_neg = pyo.Var(model.time_steps, within=pyo.NonNegativeIntegers)
+        model.shift_indicator = pyo.Var(model.time_steps, within=pyo.Binary)
+
+        # Constraint to manage total cost upper limit with cost tolerance
+        @model.Constraint()
+        def total_cost_upper_limit(m):
+            return pyo.quicksum(
+                m.variable_cost[t] for t in m.time_steps
+            ) <= m.total_cost * (1 + (m.cost_tolerance / 100))
+
+        @model.Constraint(model.time_steps)
+        def flex_constraint_upper(m, t):
+            return m.load_shift_pos[t] <= (1 - m.shift_indicator[t]) * self.big_M
+
+        @model.Constraint(model.time_steps)
+        def flex_constraint_lower(m, t):
+            return m.load_shift_neg[t] <= m.shift_indicator[t] * self.big_M
+
+        # Power input constraint integrating flexibility
+        @model.Constraint(model.time_steps)
+        def total_power_input_constraint_flex(m, t):
+            if self.has_electrolyser:
+                return (
+                    m.total_power_input[t] + m.load_shift_pos[t] - m.load_shift_neg[t]
+                    == m.dsm_blocks["electrolyser"].power_in[t]
+                    + m.dsm_blocks["eaf"].power_in[t]
+                    + m.dsm_blocks["dri_plant"].power_in[t]
+                )
+            else:
+                return (
+                    m.total_power_input[t] + m.load_shift_pos[t] - m.load_shift_neg[t]
+                    == m.dsm_blocks["eaf"].power_in[t]
+                    + m.dsm_blocks["dri_plant"].power_in[t]
+                )
+
+    def determine_optimal_operation_without_flex(self, switch_flex_off=True):
+        """
+        Determines the optimal operation of the steel plant without considering flexibility.
+        """
+        # create an instance of the model
+        instance = self.model.create_instance()
+        # switch the instance to the optimal mode by deactivating the flexibility constraints and objective
+        if switch_flex_off:
+            instance = self.switch_to_opt(instance)
+        # solve the instance
+        results = self.solver.solve(instance, options=self.solver_options)
+
+        # Check solver status and termination condition
+        if (results.solver.status == SolverStatus.ok) and (
+            results.solver.termination_condition == TerminationCondition.optimal
+        ):
+            logger.debug("The model was solved optimally.")
+
+            # Display the Objective Function Value
+            objective_value = instance.obj_rule_opt()
+            logger.debug("The value of the objective function is %s.", objective_value)
+
+        elif results.solver.termination_condition == TerminationCondition.infeasible:
+            logger.debug("The model is infeasible.")
+
+        else:
+            logger.debug("Solver Status: ", results.solver.status)
+            logger.debug(
+                "Termination Condition: ", results.solver.termination_condition
+            )
+
+        opt_power_requirement = [
+            pyo.value(instance.total_power_input[t]) for t in instance.time_steps
+        ]
+        self.opt_power_requirement = FastSeries(
+            index=self.index, value=opt_power_requirement
+        )
+
+        self.total_cost = sum(
+            instance.variable_cost[t].value for t in instance.time_steps
+        )
+
+        # Variable cost series
+        variable_cost = [
+            pyo.value(instance.variable_cost[t]) for t in instance.time_steps
+        ]
+        self.variable_cost_series = FastSeries(index=self.index, value=variable_cost)
+
+    def determine_optimal_operation_with_flex(self):
+        """
+        Determines the optimal operation of the steel plant without considering flexibility.
+        """
+        # create an instance of the model
+        instance = self.model.create_instance()
+        # switch the instance to the flexibility mode by deactivating the optimal constraints and objective
+        instance = self.switch_to_flex(instance)
+        # solve the instance
+        results = self.solver.solve(instance, options=self.solver_options)
+
+        # Check solver status and termination condition
+        if (results.solver.status == SolverStatus.ok) and (
+            results.solver.termination_condition == TerminationCondition.optimal
+        ):
+            logger.debug("The model was solved optimally.")
+
+            # Display the Objective Function Value
+            objective_value = instance.obj_rule_flex()
+            logger.debug("The value of the objective function is %s.", objective_value)
+
+        elif results.solver.termination_condition == TerminationCondition.infeasible:
+            logger.debug("The model is infeasible.")
+
+        else:
+            logger.debug("Solver Status: ", results.solver.status)
+            logger.debug(
+                "Termination Condition: ", results.solver.termination_condition
+            )
+
+        # Compute adjusted total power input with load shift applied
+        adjusted_total_power_input = []
+        for t in instance.time_steps:
+            # Calculate the load-shifted value of total_power_input
+            adjusted_power = (
+                instance.total_power_input[t].value
+                + instance.load_shift_pos[t].value
+                - instance.load_shift_neg[t].value
+            )
+            adjusted_total_power_input.append(adjusted_power)
+
+        # Assign this list to flex_power_requirement as a pandas Series
+        self.flex_power_requirement = FastSeries(
+            index=self.index, value=adjusted_total_power_input
+        )
+
+        # Variable cost series
+        flex_variable_cost = [
+            instance.variable_cost[t].value for t in instance.time_steps
+        ]
+        self.flex_variable_cost_series = FastSeries(
+            index=self.index, value=flex_variable_cost
+        )
+
+    def switch_to_opt(self, instance):
+        """
+        Switches the instance to solve a cost based optimisation problem by deactivating the flexibility constraints and objective.
+
+        Args:
+            instance (pyomo.ConcreteModel): The instance of the Pyomo model.
+
+        Returns:
+            pyomo.ConcreteModel: The modified instance with flexibility constraints and objective deactivated.
+        """
+        # Deactivate the flexibility objective if it exists
+        # if hasattr(instance, "obj_rule_flex"):
+        instance.obj_rule_flex.deactivate()
+
+        # Deactivate flexibility constraints if they exist
+        if hasattr(instance, "total_cost_upper_limit"):
+            instance.total_cost_upper_limit.deactivate()
+
+        if hasattr(instance, "peak_load_shift_constraint"):
+            instance.peak_load_shift_constraint.deactivate()
+
+        # if hasattr(instance, "total_power_input_constraint_with_flex"):
+        instance.total_power_input_constraint_with_flex.deactivate()
+
+        return instance
+
+    def switch_to_flex(self, instance):
+        """
+        Switches the instance to flexibility mode by deactivating few constraints and objective function.
+
+        Args:
+            instance (pyomo.ConcreteModel): The instance of the Pyomo model.
+
+        Returns:
+            pyomo.ConcreteModel: The modified instance with optimal constraints and objective deactivated.
+        """
+        # deactivate the optimal constraints and objective
+        instance.obj_rule_opt.deactivate()
+        instance.total_power_input_constraint.deactivate()
+
+        # fix values of model.total_power_input
+        for t in instance.time_steps:
+            instance.total_power_input[t].fix(self.opt_power_requirement.iloc[t])
+        instance.total_cost = self.total_cost
+
+        return instance