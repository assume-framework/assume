# SPDX-FileCopyrightText: ASSUME Developers
#
# SPDX-License-Identifier: AGPL-3.0-or-later

import logging

import pyomo.environ as pyo

from assume.common.base import SupportsMinMax
from assume.common.forecasts import Forecaster
from assume.units.dsm_load_shift import DSMFlex

SOLVERS = ["appsi_highs", "gurobi", "glpk", "cbc", "cplex"]

logger = logging.getLogger(__name__)

# Set the log level to ERROR
logging.getLogger("pyomo").setLevel(logging.WARNING)


class HydrogenPlant(DSMFlex, SupportsMinMax):
    """
    Represents a hydrogen plant in an energy system. This includes an electrolyser for hydrogen production and optional seasonal hydrogen storage.

    Args:
        id (str): Unique identifier for the hydrogen plant.
        unit_operator (str): The operator responsible for the plant.
        bidding_strategies (dict): A dictionary of bidding strategies that define how the plant participates in energy markets.
        forecaster (Forecaster): A forecaster used to get key variables such as fuel or electricity prices.
        technology (str, optional): The technology used by the plant. Default is "hydrogen_plant".
        components (dict, optional): A dictionary describing the components of the plant, such as electrolyser and hydrogen seasonal storage. Default is an empty dictionary.
        objective (str, optional): The objective function of the plant, typically to minimize variable costs. Default is "min_variable_cost".
        flexibility_measure (str, optional): The flexibility measure used for the plant, such as "cost_based_load_shift". Default is "cost_based_load_shift".
        demand (float, optional): The hydrogen production demand, representing how much hydrogen needs to be produced. Default is 0.
        cost_tolerance (float, optional): The maximum allowable increase in cost when shifting load. Default is 10.
        node (str, optional): The node location where the plant is connected within the energy network. Default is "node0".
        location (tuple[float, float], optional): The geographical coordinates (latitude, longitude) of the hydrogen plant. Default is (0.0, 0.0).
        **kwargs: Additional keyword arguments to support more specific configurations or parameters.

    Attributes:
        required_technologies (list): A list of required technologies for the plant, such as electrolyser.
        optional_technologies (list): A list of optional technologies, such as hydrogen seasonal storage.
    """

    # Required and optional technologies for the hydrogen plant
    required_technologies = ["electrolyser"]
    optional_technologies = ["hydrogen_seasonal_storage"]

    def __init__(
        self,
        id: str,
        unit_operator: str,
        bidding_strategies: dict,
        forecaster: Forecaster,
        components: dict[str, dict] = None,
        technology: str = "hydrogen_plant",
        objective: str = "min_variable_cost",
        flexibility_measure: str = "cost_based_load_shift",
        demand: float = 0,
        cost_tolerance: float = 10,
        node: str = "node0",
        location: tuple[float, float] = (0.0, 0.0),
        **kwargs,
    ):
        super().__init__(
            id=id,
            unit_operator=unit_operator,
            technology=technology,
            components=components,
            bidding_strategies=bidding_strategies,
            forecaster=forecaster,
            node=node,
            location=location,
            **kwargs,
        )

        # check if the required components are present in the components dictionary
        for component in self.required_technologies:
            if component not in components.keys():
                raise ValueError(
                    f"Component {component} is required for the hydrogen plant unit."
                )

        # check if the provided components are valid and do not contain any unknown components
        for component in components.keys():
            if (
                component not in self.required_technologies
                and component not in self.optional_technologies
            ):
                raise ValueError(
                    f"Components {component} is not a valid component for the hydrogen plant unit."
                )

        # Initialize parameters
        self.electricity_price = self.forecaster["price_EOM"]
        self.demand = demand

        self.objective = objective
        self.flexibility_measure = flexibility_measure
        self.cost_tolerance = cost_tolerance

        # Check for the presence of components
        self.has_h2seasonal_storage = (
            "hydrogen_seasonal_storage" in self.components.keys()
        )
        self.has_electrolyser = "electrolyser" in self.components.keys()

        # Inject schedule into long-term seasonal storage if applicable
        if "hydrogen_seasonal_storage" in self.components:
            storage_cfg = self.components["hydrogen_seasonal_storage"]
            storage_type = storage_cfg.get("storage_type", "short-term")
            if storage_type == "long-term":
                schedule_key = f"{self.id}_hydrogen_seasonal_storage_schedule"
                schedule_series = self.forecaster[schedule_key]
                storage_cfg["storage_schedule_profile"] = schedule_series

        # Initialize the model
        self.setup_model()

    def define_parameters(self):
        self.model.electricity_price = pyo.Param(
            self.model.time_steps,
            initialize={t: value for t, value in enumerate(self.electricity_price)},
        )
        self.model.absolute_hydrogen_demand = pyo.Param(initialize=self.demand)

    def define_variables(self):
        self.model.total_power_input = pyo.Var(
            self.model.time_steps, within=pyo.NonNegativeReals
        )
        self.model.variable_cost = pyo.Var(
            self.model.time_steps, within=pyo.NonNegativeReals
        )
        self.model.hydrogen_demand = pyo.Var(
            self.model.time_steps, within=pyo.NonNegativeReals
        )

    def initialize_process_sequence(self):
<<<<<<< HEAD
        # Per-time-step constraint (default)
=======
        # If absolute hydrogen demand is NOT specified or is zero, do per-timestep balancing
>>>>>>> 0b27f872
        if not self.demand or self.demand == 0:

            @self.model.Constraint(self.model.time_steps)
            def direct_hydrogen_balance(m, t):
<<<<<<< HEAD
                total_hydrogen_production = 0
                if self.has_electrolyser:
                    total_hydrogen_production += m.dsm_blocks[
                        "electrolyser"
                    ].hydrogen_out[t]
=======
                total_hydrogen_supply = 0
                if self.has_electrolyser:
                    total_hydrogen_supply += m.dsm_blocks["electrolyser"].hydrogen_out[
                        t
                    ]
                storage_discharge = 0
                storage_charge = 0
>>>>>>> 0b27f872
                if self.has_h2seasonal_storage:
                    storage_discharge = m.dsm_blocks[
                        "hydrogen_seasonal_storage"
                    ].discharge[t]
                    storage_charge = m.dsm_blocks["hydrogen_seasonal_storage"].charge[t]
<<<<<<< HEAD
                    return (
                        total_hydrogen_production + storage_discharge - storage_charge
                        >= m.hydrogen_demand_per_timestep[t]
                    )
                else:
                    return (
                        total_hydrogen_production >= m.hydrogen_demand_per_timestep[t]
                    )
        else:

            @self.model.Constraint(self.model.time_steps)
            def direct_hydrogen_balance(m, t):
                total_hydrogen_production = 0
                if self.has_electrolyser:
                    total_hydrogen_production += m.dsm_blocks[
                        "electrolyser"
                    ].hydrogen_out[t]
                if self.has_h2seasonal_storage:
                    storage_discharge = m.dsm_blocks[
                        "hydrogen_seasonal_storage"
                    ].discharge[t]
                    storage_charge = m.dsm_blocks["hydrogen_seasonal_storage"].charge[t]
                    return (
                        total_hydrogen_production + storage_discharge - storage_charge
                        == m.cumulative_hydrogen_output[t]
                    )
                else:
                    return total_hydrogen_production == m.cumulative_hydrogen_output[t]
=======
                # Mass balance per time step
                return (
                    total_hydrogen_supply + storage_discharge
                    == m.hydrogen_demand[t] + storage_charge
                )

        # If absolute hydrogen demand is specified, do cumulative/absolute demand balancing
        else:

            @self.model.Constraint()
            def absolute_hydrogen_balance(m):
                total_hydrogen_supplied = 0
                for t in m.time_steps:
                    produced = 0
                    if self.has_electrolyser:
                        produced += m.dsm_blocks["electrolyser"].hydrogen_out[t]
                    storage_discharge = 0
                    storage_charge = 0
                    if self.has_h2seasonal_storage:
                        storage_discharge = m.dsm_blocks[
                            "hydrogen_seasonal_storage"
                        ].discharge[t]
                        storage_charge = m.dsm_blocks[
                            "hydrogen_seasonal_storage"
                        ].charge[t]
                        total_hydrogen_supplied += (
                            produced + storage_discharge - storage_charge
                        )
                    else:
                        total_hydrogen_supplied += produced
                # Use == for strict, or >= if overproduction is allowed
                return total_hydrogen_supplied >= m.absolute_hydrogen_demand
>>>>>>> 0b27f872

    def define_constraints(self):
        """
        Defines key constraints for the hydrogen plant, ensuring that hydrogen production,
        storage, and energy costs are accurately modeled.

        This function includes the following constraints:

        1. **Total Power Input Constraint**:
        - Ensures that the power input required by the electrolyser is correctly accounted for
            at each time step.
        - This constraint ensures that energy demand is properly modeled for optimization
            purposes.

        2. **Variable Cost per Time Step Constraint**:
        - Calculates the operating cost per time step, ensuring that total variable
            costs reflect the electrolyser's energy consumption.
        - This constraint is essential for cost-based optimization of hydrogen production.

        These constraints collectively ensure that hydrogen production aligns with energy
        availability, demand fulfillment, and cost efficiency.
        """

<<<<<<< HEAD
        @self.model.Constraint(self.model.time_steps)
        def absolute_demand_association_constraint(m, t):
            """
            Ensures the thermal output meets the absolute demand.
            """
            if not self.demand or self.demand == 0:
                return pyo.Constraint.Skip
            else:
                return (
                    sum((m.cumulative_hydrogen_output[t]) for t in m.time_steps)
                    >= m.absolute_hydrogen_demand
                )

=======
>>>>>>> 0b27f872
        # Constraint for total power input
        @self.model.Constraint(self.model.time_steps)
        def total_power_input_constraint(m, t):
            """
            Ensures the total power input is the sum of power inputs of all components.
            """
            return m.total_power_input[t] == m.dsm_blocks["electrolyser"].power_in[t]

        # Constraint for variable cost per time step
        @self.model.Constraint(self.model.time_steps)
        def cost_per_time_step(m, t):
            """
            Calculates the variable cost per time step.
            """

            return m.variable_cost[t] == m.dsm_blocks["electrolyser"].operating_cost[t]<|MERGE_RESOLUTION|>--- conflicted
+++ resolved
@@ -136,36 +136,21 @@
         )
 
     def initialize_process_sequence(self):
-<<<<<<< HEAD
         # Per-time-step constraint (default)
-=======
-        # If absolute hydrogen demand is NOT specified or is zero, do per-timestep balancing
->>>>>>> 0b27f872
         if not self.demand or self.demand == 0:
 
             @self.model.Constraint(self.model.time_steps)
             def direct_hydrogen_balance(m, t):
-<<<<<<< HEAD
                 total_hydrogen_production = 0
                 if self.has_electrolyser:
                     total_hydrogen_production += m.dsm_blocks[
                         "electrolyser"
                     ].hydrogen_out[t]
-=======
-                total_hydrogen_supply = 0
-                if self.has_electrolyser:
-                    total_hydrogen_supply += m.dsm_blocks["electrolyser"].hydrogen_out[
-                        t
-                    ]
-                storage_discharge = 0
-                storage_charge = 0
->>>>>>> 0b27f872
                 if self.has_h2seasonal_storage:
                     storage_discharge = m.dsm_blocks[
                         "hydrogen_seasonal_storage"
                     ].discharge[t]
                     storage_charge = m.dsm_blocks["hydrogen_seasonal_storage"].charge[t]
-<<<<<<< HEAD
                     return (
                         total_hydrogen_production + storage_discharge - storage_charge
                         >= m.hydrogen_demand_per_timestep[t]
@@ -194,40 +179,6 @@
                     )
                 else:
                     return total_hydrogen_production == m.cumulative_hydrogen_output[t]
-=======
-                # Mass balance per time step
-                return (
-                    total_hydrogen_supply + storage_discharge
-                    == m.hydrogen_demand[t] + storage_charge
-                )
-
-        # If absolute hydrogen demand is specified, do cumulative/absolute demand balancing
-        else:
-
-            @self.model.Constraint()
-            def absolute_hydrogen_balance(m):
-                total_hydrogen_supplied = 0
-                for t in m.time_steps:
-                    produced = 0
-                    if self.has_electrolyser:
-                        produced += m.dsm_blocks["electrolyser"].hydrogen_out[t]
-                    storage_discharge = 0
-                    storage_charge = 0
-                    if self.has_h2seasonal_storage:
-                        storage_discharge = m.dsm_blocks[
-                            "hydrogen_seasonal_storage"
-                        ].discharge[t]
-                        storage_charge = m.dsm_blocks[
-                            "hydrogen_seasonal_storage"
-                        ].charge[t]
-                        total_hydrogen_supplied += (
-                            produced + storage_discharge - storage_charge
-                        )
-                    else:
-                        total_hydrogen_supplied += produced
-                # Use == for strict, or >= if overproduction is allowed
-                return total_hydrogen_supplied >= m.absolute_hydrogen_demand
->>>>>>> 0b27f872
 
     def define_constraints(self):
         """
@@ -236,6 +187,7 @@
 
         This function includes the following constraints:
 
+        1. **Total Power Input Constraint**:
         1. **Total Power Input Constraint**:
         - Ensures that the power input required by the electrolyser is correctly accounted for
             at each time step.
@@ -243,6 +195,7 @@
             purposes.
 
         2. **Variable Cost per Time Step Constraint**:
+        2. **Variable Cost per Time Step Constraint**:
         - Calculates the operating cost per time step, ensuring that total variable
             costs reflect the electrolyser's energy consumption.
         - This constraint is essential for cost-based optimization of hydrogen production.
@@ -251,7 +204,6 @@
         availability, demand fulfillment, and cost efficiency.
         """
 
-<<<<<<< HEAD
         @self.model.Constraint(self.model.time_steps)
         def absolute_demand_association_constraint(m, t):
             """
@@ -265,8 +217,6 @@
                     >= m.absolute_hydrogen_demand
                 )
 
-=======
->>>>>>> 0b27f872
         # Constraint for total power input
         @self.model.Constraint(self.model.time_steps)
         def total_power_input_constraint(m, t):
