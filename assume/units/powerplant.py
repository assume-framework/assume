--- conflicted
+++ resolved
@@ -301,11 +301,7 @@
         Returns:
             float: The marginal cost of the unit.
         """
-<<<<<<< HEAD
-        return 130.92
-=======
         return 0.2028
->>>>>>> 56a4ec5f
         # # if marginal costs already exists, return it
         # if self.marginal_cost is not None:
         #     return (
