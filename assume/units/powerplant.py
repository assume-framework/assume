# SPDX-FileCopyrightText: ASSUME Developers
#
# SPDX-License-Identifier: AGPL-3.0-or-later

import logging
from datetime import datetime, timedelta
from functools import lru_cache
from typing import Tuple, Union

import pandas as pd

from assume.common.base import SupportsMinMax
from assume.common.market_objects import MarketConfig, Orderbook
from assume.common.utils import get_products_index

logger = logging.getLogger(__name__)


class PowerPlant(SupportsMinMax):
    """
    A class for a power plant unit.

    Args:
        id (str): The ID of the storage unit.
        unit_operator (str): The operator of the unit.
        technology (str): The technology of the unit.
        bidding_strategies (dict): The bidding strategies of the unit.
        index (pandas.DatetimeIndex): The index of the unit.
        max_power (float): The maximum power output capacity of the power plant in MW.
        min_power (float, optional): The minimum power output capacity of the power plant in MW. Defaults to 0.0 MW.
        efficiency (float, optional): The efficiency of the power plant in converting fuel to electricity. Defaults to 1.0.
        additional_cost (Union[float, pd.Series], optional): Additional costs associated with power generation, in EUR/MWh. Defaults to 0.
        partial_load_eff (bool, optional): Does the efficiency vary at part loads? Defaults to False.
        fuel_type (str, optional): The type of fuel used by the power plant for power generation. Defaults to "others".
        emission_factor (float, optional): The emission factor associated with the power plant's fuel type (CO2 emissions per unit of energy produced). Defaults to 0.0.
        ramp_up (Union[float, None], optional): The ramp-up rate of the power plant, indicating how quickly it can increase power output. Defaults to None.
        ramp_down (Union[float, None], optional): The ramp-down rate of the power plant, indicating how quickly it can decrease power output. Defaults to None.
        hot_start_cost (float, optional): The cost of a hot start, where the power plant is restarted after a recent shutdown. Defaults to 0.
        warm_start_cost (float, optional): The cost of a warm start, where the power plant is restarted after a moderate downtime. Defaults to 0.
        cold_start_cost (float, optional): The cost of a cold start, where the power plant is restarted after a prolonged downtime. Defaults to 0.
        min_operating_time (float, optional): The minimum duration that the power plant must operate once started, in hours. Defaults to 0.
        min_down_time (float, optional): The minimum downtime required after a shutdown before the power plant can be restarted, in hours. Defaults to 0.
        downtime_hot_start (int, optional): The downtime required after a hot start before the power plant can be restarted, in hours. Defaults to 8.
        downtime_warm_start (int, optional): The downtime required after a warm start before the power plant can be restarted, in hours. Defaults to 48.
        heat_extraction (bool, optional): A boolean indicating whether the power plant can extract heat for external purposes. Defaults to False.
        max_heat_extraction (float, optional): The maximum amount of heat that the power plant can extract for external use, in some suitable unit. Defaults to 0.
        location (Tuple[float, float], optional): The geographical coordinates (latitude and longitude) of the power plant's location. Defaults to (0.0, 0.0).
        node (str, optional): The identifier of the electrical bus or network node to which the power plant is connected. Defaults to "bus0".
        **kwargs (dict, optional): Additional keyword arguments to be passed to the base class. Defaults to {}.
    """

    def __init__(
        self,
        id: str,
        unit_operator: str,
        technology: str,
        bidding_strategies: dict,
        index: pd.DatetimeIndex,
        max_power: float,
        min_power: float = 0.0,
        init_power: float = -1,
        efficiency: float = 1.0,
        additional_cost: Union[float, pd.Series] = 0.0,
        partial_load_eff: bool = False,
        fuel_type: str = "others",
        emission_factor: float = 0.0,
        ramp_up: Union[float, None] = None,
        ramp_down: Union[float, None] = None,
        hot_start_cost: float = 0,
        warm_start_cost: float = 0,
        cold_start_cost: float = 0,
        shut_down_cost: float = 0,
        min_operating_time: float = 0,
        min_down_time: float = 0,
        downtime_hot_start: int = 8,  # hours
        downtime_warm_start: int = 48,  # hours
        heat_extraction: bool = False,
        max_heat_extraction: float = 0,
        location: Tuple[float, float] = (0.0, 0.0),
        node: str = "bus0",
        **kwargs,
    ):
        super().__init__(
            id=id,
            unit_operator=unit_operator,
            technology=technology,
            bidding_strategies=bidding_strategies,
            index=index,
            node=node,
            location=location,
            **kwargs,
        )

        self.max_power = max_power
        self.min_power = min_power
        self.init_power = init_power
        self.efficiency = efficiency
        self.additional_cost = additional_cost
        self.partial_load_eff = partial_load_eff
        self.fuel_type = fuel_type
        self.emission_factor = emission_factor
        self.heat_extraction = heat_extraction
        self.max_heat_extraction = max_heat_extraction
        self.hot_start_cost = hot_start_cost * max_power
        self.warm_start_cost = warm_start_cost * max_power
        self.cold_start_cost = cold_start_cost * max_power

        # check ramping enabled
        self.ramp_down = max_power if ramp_down == 0 or ramp_down is None else ramp_down
        self.ramp_up = max_power if ramp_up == 0 or ramp_up is None else ramp_up

        self.min_operating_time = min_operating_time if min_operating_time > 0 else 1
        self.min_down_time = min_down_time if min_down_time > 0 else 1
        self.downtime_hot_start = downtime_hot_start / (
            self.index.freq / timedelta(hours=1)
        )
        self.downtime_warm_start = downtime_warm_start / (
            self.index.freq / timedelta(hours=1)
        )

<<<<<<< HEAD
        self.fixed_cost = fixed_cost
        self.hot_start_cost = hot_start_cost
        self.warm_start_cost = warm_start_cost
        self.cold_start_cost = cold_start_cost
        self.shut_down_cost = shut_down_cost

        self.heat_extraction = heat_extraction
        self.max_heat_extraction = max_heat_extraction

        self.location = location

=======
>>>>>>> 6ef25e0a
        self.init_marginal_cost()

    def init_marginal_cost(self):
        """
        Initializes the marginal cost of the unit using calc_cimple_marginal_cost().

        Args:
        """
        self.marginal_cost = self.calc_simple_marginal_cost()

    def execute_current_dispatch(
        self,
        start: pd.Timestamp,
        end: pd.Timestamp,
    ):
        """
        Executes the current dispatch of the unit based on the provided timestamps.

        The dispatch is only executed, if it is in the constraints given by the unit.
        Returns the volume of the unit within the given time range.

        Args:
            start (pandas.Timestamp): The start time of the dispatch.
            end (pandas.Timestamp): The end time of the dispatch.

        Returns:
            pd.Series: The volume of the unit within the given time range.
        """
        start = max(start, self.index[0])

        max_power = (
            self.forecaster.get_availability(self.id)[start:end] * self.max_power
        )

        for t in self.outputs["energy"][start:end].index:
            current_power = self.outputs["energy"][t]

            previous_power = self.get_output_before(t)
            op_time = self.get_operation_time(t)

            current_power = self.calculate_ramp(op_time, previous_power, current_power)

            if current_power > 0:
                current_power = min(current_power, max_power[t])
                current_power = max(current_power, self.min_power)

            self.outputs["energy"][t] = current_power

        return self.outputs["energy"].loc[start:end]

    def set_dispatch_plan(
        self,
        marketconfig: MarketConfig,
        orderbook: Orderbook,
    ) -> None:
        """
        Adds the dispatch plan from the current market result to the total dispatch plan and calculates the cashflow.

        Args:
            marketconfig (MarketConfig): The market configuration.
            orderbook (Orderbook): The orderbook.
        """
        products_index = get_products_index(orderbook)

        max_power = (
            self.forecaster.get_availability(self.id)[products_index] * self.max_power
        )

        product_type = marketconfig.product_type
        for order in orderbook:
            start = order["start_time"]
            end = order["end_time"]
            end_excl = end - self.index.freq
            if isinstance(order["accepted_volume"], dict):
                self.outputs[product_type].loc[start:end_excl] += [
                    order["accepted_volume"][key]
                    for key in order["accepted_volume"].keys()
                ]
            else:
                self.outputs[product_type].loc[start:end_excl] += order[
                    "accepted_volume"
                ]

        self.calculate_cashflow(product_type, orderbook)

        for start in products_index:
            current_power = self.outputs[product_type][start]

            previous_power = self.get_output_before(start)
            op_time = self.get_operation_time(start)

            current_power = self.calculate_ramp(op_time, previous_power, current_power)

            if current_power > 0:
                current_power = min(current_power, max_power[start])
                current_power = max(current_power, self.min_power)

            self.outputs[product_type][start] = current_power

        self.bidding_strategies[marketconfig.market_id].calculate_reward(
            unit=self,
            marketconfig=marketconfig,
            orderbook=orderbook,
        )

    def calc_simple_marginal_cost(
        self,
    ):
        """
        Calculates the marginal cost of the unit (simple method) and returns the marginal cost of the unit.

        Returns:
            float: The marginal cost of the unit.
        """
        fuel_price = self.forecaster.get_price(self.fuel_type)
        marginal_cost = (
            fuel_price / self.efficiency
            + self.forecaster.get_price("co2") * self.emission_factor / self.efficiency
            + self.additional_cost
        )

        return marginal_cost

    @lru_cache(maxsize=256)
    def calc_marginal_cost_with_partial_eff(
        self,
        power_output: float,
        timestep: pd.Timestamp = None,
    ) -> float | pd.Series:
        """
        Calculates the marginal cost of the unit based on power output and timestamp, considering partial efficiency.
        Returns the marginal cost of the unit.

        Args:
            power_output (float): The power output of the unit.
            timestep (pd.Timestamp, optional): The timestamp of the unit. Defaults to None.

        Returns:
            float | pd.Series: The marginal cost of the unit.
        """
        fuel_price = self.forecaster.get_price(self.fuel_type).at[timestep]

        capacity_ratio = power_output / self.max_power

        if self.fuel_type in ["lignite", "hard coal"]:
            eta_loss = (
                0.095859 * (capacity_ratio**4)
                - 0.356010 * (capacity_ratio**3)
                + 0.532948 * (capacity_ratio**2)
                - 0.447059 * capacity_ratio
                + 0.174262
            )

        elif self.fuel_type == "combined cycle gas turbine":
            eta_loss = (
                0.178749 * (capacity_ratio**4)
                - 0.653192 * (capacity_ratio**3)
                + 0.964704 * (capacity_ratio**2)
                - 0.805845 * capacity_ratio
                + 0.315584
            )

        elif self.fuel_type == "open cycle gas turbine":
            eta_loss = (
                0.485049 * (capacity_ratio**4)
                - 1.540723 * (capacity_ratio**3)
                + 1.899607 * (capacity_ratio**2)
                - 1.251502 * capacity_ratio
                + 0.407569
            )

        else:
            eta_loss = 0

        efficiency = self.efficiency - eta_loss
        co2_price = self.forecaster.get_price("co2").at[timestep]

        additional_cost = (
            self.additional_cost.at[timestep]
            if isinstance(self.additional_cost, pd.Series)
            else self.additional_cost
        )

        marginal_cost = (
            fuel_price / efficiency
            + co2_price * self.emission_factor / efficiency
            + additional_cost
        )

        return marginal_cost

    def calculate_min_max_power(
        self, start: pd.Timestamp, end: pd.Timestamp, product_type="energy"
    ) -> tuple[pd.Series, pd.Series]:
        """
        Calculates the minimum and maximum power output of the unit and returns it.

        Args:
            start (pandas.Timestamp): The start time of the dispatch.
            end (pandas.Timestamp): The end time of the dispatch.
            product_type (str, optional): The product type of the unit. Defaults to "energy".

        Returns:
            tuple[pandas.Series, pandas.Series]: The minimum and maximum power output of the unit.

        Note:
            The calculation does not include ramping constraints and can be used for arbitrary start times in the future.
        """
        end_excl = end - self.index.freq

        base_load = self.outputs["energy"][start:end_excl]
        heat_demand = self.outputs["heat"][start:end_excl]
        # assert heat_demand.min() >= 0

        capacity_neg = self.outputs["capacity_neg"][start:end_excl]
        # needed minimum + capacity_neg - what is already sold is actual minimum
        min_power = self.min_power + capacity_neg - base_load
        # min_power should be at least the heat demand at that time
        min_power = min_power.clip(lower=heat_demand)

        max_power = (
            self.forecaster.get_availability(self.id)[start:end_excl] * self.max_power
        )
        # provide reserve for capacity_pos
        max_power = max_power - self.outputs["capacity_pos"][start:end_excl]
        # remove what has already been bid
        max_power = max_power - base_load
        # make sure that max_power is > 0 for all timesteps
        max_power = max_power.clip(lower=0)

        return min_power, max_power

    def calculate_marginal_cost(self, start: datetime, power: float):
        """
        Calculates the marginal cost of the unit based on the provided start time and power output and returns it.
        Returns the marginal cost of the unit.

        Args:
            start (datetime.datetime): The start time of the dispatch.
            power (float): The power output of the unit.

        Returns:
            float: The marginal cost of the unit.
        """
        # if marginal costs already exists, return it
        if self.marginal_cost is not None:
            return (
                self.marginal_cost[start]
                if len(self.marginal_cost) > 1
                else self.marginal_cost
            )
        # if not, calculate it
        else:
            return self.calc_marginal_cost_with_partial_eff(
                power_output=power,
                timestep=start,
            )

    def as_dict(self) -> dict:
        """
        Returns the attributes of the unit as a dictionary, including specific attributes.

        Returns:
            dict: The attributes of the unit as a dictionary.
        """
        unit_dict = super().as_dict()
        unit_dict.update(
            {
                "max_power": self.max_power,
                "min_power": self.min_power,
                "emission_factor": self.emission_factor,
                "efficiency": self.efficiency,
                "unit_type": "power_plant",
            }
        )

        return unit_dict<|MERGE_RESOLUTION|>--- conflicted
+++ resolved
@@ -104,6 +104,7 @@
         self.hot_start_cost = hot_start_cost * max_power
         self.warm_start_cost = warm_start_cost * max_power
         self.cold_start_cost = cold_start_cost * max_power
+        self.shut_down_cost = shut_down_cost
 
         # check ramping enabled
         self.ramp_down = max_power if ramp_down == 0 or ramp_down is None else ramp_down
@@ -118,20 +119,11 @@
             self.index.freq / timedelta(hours=1)
         )
 
-<<<<<<< HEAD
-        self.fixed_cost = fixed_cost
-        self.hot_start_cost = hot_start_cost
-        self.warm_start_cost = warm_start_cost
-        self.cold_start_cost = cold_start_cost
-        self.shut_down_cost = shut_down_cost
-
         self.heat_extraction = heat_extraction
         self.max_heat_extraction = max_heat_extraction
 
         self.location = location
 
-=======
->>>>>>> 6ef25e0a
         self.init_marginal_cost()
 
     def init_marginal_cost(self):
