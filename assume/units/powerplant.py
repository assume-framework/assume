import logging
from datetime import datetime, timedelta
from functools import lru_cache

import pandas as pd

from assume.common.base import SupportsMinMax

logger = logging.getLogger(__name__)


class PowerPlant(SupportsMinMax):
    """
    A class for a powerplant unit

    :param id: The ID of the storage unit.
    :type id: str
    :param technology: The technology of the storage unit.
    :type technology: str
    :param bidding_strategies: The bidding strategies of the storage unit.
    :type bidding_strategies: dict
    :param index: The index of the storage unit.
    :type index: pd.DatetimeIndex
    :param max_power: The maximum power output capacity of the power plant in MW.
    :type max_power: float
    :param min_power: The minimum power output capacity of the power plant in MW. (Defaults to 0.0 MW)
    :type min_power: float, optional
    :param efficiency: The efficiency of the poewr plant in converting fuel to electricity (Defaults to 1.0)
    :type efficiency: float, optional
    :param fixed_cost: The fixed operating cost of the power plant, independent of the power output (Defaults to 0.0 monetary units)
    :type fixed_cost: float, optional
    :param partial_load_eff: Does the efficiency varies at part loads? (Defaults to False)
    :type partial_load_eff: bool, optional
    :param fuel_type: The type of fuel used by the power plant for power generation (Defaults to "others")
    :type fuel_type: str, optional
    :param emission_factor: The emission factor associated with the power plants fuel type -> CO2 emissions per unit of energy produced (Defaults to 0.0.)
    :type emission_factor: float, optional
    :param ramp_up: The ramp-up rate of the power plant, indicating how quickly it can increase power output (Defaults to -1)
    :type ramp_up: float, optional
    :param ramp_down: The ramp-down rate of the power plant, indicating how quickly it can decrease power output. (Defaults to -1)
    :type ramp_down: float, optional
    :param hot_start_cost: The cost of a hot start, where the power plant is restarted after a recent shutdown.(Defaults to 0 monetary units.)
    :type hot_start_cost: float, optional
    :param warm_start_cost: The cost of a warm start, where the power plant is restarted after a moderate downtime.(Defaults to 0 monetary units.)
    :type warm_start_cost: float, optional
    :param cold_start_cost: The cost of a cold start, where the power plant is restarted after a prolonged downtime.(Defaults to 0 monetary units.)
    :type cold_start_cost: float, optional
    :param min_operating_time: The minimum duration that the power plant must operate once started, in hours.(Defaults to 0 hours.)
    :type min_operating_time: float, optional
    :param min_down_time: The minimum downtime required after a shutdown before the power plant can be restarted, in hours.(Defaults to 0 hours.)
    :type min_down_time: float, optional
    :param downtime_hot_start: The downtime required after a hot start before the power plant can be restarted, in hours.(Defaults to 8 hours.)
    :type downtime_hot_start: int, optional
    :param downtime_warm_start: The downtime required after a warm start before the power plant can be restarted, in hours.( Defaults to 48 hours.)
    :type downtime_warm_start: int, optional
    :param heat_extraction: A boolean indicating whether the power plant can extract heat for external purposes.(Defaults to False.)
    :type heat_extraction: bool, optional
    :param max_heat_extraction: The maximum amount of heat that the power plant can extract for external use, in some suitable unit.(Defaults to 0.)
    :type max_heat_extraction: float, optional
    :param location: The geographical coordinates (latitude and longitude) of the power plant's location.(Defaults to (0.0, 0.0).)
    :type location: tuple[float, float], optional
    :param node: The identifier of the electrical bus or network node to which the power plant is connected.(Defaults to "bus0".)
    :type node: str, optional
    :param kwargs: Additional keyword arguments to be passed to the base class.
    :type kwargs: dict, optional

    """

    def __init__(
        self,
        id: str,
        unit_operator: str,
        technology: str,
        bidding_strategies: dict,
        index: pd.DatetimeIndex,
        max_power: float,
        min_power: float = 0.0,
        efficiency: float = 1.0,
        fixed_cost: float = 0.0,
        variable_cost: float | pd.Series = 0.0,
        partial_load_eff: bool = False,
        fuel_type: str = "others",
        emission_factor: float = 0.0,
        ramp_up: float | None = None,
        ramp_down: float | None = None,
        hot_start_cost: float = 0,
        warm_start_cost: float = 0,
        cold_start_cost: float = 0,
        min_operating_time: float = 0,
        min_down_time: float = 0,
        downtime_hot_start: int = 8,  # hours
        downtime_warm_start: int = 48,  # hours
        heat_extraction: bool = False,
        max_heat_extraction: float = 0,
        location: tuple[float, float] = (0.0, 0.0),
        node: str = "bus0",
        **kwargs,
    ):
        super().__init__(
            id=id,
            unit_operator=unit_operator,
            technology=technology,
            bidding_strategies=bidding_strategies,
            index=index,
            node=node,
            **kwargs,
        )

        self.max_power = max_power
        self.min_power = min_power
        self.efficiency = efficiency
        self.partial_load_eff = partial_load_eff
        self.fuel_type = fuel_type
        self.emission_factor = emission_factor

        # check ramping enabled
        self.ramp_down = max_power if ramp_down == 0 or ramp_down is None else ramp_down
        self.ramp_up = max_power if ramp_up == 0 or ramp_up is None else ramp_up
        self.min_operating_time = min_operating_time if min_operating_time > 0 else 1
        self.min_down_time = min_down_time if min_down_time > 0 else 1
        self.downtime_hot_start = downtime_hot_start / (
<<<<<<< HEAD
            self.index.freq.delta.total_seconds() / 3600
        )
        self.downtime_warm_start = downtime_warm_start / (
            self.index.freq.delta.total_seconds() / 3600
=======
            self.index.freq / timedelta(hours=1)
>>>>>>> 8819609f
        )

        self.fixed_cost = fixed_cost
        self.variable_cost = variable_cost
        self.hot_start_cost = hot_start_cost * max_power
        self.warm_start_cost = warm_start_cost * max_power
        self.cold_start_cost = cold_start_cost * max_power

        self.heat_extraction = heat_extraction
        self.max_heat_extraction = max_heat_extraction

        self.location = location

        self.init_marginal_cost()

    def init_marginal_cost(self):
        """
        Initialize the marginal cost of the unit.
        """
        self.marginal_cost = self.calc_simple_marginal_cost()

    def execute_current_dispatch(
        self,
        start: pd.Timestamp,
        end: pd.Timestamp,
    ):
        """
        Executes the current dispatch of the unit based on the provided timestamps.
        Returns the volume of the unit within the given time range.

        :param start: the start time of the dispatch
        :type start: pd.Timestamp
        :param end: the end time of the dispatch
        :type end: pd.Timestamp
        :return: the volume of the unit within the given time range
        :rtype: float
        """

        end_excl = end - self.index.freq
        # TODO ramp down and turn off only for relevant timesteps
        if self.outputs["energy"][start:end_excl].mean() < self.min_power:
            self.outputs["energy"].loc[start:end_excl] = 0

        # TODO check if resulting power is < max_power
        # if self.outputs["energy"][start:end_excl].max() > self.max_power:
        #     max_pow = self.outputs["energy"][start:end_excl].max()
        #     logger.error(f"{max_pow} greater than {self.max_power} - bidding twice?")
        return self.outputs["energy"].loc[start:end_excl]

    def calc_simple_marginal_cost(
        self,
    ):
        """
        Calculate the marginal cost of the unit (simple method)
        Returns the marginal cost of the unit.

        :return: the marginal cost of the unit
        :rtype: float
        """
        fuel_price = self.forecaster.get_price(self.fuel_type)
        marginal_cost = (
            fuel_price / self.efficiency
            + self.forecaster.get_price("co2") * self.emission_factor / self.efficiency
            + self.fixed_cost
        )

        return marginal_cost

    @lru_cache(maxsize=256)
    def calc_marginal_cost_with_partial_eff(
        self,
        power_output: float,
        timestep: pd.Timestamp = None,
    ) -> float | pd.Series:
        """
        Calculates the marginal cost of the unit based on power output and timestamp, considering partial efficiency.
        Returns the marginal cost of the unit.

        :param power_output: the power output of the unit
        :type power_output: float
        :param timestep: the timestamp of the unit
        :type timestep: pd.Timestamp, optional
        :return: the marginal cost of the unit
        :rtype: float | pd.Series
        """
        fuel_price = self.forecaster.get_price(self.fuel_type).at[timestep]

        capacity_ratio = power_output / self.max_power

        if self.fuel_type in ["lignite", "hard coal"]:
            eta_loss = (
                0.095859 * (capacity_ratio**4)
                - 0.356010 * (capacity_ratio**3)
                + 0.532948 * (capacity_ratio**2)
                - 0.447059 * capacity_ratio
                + 0.174262
            )

        elif self.fuel_type == "combined cycle gas turbine":
            eta_loss = (
                0.178749 * (capacity_ratio**4)
                - 0.653192 * (capacity_ratio**3)
                + 0.964704 * (capacity_ratio**2)
                - 0.805845 * capacity_ratio
                + 0.315584
            )

        elif self.fuel_type == "open cycle gas turbine":
            eta_loss = (
                0.485049 * (capacity_ratio**4)
                - 1.540723 * (capacity_ratio**3)
                + 1.899607 * (capacity_ratio**2)
                - 1.251502 * capacity_ratio
                + 0.407569
            )

        else:
            eta_loss = 0

        efficiency = self.efficiency - eta_loss
        co2_price = self.forecaster.get_price("co2").at[timestep]

        variable_cost = (
            self.variable_cost
            if isinstance(self.variable_cost, float)
            else self.variable_cost[timestep]
        )

        marginal_cost = (
            fuel_price / efficiency
            + co2_price * self.emission_factor / efficiency
            + variable_cost
        )

        return marginal_cost

    def calculate_min_max_power(
        self, start: pd.Timestamp, end: pd.Timestamp, product_type="energy"
    ) -> tuple[pd.Series, pd.Series]:
        """
        Calculate the minimum and maximum power output of the unit.
        Returns the minimum and maximum power output of the unit.
        does not include ramping
        can be used for arbitrary start times in the future

        :param start: the start time of the dispatch
        :type start: pd.Timestamp
        :param end: the end time of the dispatch
        :type end: pd.Timestamp
        :param product_type: the product type of the unit
        :type product_type: str
        :return: the minimum and maximum power output of the unit
        :rtype: tuple[pd.Series, pd.Series]
        """
        end_excl = end - self.index.freq

        base_load = self.outputs["energy"][start:end_excl]
        heat_demand = self.outputs["heat"][start:end_excl]
        assert heat_demand.min() >= 0

        capacity_neg = self.outputs["capacity_neg"][start:end_excl]
        # needed minimum + capacity_neg - what is already sold is actual minimum
        min_power = self.min_power + capacity_neg - base_load
        # min_power should be at least the heat demand at that time
        min_power = min_power.clip(lower=heat_demand)

        max_power = (
            self.forecaster.get_availability(self.id)[start:end_excl] * self.max_power
        )
        # provide reserve for capacity_pos
        max_power = max_power - self.outputs["capacity_pos"][start:end_excl]
        # remove what has already been bid
        max_power = max_power - base_load
        # make sure that max_power is > 0 for all timesteps
        max_power = max_power.clip(lower=0)

        return min_power, max_power

    def calculate_marginal_cost(self, start: datetime, power: float):
        """
        Calculates the marginal cost of the unit based on the provided start time and power output.
        Returns the marginal cost of the unit.

        :param start: the start time of the dispatch
        :type start: datetime
        :param power: the power output of the unit
        :type power: float
        :return: the marginal cost of the unit
        :rtype: float
        """
        # if marginal costs already exists, return it
        if self.marginal_cost is not None:
            return self.marginal_cost[start]
        # if not, calculate it
        else:
            return self.calc_marginal_cost_with_partial_eff(
                power_output=power,
                timestep=start,
            )

    def as_dict(self) -> dict:
        """
        Returns the attributes of the unit as a dictionary, including specific attributes.

        :return: the attributes of the unit as a dictionary
        :rtype: dict
        """
        unit_dict = super().as_dict()
        unit_dict.update(
            {
                "max_power": self.max_power,
                "min_power": self.min_power,
                "emission_factor": self.emission_factor,
                "efficiency": self.efficiency,
                "unit_type": "power_plant",
            }
        )

        return unit_dict<|MERGE_RESOLUTION|>--- conflicted
+++ resolved
@@ -119,14 +119,10 @@
         self.min_operating_time = min_operating_time if min_operating_time > 0 else 1
         self.min_down_time = min_down_time if min_down_time > 0 else 1
         self.downtime_hot_start = downtime_hot_start / (
-<<<<<<< HEAD
-            self.index.freq.delta.total_seconds() / 3600
+            self.index.freq / timedelta(hours=1)
         )
         self.downtime_warm_start = downtime_warm_start / (
             self.index.freq.delta.total_seconds() / 3600
-=======
-            self.index.freq / timedelta(hours=1)
->>>>>>> 8819609f
         )
 
         self.fixed_cost = fixed_cost
