--- conflicted
+++ resolved
@@ -9,12 +9,7 @@
 import numpy as np
 
 from assume.common.base import SupportsMinMax
-<<<<<<< HEAD
 from assume.common.forecasts import Forecaster
-from assume.common.market_objects import MarketConfig, Orderbook
-from assume.common.utils import get_products_index
-=======
->>>>>>> 7d5465b7
 
 logger = logging.getLogger(__name__)
 
@@ -167,65 +162,6 @@
 
         return self.outputs["energy"].loc[start:end]
 
-<<<<<<< HEAD
-    def set_dispatch_plan(
-        self,
-        marketconfig: MarketConfig,
-        orderbook: Orderbook,
-    ) -> None:
-        """
-        Adds the dispatch plan from the current market result to the total dispatch plan and calculates the cashflow.
-
-        Args:
-            marketconfig (MarketConfig): The market configuration.
-            orderbook (Orderbook): The orderbook.
-        """
-        products_index = get_products_index(orderbook)
-
-        product_type = marketconfig.product_type
-        for order in orderbook:
-            start = order["start_time"]
-            end = order["end_time"]
-            end_excl = end - self.index.freq
-            if isinstance(order["accepted_volume"], dict):
-                self.outputs[product_type].loc[start:end_excl] += [
-                    order["accepted_volume"][key]
-                    for key in order["accepted_volume"].keys()
-                ]
-            else:
-                self.outputs[product_type].loc[start:end_excl] += order[
-                    "accepted_volume"
-                ]
-
-        self.calculate_cashflow(product_type, orderbook)
-
-        max_power_values = (
-            self.forecaster.get_availability(self.id).loc[products_index]
-            * self.max_power
-        )
-
-        for start, max_power in zip(products_index, max_power_values):
-            current_power = self.outputs[product_type].at[start]
-
-            previous_power = self.get_output_before(start)
-            op_time = self.get_operation_time(start)
-
-            current_power = self.calculate_ramp(op_time, previous_power, current_power)
-
-            if current_power > 0:
-                current_power = min(current_power, max_power)
-                current_power = max(current_power, self.min_power)
-
-            self.outputs[product_type].at[start] = current_power
-
-        self.bidding_strategies[marketconfig.market_id].calculate_reward(
-            unit=self,
-            marketconfig=marketconfig,
-            orderbook=orderbook,
-        )
-
-=======
->>>>>>> 7d5465b7
     def calc_simple_marginal_cost(
         self,
     ):
