import inspect
import logging
from collections import defaultdict
from datetime import datetime, timedelta
from functools import wraps
from itertools import groupby
from operator import itemgetter

import dateutil.rrule as rr
import numpy as np
import pandas as pd

from assume.common.market_objects import MarketProduct, Orderbook

logger = logging.getLogger(__name__)


def initializer(func):
    """
    Automatically assigns the parameters.
    >>> class process:
    ...     @initializer
    ...     def __init__(self, cmd, reachable=False, user='root'):
    ...         pass
    >>> p = process('halt', True)
    >>> p.cmd, p.reachable, p.user
    ('halt', True, 'root')
    """
    names, varargs, keywords, defaults, *_ = inspect.getfullargspec(func)

    @wraps(func)
    def wrapper(self, *args, **kargs):
        for name, arg in list(zip(names[1:], args)) + list(kargs.items()):
            setattr(self, name, arg)

        for name, default in zip(reversed(names), reversed(defaults)):
            if not hasattr(self, name):
                setattr(self, name, default)

        func(self, *args, **kargs)

    return wrapper


def get_available_products(market_products: list[MarketProduct], startdate: datetime):
    """
    Get all available products for a given startdate

    :param market_products: list of market products
    :type market_products: list[MarketProduct]
    :param startdate: the startdate
    :type startdate: datetime
    :return: list of available products
    :rtype: list[MarketProduct]
    """
    options = []
    for product in market_products:
        start = startdate + product.first_delivery
        if isinstance(product.duration, rr.rrule):
            starts = list(product.duration.xafter(start, product.count + 1), inc=True)
            for i in range(product.count):
                period_start = starts[i]
                period_end = starts[i + 1]
                options.append((period_start, period_end, product.only_hours))
        else:
            for i in range(product.count):
                period_start = start + product.duration * i
                period_end = start + product.duration * (i + 1)
                options.append((period_start, period_end, product.only_hours))
    return options


def plot_orderbook(orderbook: Orderbook, results: list[dict]):
    """
    Plot the merit order of bids for each node in a separate subplot

    :param orderbook: the orderbook
    :type orderbook: Orderbook
    :param results: the results of the clearing
    :type results: list[dict]
    :return: the figure and axes of the plot
    :rtype: tuple[matplotlib.figure.Figure, matplotlib.axes.Axes]
    """
    import matplotlib.pyplot as plt
    from matplotlib.lines import Line2D

    bids = defaultdict(list)
    orderbook.sort(key=itemgetter("node_id"))
    for node_id, orders in groupby(orderbook, itemgetter("node_id")):
        bids[node_id].extend(list(map(itemgetter("price", "volume"), orders)))
    number_of_nodes = len(bids.keys()) or 1

    fig, ax = plt.subplots(1, number_of_nodes, sharey=True)
    if number_of_nodes == 1:
        ax = [ax]

    # split the bids into buy and sell bids for each node separately
    for i in range(number_of_nodes):
        # split the bids into buy and sell bids in lists of tuples
        supply_bids = [(price, quantity) for price, quantity in bids[i] if quantity > 0]
        demand_bids = [
            (price, -quantity) for price, quantity in bids[i] if quantity < 0
        ]

        # sort the bids by price
        supply_bids.sort(key=lambda x: x[0])
        demand_bids.sort(key=lambda x: x[0], reverse=True)

        # find the cumulative sum of the quantity of the bids
        cum_supply_bids = 0
        # find the cumulative sum of the quantity of the bids
        cum_demand_bids = 0

        # iterate through supply bids and plot them
        for n, bid in enumerate(supply_bids):
            price, quantity = bid
            ax[i].plot(
                [cum_supply_bids, cum_supply_bids + quantity], [price, price], "b-"
            )
            cum_supply_bids += quantity
            if n < len(supply_bids) - 1:
                ax[i].plot(
                    [cum_supply_bids, cum_supply_bids],
                    [price, supply_bids[n + 1][0]],
                    "b-",
                )
        # iterate through demand bids and plot them
        for n, bid in enumerate(demand_bids):
            price, quantity = bid
            ax[i].plot(
                [cum_demand_bids, cum_demand_bids + quantity], [price, price], "r-"
            )
            cum_demand_bids += quantity
            if n < len(demand_bids) - 1:
                ax[i].plot(
                    [cum_demand_bids, cum_demand_bids],
                    [price, demand_bids[n + 1][0]],
                    "r-",
                )
        # plot the market clearing price and quantity
        if len(results) == i:
            price = 0
            contracted_supply = 0
            contracted_demand = 0
        else:
            price = results[i]["price"]
            contracted_supply = results[i]["supply_volume"]
            contracted_demand = results[i]["demand_volume"]
        inflow = contracted_supply - contracted_demand
        ax[i].plot([contracted_supply, contracted_supply], [0, price], "k--")
        ax[i].plot([0, contracted_supply], [price, price], "k--")
        ax[i].plot(contracted_supply, price, "ko")

        # add text under the plot to show the market clearing price and quantity
        ax[i].text(0.05, -0.3, "Results:", transform=ax[i].transAxes)
        ax[i].text(0.05, -0.375, f"Price: {price:.1f}", transform=ax[i].transAxes)
        ax[i].text(
            0.05,
            -0.45,
            f"Accepted supply: {contracted_supply:.1f}",
            transform=ax[i].transAxes,
        )
        ax[i].text(
            0.05,
            -0.525,
            f"Accepted demand: {contracted_demand:.1f}",
            transform=ax[i].transAxes,
        )
        ax[i].text(0.05, -0.6, f"Total Export: {inflow:.1f}", transform=ax[i].transAxes)
        ax[i].set_title(f"Node {str(i)}")
        ax[i].set_xlabel("Quantity")
        ax[i].set_ylabel("Price")

        # plot legend outside the plot and only for last subplot
        if i == number_of_nodes - 1:
            ax[i].legend(
                handles=[
                    Line2D([0], [0], linewidth=1, color="b", label="Supply"),
                    Line2D([0], [0], linewidth=1, color="r", label="Demand"),
                ],
                bbox_to_anchor=(1.05, 1),
                loc="upper left",
                borderaxespad=0.0,
            )

        # set x limits to 0 and max of supply or demand
        ax[i].set_xlim(0, max(cum_supply_bids, cum_demand_bids))
        ax[i].set_ylim(bottom=0)
    plt.subplots_adjust(wspace=0.3)

    return fig, ax


def visualize_orderbook(order_book: Orderbook):
    """
    Visualize the orderbook

    :param order_book: the orderbook
    :type order_book: Orderbook
    """
    import matplotlib.pyplot as plt
    from matplotlib.colors import ListedColormap

    tab20_cmap = plt.get_cmap("tab20c")
    max_block_count = max([o.get("block_id", 1) for o in order_book])

    order_book.sort(key=itemgetter("block_id", "link"))
    start_times = sorted(set(o["start_time"] for o in order_book))
    y_past = pd.Series(0, index=start_times)
    for i, bids_grouped in groupby(order_book, itemgetter("block_id")):
        my_cmap_raw = np.array(tab20_cmap.colors) * i / max_block_count
        my_cmap = ListedColormap(my_cmap_raw)

        for j, o in groupby(bids_grouped, itemgetter("link")):
            s = pd.Series(0, index=start_times)
            ys = np.zeros(24)
            o = list(o)
            for order in o:
                s[order["start_time"]] += order["volume"]
            if (s > 0).any():
                plt.bar(
                    s.index, s.values, bottom=y_past, color=my_cmap.colors[(j + 1) % 20]
                )
                y_past += s
    plt.title("Orderbook")
    plt.xlabel("hour")
    plt.xticks(rotation=80)
    plt.ylabel("MW")
    plt.show()


def aggregate_step_amount(orderbook: Orderbook, begin=None, end=None, groupby=None):
    """
    step function with bought volume
    allows setting timeframe through begin and end
    and group by columns in groupby.
    This allows to have separate time series per market and bid_id/unit_id.
    The orderbook must contain all relevant orders.
    E.g. to calculate the current volume from 01.06 to 02.06, a yearly base
    order from 01.01-31.12 must also be given, to be considered.

    If called without groupby, this returns the aggregated orderbook timeseries

    :param orderbook: the orderbook
    :type orderbook: Orderbook
    :param begin: the begin time
    :type begin: datetime | None
    :param end: the end time
    :type end: datetime | None
    :param groupby: the columns to group by
    :type groupby: list[str] | None
    :return: the aggregated orderbook timeseries
    :rtype: list[tuple[datetime, float, str, str]]
    """
    if groupby is None:
        groupby = []
    deltas = []

    # first we are creating a list of tuples with the following form:
    # start, delta_volume, bid_id, market_id
    for bid in orderbook:
        add = ()
        for field in groupby:
            add += (bid[field],)
        if bid["only_hours"] is None and not isinstance(bid["accepted_volume"], dict):
            deltas.append((bid["start_time"], bid["accepted_volume"]) + add)
            deltas.append((bid["end_time"], -bid["accepted_volume"]) + add)
        elif isinstance(bid["accepted_volume"], dict):
            start_hour = bid["start_time"]
            end_hour = bid["end_time"]
            duration = (start_hour - end_hour) / len(bid["accepted_volume"])
            for key in bid["accepted_volume"].keys():
                deltas.append((key, bid["accepted_volume"][key]) + add)
                deltas.append((key + duration, -bid["accepted_volume"][key]) + add)
        else:
            # only_hours allows to have peak or off-peak bids
            start_hour, end_hour = bid["only_hours"]
            duration_hours = end_hour - start_hour
            if duration_hours <= 0:
                duration_hours += 24

            starts = rr.rrule(
                rr.DAILY,
                dtstart=bid["start_time"],
                byhour=start_hour,
                until=bid["end_time"],
            )
            for date in starts:
                start = date
                end = date + timedelta(hours=duration_hours)
                deltas.append((start, bid["volume"]) + add)
                deltas.append((end, -bid["volume"]) + add)
    aggregation = defaultdict(lambda: [])
    # current_power is separated by group
    current_power = defaultdict(lambda: 0)
    for d_tuple in sorted(deltas, key=lambda i: i[0]):
        time, delta, *groupdata = d_tuple
        groupdata_str = "_".join(groupdata)
        current_power[groupdata_str] += delta
        # we don't know what the power will be at "end" yet
        # as a new order with this start point might be added
        # afterwards - so the end is excluded here
        # this also makes sure that each timestamp is only written
        # once when iterativley calling this function
        if (not begin or time >= begin) and (not end or time < end):
            if aggregation[groupdata_str] and aggregation[groupdata_str][-1][0] == time:
                aggregation[groupdata_str][-1][1] = current_power[groupdata_str]
            else:
                d_list = list(d_tuple)
                d_list[1] = current_power[groupdata_str]
                aggregation[groupdata_str].append(d_list)

    return [j for sub in list(aggregation.values()) for j in sub]


def get_test_demand_orders(power: np.array):
    order_book = {}
    for t in range(len(power)):
        order_book[t] = dict(
            type="demand", hour=t, block_id=t, name="DEM", price=3, volume=-power[t]
        )
    demand_order = pd.DataFrame.from_dict(order_book, orient="index")
    demand_order = demand_order.set_index(["block_id", "hour", "name"])
    return demand_order


def separate_orders(orderbook):
    # separate orders with several hours into single hour orders
    delete_orders = []
    for order in orderbook:
<<<<<<< HEAD
        if any([isinstance(order[key], dict) for key in order.keys()]):
            order_len = max(
                len(value) for value in order.values() if isinstance(value, dict)
            )
=======
        if any([isinstance(value, dict) for value in order.values()]):
>>>>>>> d9a2a056
            start_hour = order["start_time"]
            end_hour = order["end_time"]
            order_len = max(
                len(value) for value in order.values() if isinstance(value, dict)
            )
            duration = (end_hour - start_hour) / order_len
            i = 1
            for start in pd.date_range(start_hour, end_hour - duration, freq=duration):
                single_order = order.copy()
                for key in order.keys():
                    if isinstance(order[key], dict):
                        single_order.update({key: order[key][start]})
                if single_order != order:
                    single_order.update(
                        {
                            "start_time": start,
                            "end_time": start + duration,
                        }
                    )
                    if "bid_id" in single_order.keys():
                        single_order[
                            "bid_id"
                        ] = f"{order['bid_id']}_{order['bid_type']}{i}"

                orderbook.append(single_order)
                i += 1
            delete_orders.append(order)

    for order in delete_orders:
        orderbook.remove(order)

    return orderbook<|MERGE_RESOLUTION|>--- conflicted
+++ resolved
@@ -328,14 +328,7 @@
     # separate orders with several hours into single hour orders
     delete_orders = []
     for order in orderbook:
-<<<<<<< HEAD
-        if any([isinstance(order[key], dict) for key in order.keys()]):
-            order_len = max(
-                len(value) for value in order.values() if isinstance(value, dict)
-            )
-=======
         if any([isinstance(value, dict) for value in order.values()]):
->>>>>>> d9a2a056
             start_hour = order["start_time"]
             end_hour = order["end_time"]
             order_len = max(
