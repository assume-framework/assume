# SPDX-FileCopyrightText: ASSUME Developers
#
# SPDX-License-Identifier: AGPL-3.0-or-later

import calendar
import inspect
import logging
from collections import defaultdict
from datetime import datetime, timedelta, timezone
from functools import wraps
from itertools import groupby
from operator import itemgetter

import dateutil.rrule as rr
import numpy as np
import pandas as pd

from assume.common.market_objects import MarketProduct, Orderbook

logger = logging.getLogger(__name__)


def initializer(func):
    """
    Automatically assigns the parameters.

    Args:
        func (callable): The function to be initialized.

    Returns:
        callable: The wrapper function.

    Examples:
        >>> class process:
        ...     @initializer
        ...     def __init__(self, cmd, reachable=False, user='root'):
        ...         pass
        >>> p = process('halt', True)
        >>> p.cmd, p.reachable, p.user
        ('halt', True, 'root')
    """
    names, varargs, keywords, defaults, *_ = inspect.getfullargspec(func)

    @wraps(func)
    def wrapper(self, *args, **kargs):
        for name, arg in list(zip(names[1:], args)) + list(kargs.items()):
            setattr(self, name, arg)

        for name, default in zip(reversed(names), reversed(defaults)):
            if not hasattr(self, name):
                setattr(self, name, default)

        func(self, *args, **kargs)

    return wrapper


def get_available_products(market_products: list[MarketProduct], startdate: datetime):
    """
    Get all available products for a given startdate.

    Args:
        market_products (list[MarketProduct]): List of market products.
        startdate (datetime.datetime): The startdate.

    Returns:
        list[MarketProduct]: List of available products.
    """
    options = []
    for product in market_products:
        start = startdate + product.first_delivery
        if isinstance(product.duration, rr.rrule):
            starts = list(product.duration.xafter(start, product.count + 1), inc=True)
            for i in range(product.count):
                period_start = starts[i]
                period_end = starts[i + 1]
                options.append((period_start, period_end, product.only_hours))
        else:
            for i in range(product.count):
                period_start = start + product.duration * i
                period_end = start + product.duration * (i + 1)
                options.append((period_start, period_end, product.only_hours))
    return options


def plot_orderbook(orderbook: Orderbook, results: list[dict]):
    """
    Plot the merit order of bids for each node in a separate subplot.

    Args:
        orderbook (Orderbook): The orderbook.
        results (list[dict]): The results of the clearing.

    Returns:
        tuple[matplotlib.figure.Figure, matplotlib.axes.Axes]: The figure and axes of the plot.
    """

    import matplotlib.pyplot as plt
    from matplotlib.lines import Line2D

    bids = defaultdict(list)
    orderbook.sort(key=itemgetter("node"))
    for node_id, orders in groupby(orderbook, itemgetter("node")):
        bids[node_id].extend(list(map(itemgetter("price", "volume"), orders)))
    number_of_nodes = len(bids.keys()) or 1

    fig, ax = plt.subplots(1, number_of_nodes, sharey=True)
    if number_of_nodes == 1:
        ax = [ax]

    # split the bids into buy and sell bids for each node separately
    for i in range(number_of_nodes):
        # split the bids into buy and sell bids in lists of tuples
        supply_bids = [(price, quantity) for price, quantity in bids[i] if quantity > 0]
        demand_bids = [
            (price, -quantity) for price, quantity in bids[i] if quantity < 0
        ]

        # sort the bids by price
        supply_bids.sort(key=lambda x: x[0])
        demand_bids.sort(key=lambda x: x[0], reverse=True)

        # find the cumulative sum of the quantity of the bids
        cum_supply_bids = 0
        # find the cumulative sum of the quantity of the bids
        cum_demand_bids = 0

        # iterate through supply bids and plot them
        for n, bid in enumerate(supply_bids):
            price, quantity = bid
            ax[i].plot(
                [cum_supply_bids, cum_supply_bids + quantity], [price, price], "b-"
            )
            cum_supply_bids += quantity
            if n < len(supply_bids) - 1:
                ax[i].plot(
                    [cum_supply_bids, cum_supply_bids],
                    [price, supply_bids[n + 1][0]],
                    "b-",
                )
        # iterate through demand bids and plot them
        for n, bid in enumerate(demand_bids):
            price, quantity = bid
            ax[i].plot(
                [cum_demand_bids, cum_demand_bids + quantity], [price, price], "r-"
            )
            cum_demand_bids += quantity
            if n < len(demand_bids) - 1:
                ax[i].plot(
                    [cum_demand_bids, cum_demand_bids],
                    [price, demand_bids[n + 1][0]],
                    "r-",
                )
        # plot the market clearing price and quantity
        if len(results) == i:
            price = 0
            contracted_supply = 0
            contracted_demand = 0
        else:
            price = results[i]["price"]
            contracted_supply = results[i]["supply_volume"]
            contracted_demand = results[i]["demand_volume"]
        inflow = contracted_supply - contracted_demand
        ax[i].plot([contracted_supply, contracted_supply], [0, price], "k--")
        ax[i].plot([0, contracted_supply], [price, price], "k--")
        ax[i].plot(contracted_supply, price, "ko")

        # add text under the plot to show the market clearing price and quantity
        ax[i].text(0.05, -0.3, "Results:", transform=ax[i].transAxes)
        ax[i].text(0.05, -0.375, f"Price: {price:.1f}", transform=ax[i].transAxes)
        ax[i].text(
            0.05,
            -0.45,
            f"Accepted supply: {contracted_supply:.1f}",
            transform=ax[i].transAxes,
        )
        ax[i].text(
            0.05,
            -0.525,
            f"Accepted demand: {contracted_demand:.1f}",
            transform=ax[i].transAxes,
        )
        ax[i].text(0.05, -0.6, f"Total Export: {inflow:.1f}", transform=ax[i].transAxes)
        ax[i].set_title(f"Node {str(i)}")
        ax[i].set_xlabel("Quantity")
        ax[i].set_ylabel("Price")

        # plot legend outside the plot and only for last subplot
        if i == number_of_nodes - 1:
            ax[i].legend(
                handles=[
                    Line2D([0], [0], linewidth=1, color="b", label="Supply"),
                    Line2D([0], [0], linewidth=1, color="r", label="Demand"),
                ],
                bbox_to_anchor=(1.05, 1),
                loc="upper left",
                borderaxespad=0.0,
            )

        # set x limits to 0 and max of supply or demand
        ax[i].set_xlim(0, max(cum_supply_bids, cum_demand_bids))
        ax[i].set_ylim(bottom=0)
    plt.subplots_adjust(wspace=0.3)

    return fig, ax


def visualize_orderbook(order_book: Orderbook):
    """
    Visualize the orderbook.

    Args:
        order_book (Orderbook): The orderbook.
    """

    import matplotlib.pyplot as plt
    from matplotlib.colors import ListedColormap

    tab20_cmap = plt.get_cmap("tab20c")
    max_block_count = max([o.get("block_id", 1) for o in order_book])

    order_book.sort(key=itemgetter("block_id", "link"))
    start_times = sorted(set(o["start_time"] for o in order_book))
    y_past = pd.Series(0.0, index=start_times)
    for i, bids_grouped in groupby(order_book, itemgetter("block_id")):
        my_cmap_raw = np.array(tab20_cmap.colors) * i / max_block_count
        my_cmap = ListedColormap(my_cmap_raw)

        for j, o in groupby(bids_grouped, itemgetter("link")):
            s = pd.Series(0.0, index=start_times)
            ys = np.zeros(24)
            o = list(o)
            for order in o:
                s[order["start_time"]] += order["volume"]
            if (s > 0).any():
                plt.bar(
                    s.index, s.values, bottom=y_past, color=my_cmap.colors[(j + 1) % 20]
                )
                y_past += s
    plt.title("Orderbook")
    plt.xlabel("hour")
    plt.xticks(rotation=80)
    plt.ylabel("MW")
    plt.show()


def aggregate_step_amount(orderbook: Orderbook, begin=None, end=None, groupby=None):
    """
    Step function with bought volume, allows setting timeframe through begin and end, and group by columns in groupby.

    Args:
        orderbook (Orderbook): The orderbook.
        begin (datetime, optional): The begin time. Defaults to None.
        end (datetime, optional): The end time. Defaults to None.
        groupby (list[str], optional): The columns to group by. Defaults to None.

    Returns:
        list[tuple[datetime, float, str, str]]: The aggregated orderbook timeseries.

    Examples:
        If called without groupby, this returns the aggregated orderbook timeseries
    """

    if groupby is None:
        groupby = []
    deltas = []

    # first we are creating a list of tuples with the following form:
    # start, delta_volume, bid_id, market_id
    for bid in orderbook:
        add = ()
        for field in groupby:
            add += (bid[field],)
        if bid["only_hours"] is None and not isinstance(bid["accepted_volume"], dict):
            deltas.append((bid["start_time"], bid["accepted_volume"]) + add)
            deltas.append((bid["end_time"], -bid["accepted_volume"]) + add)
        elif isinstance(bid["accepted_volume"], dict):
            start_hour = bid["start_time"]
            end_hour = bid["end_time"]
            duration = (start_hour - end_hour) / len(bid["accepted_volume"])
            for key in bid["accepted_volume"].keys():
                deltas.append((key, bid["accepted_volume"][key]) + add)
                deltas.append((key + duration, -bid["accepted_volume"][key]) + add)
        else:
            # only_hours allows to have peak or off-peak bids
            start_hour, end_hour = bid["only_hours"]
            duration_hours = end_hour - start_hour
            if duration_hours <= 0:
                duration_hours += 24

            starts = rr.rrule(
                rr.DAILY,
                dtstart=bid["start_time"],
                byhour=start_hour,
                until=bid["end_time"],
            )
            for date in starts:
                start = date
                end = date + timedelta(hours=duration_hours)
                deltas.append((start, bid["volume"]) + add)
                deltas.append((end, -bid["volume"]) + add)
    aggregation = defaultdict(lambda: [])
    # current_power is separated by group
    current_power = defaultdict(lambda: 0)
    for d_tuple in sorted(deltas, key=lambda i: i[0]):
        time, delta, *groupdata = d_tuple
        groupdata_str = "_".join(groupdata)
        current_power[groupdata_str] += delta
        # we don't know what the power will be at "end" yet
        # as a new order with this start point might be added
        # afterwards - so the end is excluded here
        # this also makes sure that each timestamp is only written
        # once when iteratively calling this function
        if (not begin or time >= begin) and (not end or time < end):
            if aggregation[groupdata_str] and aggregation[groupdata_str][-1][0] == time:
                aggregation[groupdata_str][-1][1] = current_power[groupdata_str]
            else:
                d_list = list(d_tuple)
                d_list[1] = current_power[groupdata_str]
                aggregation[groupdata_str].append(d_list)

    return [j for sub in list(aggregation.values()) for j in sub]


def get_test_demand_orders(power: np.ndarray):
    """
    Get test demand orders.

    Args:
        power (numpy.ndarray): Power array.

    Returns:
        pandas.DataFrame: DataFrame of demand orders.

    Examples:
        >>> power = np.array([100, 200, 150])
        >>> get_test_demand_orders(power)
    """

    order_book = {}
    for t in range(len(power)):
        order_book[t] = dict(
            type="demand", hour=t, block_id=t, name="DEM", price=3, volume=-power[t]
        )
    demand_order = pd.DataFrame.from_dict(order_book, orient="index")
    demand_order = demand_order.set_index(["block_id", "hour", "name"])
    return demand_order


def separate_orders(orderbook: Orderbook):
    """
    Separate orders with several hours into single hour orders.

    Args:
        orderbook (Orderbook): The orderbook.

    Returns:
        list: The updated orderbook.

    Notes:
        This function separates orders with several hours into single hour orders and modifies the orderbook in place.
    """

    # separate orders with several hours into single hour orders
    delete_orders = []
    for order in orderbook:
        if any(isinstance(value, dict) for value in order.values()):
            start_hour = order["start_time"]
            end_hour = order["end_time"]
            order_len = max(
                len(value) for value in order.values() if isinstance(value, dict)
            )
            duration = (end_hour - start_hour) / order_len
<<<<<<< HEAD
            for _, start in enumerate(
                pd.date_range(start_hour, end_hour - duration, freq=duration), start=1
            ):
=======

            for start in pd.date_range(start_hour, end_hour - duration, freq=duration):
>>>>>>> 6ef25e0a
                single_order = order.copy()
                for key in order.keys():
                    if isinstance(order[key], dict):
                        single_order.update({key: order[key][start]})
                if single_order != order:
                    single_order.update(
                        {
                            "start_time": start,
                            "end_time": start + duration,
                        }
                    )
<<<<<<< HEAD
                    if "bid_id" in single_order.keys():
                        single_order["bid_id"] = order["bid_id"]

                orderbook.append(single_order)
=======

                orderbook.append(single_order)

>>>>>>> 6ef25e0a
            delete_orders.append(order)

    for order in delete_orders:
        orderbook.remove(order)

    return orderbook


def get_products_index(orderbook: Orderbook) -> pd.DatetimeIndex:
    """
    Creates an index containing all start times of orders in orderbook and all inbetween.

    Args:
        orderbook (Orderbook): The orderbook.

    Returns:
        pd.DatetimeIndex: The index containing all start times of orders in orderbook and all inbetween.
    """
    if orderbook == []:
        return []

    # get the minimum and maximum "start_time" for all orders in orderbook
    start_time = orderbook[0]["start_time"]
    end_time = orderbook[0]["start_time"]
    duration = orderbook[0]["end_time"] - orderbook[0]["start_time"]

    for order in orderbook:
        if order["start_time"] < start_time:
            start_time = order["start_time"]
        if order["end_time"] > end_time:
            end_time = order["end_time"]
        if order["end_time"] - order["start_time"] < duration:
            duration = order["end_time"] - order["start_time"]

    index_products = pd.date_range(
        start_time,
        end_time - duration,
        freq=duration,
    )

    return index_products


def timestamp2datetime(timestamp: float):
    return datetime.fromtimestamp(timestamp, tz=timezone.utc).replace(tzinfo=None)


def datetime2timestamp(datetime: datetime):
    return calendar.timegm(datetime.utctimetuple())<|MERGE_RESOLUTION|>--- conflicted
+++ resolved
@@ -371,14 +371,8 @@
                 len(value) for value in order.values() if isinstance(value, dict)
             )
             duration = (end_hour - start_hour) / order_len
-<<<<<<< HEAD
-            for _, start in enumerate(
-                pd.date_range(start_hour, end_hour - duration, freq=duration), start=1
-            ):
-=======
 
             for start in pd.date_range(start_hour, end_hour - duration, freq=duration):
->>>>>>> 6ef25e0a
                 single_order = order.copy()
                 for key in order.keys():
                     if isinstance(order[key], dict):
@@ -390,16 +384,11 @@
                             "end_time": start + duration,
                         }
                     )
-<<<<<<< HEAD
                     if "bid_id" in single_order.keys():
                         single_order["bid_id"] = order["bid_id"]
 
                 orderbook.append(single_order)
-=======
-
-                orderbook.append(single_order)
-
->>>>>>> 6ef25e0a
+
             delete_orders.append(order)
 
     for order in delete_orders:
