--- conflicted
+++ resolved
@@ -383,13 +383,6 @@
                             "end_time": start + duration,
                         }
                     )
-<<<<<<< HEAD
-                    # if "bid_id" in single_order.keys():
-                    #     single_order[
-                    #         "bid_id"
-                    #     ] = f"{order['bid_id']}_{order['bid_type']}{i}"
-=======
->>>>>>> 54a17af3
 
                 orderbook.append(single_order)
 
@@ -403,21 +396,12 @@
 
 def get_products_index(orderbook):
     """
-<<<<<<< HEAD
-    creates an index containing all start times of orders in orderbook
-    :param orderbook: the orderbook of the market
-    :type orderbook: Orderbook
-    :param marketconfig: the market configuration
-    :type marketconfig: MarketConfig
-    :return index_products: the index containing all start times of orders in orderbook and all inbetween
-=======
     This function returns the index of all start times of orders in orderbook and all inbetween.
     Args:
         orderbook (Orderbook): The orderbook.
 
     Returns:
         index_products: the index containing all start times of orders in orderbook and all inbetween
->>>>>>> 54a17af3
     """
     if orderbook == []:
         return []
