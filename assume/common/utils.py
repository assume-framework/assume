--- conflicted
+++ resolved
@@ -444,34 +444,6 @@
 def datetime2timestamp(datetime: datetime):
     return calendar.timegm(datetime.utctimetuple())
 
-<<<<<<< HEAD
-def rename_study_case(
-        path: str, 
-        old_key: str, 
-        new_key: str
-):
-    """
-    Rename key in config file and save changes.
-     
-    This function makes changes to the config file. 
-    Background is so that study cases can be simulated multiple times under different names with the same configuration.
-
-    Args:
-        path (str): The path to the config file.
-        old_key (str): The orginal name of the key without adjustments. E.g. study_case from available_examples: "base".
-        new_key (str): The name of the key with adjustments. E.g. added run number: "base_run_1".
-    """
-    # Read the YAML file
-    with open(path, "r") as file:
-        data = yaml.safe_load(file)
-
-    # store modifications to the config file
-    data[new_key]= data.pop(old_key)
-
-    # Write the modified data back to the file
-    with open(path, "w") as file:
-        yaml.safe_dump(data, file, sort_keys=False)
-=======
 
 def create_rrule(start, end, freq):
     freq, interval = convert_to_rrule_freq(freq)
@@ -500,4 +472,30 @@
     freq = freq_map[string[-1]]
     interval = int(string[:-1])
     return freq, interval
->>>>>>> 70547e66
+
+def rename_study_case(
+        path: str, 
+        old_key: str, 
+        new_key: str
+):
+    """
+    Rename key in config file and save changes.
+     
+    This function makes changes to the config file. 
+    Background is so that study cases can be simulated multiple times under different names with the same configuration.
+
+    Args:
+        path (str): The path to the config file.
+        old_key (str): The orginal name of the key without adjustments. E.g. study_case from available_examples: "base".
+        new_key (str): The name of the key with adjustments. E.g. added run number: "base_run_1".
+    """
+    # Read the YAML file
+    with open(path, "r") as file:
+        data = yaml.safe_load(file)
+
+    # store modifications to the config file
+    data[new_key]= data.pop(old_key)
+
+    # Write the modified data back to the file
+    with open(path, "w") as file:
+        yaml.safe_dump(data, file, sort_keys=False)