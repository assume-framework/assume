# SPDX-FileCopyrightText: ASSUME Developers
#
# SPDX-License-Identifier: AGPL-3.0-or-later

from collections import defaultdict
from datetime import datetime, timedelta
from typing import TypedDict

import pandas as pd

from assume.common.forecasts import Forecaster
from assume.common.market_objects import MarketConfig, Orderbook, Product
from assume.common.utils import get_products_index


class BaseStrategy:
    pass


class BaseUnit:
    """
    A base class for a unit.

    :param id: The ID of the unit.
    :type id: str
    :param unit_operator: The operator of the unit.
    :type unit_operator: str
    :param technology: The technology of the unit.
    :type technology: str
    :param bidding_strategies: The bidding strategies of the unit.
    :type bidding_strategies: dict[str, BaseStrategy]
    :param index: The index of the unit.
    :type index: pd.DatetimeIndex
    :param outputs: The output of the unit.
    :type outputs: dict[str, pd.Series]
    :param forecaster: The forecast of the unit.
    :type forecaster: Forecaster

    Methods
    -------
    """

    def __init__(
        self,
        id: str,
        unit_operator: str,
        technology: str,
        bidding_strategies: dict[str, BaseStrategy],
        index: pd.DatetimeIndex,
        node: str = "",
        forecaster: Forecaster = None,
        **kwargs,
    ):
        self.id = id
        self.unit_operator = unit_operator
        self.technology = technology
        self.node = node
        self.bidding_strategies: dict[str, BaseStrategy] = bidding_strategies
        self.index = index
        self.outputs = defaultdict(lambda: pd.Series(0.0, index=self.index))
        # series does not like to convert from tensor to float otherwise
        self.outputs["rl_actions"] = pd.Series(0.0, index=self.index, dtype=object)
        self.outputs["rl_observations"] = pd.Series(0.0, index=self.index, dtype=object)
        self.outputs["reward"] = pd.Series(0.0, index=self.index, dtype=object)
        self.outputs["learning_mode"] = pd.Series(False, index=self.index, dtype=bool)
        self.outputs["rl_exploration_noise"] = pd.Series(
            0.0, index=self.index, dtype=object
        )
        if forecaster:
            self.forecaster = forecaster
        else:
            self.forecaster = defaultdict(lambda: pd.Series(0.0, index=self.index))

    def calculate_bids(
        self,
        market_config: MarketConfig,
        product_tuples: list[tuple],
    ) -> Orderbook:
        """
        Calculate the bids for the next time step.

        :param market_config: The market configuration.
        :type market_config: MarketConfig
        :param product_tuples: The product tuples.
        :type product_tuples: list[tuple]
        :return: The bids.
        :rtype: Orderbook
        """

        if market_config.product_type not in self.bidding_strategies:
            return []

        bids = self.bidding_strategies[market_config.product_type].calculate_bids(
            unit=self,
            market_config=market_config,
            product_tuples=product_tuples,
        )
        # TODO one should make sure to use valid bidding strategies
        for i, _ in enumerate(bids):
            bids[i].update(
                {
                    field: None
                    for field in market_config.additional_fields
                    if field not in bids[i].keys()
                }
            )

        return bids

    def calculate_marginal_cost(self, start: pd.Timestamp, power: float) -> float:
        """
        calculates the marginal cost for the given power

        :param start: the start time of the dispatch
        :type start: pd.Timestamp
        :param power: the power output of the unit
        :type power: float
        :return: the marginal cost for the given power
        :rtype: float
        """
        return 0

    def set_dispatch_plan(
        self,
        marketconfig: MarketConfig,
        orderbook: Orderbook,
    ) -> None:
        """
        adds dispatch plan from current market result to total dispatch plan

        :param marketconfig: The market configuration.
        :type marketconfig: MarketConfig
        :param orderbook: The orderbook.
        :type orderbook: Orderbook
        """
        products_index = get_products_index(orderbook, marketconfig)
        product_type = marketconfig.product_type
        for order in orderbook:
            start = order["start_time"]
            end = order["end_time"]
            end_excl = end - self.index.freq
            if isinstance(order["accepted_volume"], dict):
                added_volume = list(order["accepted_volume"].values())
            else:
                added_volume = order["accepted_volume"]
            self.outputs[product_type].loc[start:end_excl] += added_volume
        self.calculate_cashflow(product_type, orderbook)

<<<<<<< HEAD
        for start in products_index:
            self.outputs[product_type + "marginal_costs"].loc[start] = (
                self.calculate_marginal_cost(
                    start, self.outputs[product_type].loc[start]
                )
                #* self.outputs[product_type].loc[start]
            )

=======
>>>>>>> afae9d8b
        self.bidding_strategies[product_type].calculate_reward(
            unit=self,
            marketconfig=marketconfig,
            orderbook=orderbook,
        )

    def calculate_generation_cost(
        self,
        start: datetime,
        end: datetime,
        product_type: str,
    ):
        if start not in self.index:
            return
        product_type_mc = product_type + "_marginal_costs"
        for t in self.outputs[product_type_mc][start:end].index:
            mc = self.calculate_marginal_cost(
                start, self.outputs[product_type].loc[start]
            )
            self.outputs[product_type_mc][t] = mc * self.outputs[product_type][start]

    def execute_current_dispatch(
        self,
        start: pd.Timestamp,
        end: pd.Timestamp,
    ) -> pd.Series:
        """
        check if the total dispatch plan is feasible
        This checks if the market feedback is feasible for the given unit.
        And sets the closest dispatch if not.
        The end param should be inclusive.

        :param start: the start time of the dispatch
        :type start: pd.Timestamp
        :param end: the end time of the dispatch
        :type end: pd.Timestamp
        :return: the volume of the unit within the given time range
        :rtype: pd.Series
        """
        return self.outputs["energy"][start:end]

    def get_output_before(self, dt: datetime, product_type: str = "energy") -> float:
        """
        return output before the given datetime.
        If datetime is before the start of the index, 0 is returned.

        :param dt: the datetime
        :type dt: datetime
        :param product_type: the product type
        :type product_type: str
        :return: the output before the given datetime
        :rtype: float
        """
        if dt - self.index.freq < self.index[0]:
            return 0
        else:
            return self.outputs[product_type].at[dt - self.index.freq]

    def as_dict(self) -> dict:
        """
        Returns a dictionary representation of the unit.

        :return: a dictionary representation of the unit
        :rtype: dict
        """
        return {
            "id": self.id,
            "technology": self.technology,
            "unit_operator": self.unit_operator,
            "node": self.node,
            "unit_type": "base_unit",
        }

    def calculate_cashflow(self, product_type: str, orderbook: Orderbook):
        """
        calculates the cashflow for the given product_type

        :param product_type: the product type
        :type product_type: str
        :param orderbook: The orderbook.
        :type orderbook: Orderbook
        """
        for order in orderbook:
            start = order["start_time"]
            end = order["end_time"]
            end_excl = end - self.index.freq

            if isinstance(order["accepted_volume"], dict):
                cashflow = [
                    float(order["accepted_price"][i] * order["accepted_volume"][i])
                    for i in order["accepted_volume"].keys()
                ]
                self.outputs[f"{product_type}_cashflow"].loc[start:end_excl] += (
                    cashflow * self.index.freq.n
                )
            else:
                cashflow = float(order["accepted_price"] * order["accepted_volume"])
                hours = (end - start) / timedelta(hours=1)
                self.outputs[f"{product_type}_cashflow"].loc[start:end_excl] += (
                    cashflow * hours
                )

    def get_starting_costs(self, op_time: int):
        """
        op_time is hours running from get_operation_time
        returns the costs if start_up is planned
        :param op_time: operation time
        :type op_time: int
        :return: start_costs
        :rtype: float
        """
        return 0

    def calculate_marginal_cost(self, start: pd.Timestamp, power: float) -> float:
        """
        Calculates the marginal cost for the given power

        :param start: the start time of the dispatch
        :type start: pd.Timestamp
        :param power: the power output of the unit
        :type power: float
        :return: the marginal cost for the given power
        :rtype: float
        """
        pass


class SupportsMinMax(BaseUnit):
    """
    Base Class used for Powerplant derived classes

    :param min_power: The minimum power output of the unit.
    :type min_power: float
    :param max_power: The maximum power output of the unit.
    :type max_power: float
    :param ramp_down: How much power can be decreased in one time step.
    :type ramp_down: float
    :param ramp_up: How much power can be increased in one time step.
    :type ramp_up: float
    :param efficiency: The efficiency of the unit.
    :type efficiency: float
    :param emission_factor: The emission factor of the unit.
    :type emission_factor: float
    :param min_operating_time: The minimum time the unit has to be on.
    :type min_operating_time: int
    :param min_down_time: The minimum time the unit has to be off.
    :type min_down_time: int

    Methods
    -------
    """

    min_power: float
    max_power: float
    ramp_down: float
    ramp_up: float
    efficiency: float
    emission_factor: float
    min_operating_time: int = 0
    min_down_time: int = 0

    def calculate_min_max_power(
        self, start: pd.Timestamp, end: pd.Timestamp, product_type="energy"
    ) -> tuple[pd.Series, pd.Series]:
        """
        Calculates the min and max power for the given time period

        :param start: the start time of the dispatch
        :type start: pd.Timestamp
        :param end: the end time of the dispatch
        :type end: pd.Timestamp
        :param product_type: the product type of the unit
        :type product_type: str
        :return: the min and max power for the given time period
        :rtype: tuple[pd.Series, pd.Series]
        """
        pass

    def calculate_ramp(
        self,
        op_time: int,
        previous_power: float,
        power: float,
        current_power: float = 0,
    ) -> float:
        """
        Calculates the ramp for the given power

        :param previous_power: the previous power output of the unit
        :type previous_power: float
        :param power: the desired power output of the unit
        :type power: float
        :param current_power: the current power output of the unit
        :type current_power: float
        :return: the ramp for the given power
        :rtype: float
        """
        # op_time_befor = self.get_operation_time(start)
        # was off before, but should be on now and min_down_time is not reached
        if power > 0 and op_time < 0 and op_time > -self.min_down_time:
            power = 0
        # was on before, but should be off now and min_operating_time is not reached
        elif power == 0 and op_time > 0 and op_time < self.min_operating_time:
            power = self.min_power

        if power == 0:
            # if less than min_power is required, we run min_power
            # we could also split at self.min_power/2
            return power
        # ramp up constraint
        # max_power + current_power < previous_power + unit.ramp_up
        power = min(
            power,
            previous_power + self.ramp_up - current_power,
            self.max_power - current_power,
        )
        # ramp down constraint
        # min_power + current_power > previous_power - unit.ramp_down
        power = max(
            power,
            previous_power - self.ramp_down - current_power,
            self.min_power - current_power,
        )
        return power

    def get_clean_spread(self, prices: pd.DataFrame):
        """
        returns the clean spread for the given prices

        :param prices: the prices
        :type prices: pd.DataFrame
        :return: the clean spread for the given prices
        :rtype: float
        """
        emission_cost = self.emission_factor * prices["co"].mean()
        fuel_cost = prices[self.technology.replace("_combined", "")].mean()
        return (fuel_cost + emission_cost) / self.efficiency

    def get_operation_time(self, start: datetime):
        """
        returns the operation time
        if unit is on since 4 hours, it returns 4
        if the unit is off since 4 hours, it returns -4
        The value at start is not considered

        :param start: the start time
        :type start: datetime
        :return: the operation time
        :rtype: int

        """
        before = start - self.index.freq

        max_time = max(self.min_operating_time, self.min_down_time)
        begin = start - self.index.freq * max_time
        end = before
        arr = self.outputs["energy"][begin:end][::-1] > 0
        if len(arr) < 1:
            # before start of index
            return max_time
        is_off = not arr.iloc[0]
        runn = 0
        for val in arr:
            if val == is_off:
                break
            runn += 1
        return (-1) ** is_off * runn

    def get_average_operation_times(self, start: datetime):
        """
        calculates the average uninterupted operation time
        :param start: the current time
        :type start: datetime
        :return: avg_op_time
        :rtype: float
        :return: avg_down_time
        :rtype: float
        """
        op_series = []

        before = start - self.index.freq
        arr = self.outputs["energy"][self.index[0] : before][::-1] > 0

        if len(arr) < 1:
            # before start of index
            return max(self.min_operating_time, 1), min(-self.min_down_time, -1)

        op_series = []
        status = arr.iloc[0]
        runn = 0
        for val in arr:
            if val == status:
                runn += 1
            else:
                op_series.append(-((-1) ** status) * runn)
                runn = 1
                status = val
        op_series.append(-((-1) ** status) * runn)

        op_times = [operation for operation in op_series if operation > 0]
        if op_times == []:
            avg_op_time = self.min_operating_time
        else:
            avg_op_time = sum(op_times) / len(op_times)

        down_times = [operation for operation in op_series if operation < 0]
        if down_times == []:
            avg_down_time = self.min_down_time
        else:
            avg_down_time = sum(down_times) / len(down_times)

        return max(1, avg_op_time, self.min_operating_time), min(
            -1, avg_down_time, -self.min_down_time
        )

    def get_starting_costs(self, op_time: int):
        """
        op_time is hours running from get_operation_time
        returns the costs if start_up is planned
        :param op_time: operation time
        :type op_time: int
        :return: start_costs
        :rtype: float
        """
        if op_time > 0:
            # unit is running
            return 0

        if self.downtime_hot_start is not None and self.hot_start_cost is not None:
            if -op_time <= self.downtime_hot_start:
                return self.hot_start_cost
        if self.downtime_warm_start is not None and self.warm_start_cost is not None:
            if -op_time <= self.downtime_warm_start:
                return self.warm_start_cost
        if self.cold_start_cost is not None:
            return self.cold_start_cost

        return 0


class SupportsMinMaxCharge(BaseUnit):
    """
    Base Class used for Storage derived classes

    :param initial_soc: The initial state of charge of the storage.
    :type initial_soc: float
    :param min_power_charge: How much power must be charged at least in one time step.
    :type min_power_charge: float
    :param max_power_charge: How much power can be charged at most in one time step.
    :type max_power_charge: float
    :param min_power_discharge: How much power must be discharged at least in one time step.
    :type min_power_discharge: float
    :param max_power_discharge: How much power can be discharged at most in one time step.
    :type max_power_discharge: float
    :param ramp_up_discharge: How much power can be increased in discharging in one time step.
    :type ramp_up_discharge: float
    :param ramp_down_discharge: How much power can be decreased in discharging in one time step.
    :type ramp_down_discharge: float
    :param ramp_up_charge: How much power can be increased in charging in one time step.
    :type ramp_up_charge: float
    :param ramp_down_charge: How much power can be decreased in charging in one time step.
    :type ramp_down_charge: float
    :param max_volume: The maximum volume of the storage.
    :type max_volume: float
    :param efficiency_charge: The efficiency of charging.
    :type efficiency_charge: float
    :param efficiency_discharge: The efficiency of discharging.
    :type efficiency_discharge: float

    Methods
    -------
    """

    initial_soc: float
    min_power_charge: float
    max_power_charge: float
    min_power_discharge: float
    max_power_discharge: float
    ramp_up_discharge: float
    ramp_down_discharge: float
    ramp_up_charge: float
    ramp_down_charge: float
    max_volume: float
    efficiency_charge: float
    efficiency_discharge: float

    def calculate_min_max_charge(
        self, start: pd.Timestamp, end: pd.Timestamp, product_type="energy"
    ) -> tuple[pd.Series, pd.Series]:
        """
        calculates the min and max charging power for the given time period

        :param start: the start time of the dispatch
        :type start: pd.Timestamp
        :param end: the end time of the dispatch
        :type end: pd.Timestamp
        :param product_type: the product type of the unit
        :type product_type: str
        :return: the min and max charging power for the given time period
        :rtype: tuple[pd.Series, pd.Series]
        """
        pass

    def calculate_min_max_discharge(
        self, start: pd.Timestamp, end: pd.Timestamp, product_type="energy"
    ) -> tuple[pd.Series, pd.Series]:
        """
        calculates the min and max discharging power for the given time period

        :param start: the start time of the dispatch
        :type start: pd.Timestamp
        :param end: the end time of the dispatch
        :type end: pd.Timestamp
        :param product_type: the product type of the unit
        :type product_type: str
        :return: the min and max discharging power for the given time period
        :rtype: tuple[pd.Series, pd.Series]
        """
        pass

    def get_soc_before(self, dt: datetime) -> float:
        """
        return SoC before the given datetime.
        If datetime is before the start of the index, the initial SoC is returned.
        The SoC is a float between 0 and 1.

        :param dt: the datetime
        :type dt: datetime
        :return: the SoC before the given datetime
        :rtype: float
        """
        if dt - self.index.freq <= self.index[0]:
            return self.initial_soc
        else:
            return self.outputs["soc"].at[dt - self.index.freq]

    def get_clean_spread(self, prices: pd.DataFrame):
        """
        returns the clean spread for the given prices

        :param prices: the prices
        :type prices: pd.DataFrame
        :return: the clean spread for the given prices
        :rtype: float
        """
        emission_cost = self.emission_factor * prices["co"].mean()
        fuel_cost = prices[self.technology.replace("_combined", "")].mean()
        return (fuel_cost + emission_cost) / self.efficiency_charge

    def calculate_ramp_discharge(
        self,
        soc: float,
        previous_power: float,
        power_discharge: float,
        current_power: float = 0,
        min_power_discharge: float = 0,
    ) -> float:
        """
        calculates the ramp for the given discharging power

        :param previous_power: the previous power output of the unit
        :type previous_power: float
        :param power_discharge: the discharging power output of the unit
        :type power_discharge: float
        :param current_power: the current power output of the unit
        :type current_power: float
        :return: the ramp for the given discharging power
        :rtype: float
        """
        if power_discharge == 0:
            return power_discharge

        # if storage was charging before and ramping for charging is defined
        if previous_power < 0 and self.ramp_down_charge != None:
            power_discharge = max(
                previous_power - self.ramp_down_charge - current_power, 0
            )
        else:
            # Assuming the storage is not restricted by ramping charging down
            previous_power = max(previous_power, 0)
            
            power_discharge = min(
                power_discharge,
                max(0, previous_power + self.ramp_up_discharge - current_power),
            )
            # restrict only if ramping defined
            if self.ramp_down_discharge != None:
                power_discharge = max(
                    power_discharge,
                    previous_power - self.ramp_down_discharge - current_power,
                    0,
                )
        return power_discharge

    def calculate_ramp_charge(
        self,
        soc: float,
        previous_power: float,
        power_charge: float,
        current_power: float = 0,
    ) -> float:
        """
        calculates the ramp for the given charging power

        :param previous_power: the previous power output of the unit
        :type previous_power: float
        :param power_charge: the charging power output of the unit
        :type power_charge: float
        :param current_power: the current power output of the unit
        :type current_power: float
        :return: the ramp for the given charging power
        :rtype: float
        """
        if power_charge == 0:
            return power_charge

        # assuming ramping down discharge restricts ramp up of charge
        # if storage was discharging before and ramp_down_discharge is defined
        if previous_power > 0 and self.ramp_down_discharge != 0:
            power_charge = min(
                previous_power - self.ramp_down_discharge - current_power, 0
            )
        else:
            previous_power = min(previous_power, 0)
            
            power_charge = max(
                power_charge,
                min(previous_power + self.ramp_up_charge - current_power, 0),
            )
            # restrict only if ramping defined
            if self.ramp_down_charge != 0:
                power_charge = min(
                    power_charge,
                    previous_power - self.ramp_down_charge - current_power,
                    0,
                )

        return power_charge


class BaseStrategy:
    """A base class for a bidding strategy.

    :param args: The arguments.
    :type args: list
    :param kwargs: The keyword arguments.
    :type kwargs: dict

    Methods
    -------

    """

    def __init__(self, *args, **kwargs):
        pass

    def calculate_bids(
        self,
        unit: BaseUnit,
        market_config: MarketConfig,
        product_tuples: list[Product],
        **kwargs,
    ) -> Orderbook:
        """
        Calculates the bids for the next time step.

        :param unit: The unit.
        :type unit: BaseUnit
        :param market_config: The market configuration.
        :type market_config: MarketConfig
        :param product_tuples: The product tuples.
        :type product_tuples: list[Product]
        :return: The bids
        :rtype: Orderbook
        """
        raise NotImplementedError()

    def calculate_reward(
        self,
        unit,
        marketconfig: MarketConfig,
        orderbook: Orderbook,
    ):
        """
        Calculates the reward for the given unit

        :param unit: the unit
        :type unit: BaseUnit
        :param marketconfig: The market configuration.
        :type marketconfig: MarketConfig
        :param orderbook: The orderbook.
        :type orderbook: Orderbook
        """
        pass


class LearningStrategy(BaseStrategy):
    """
    A strategy which provides learning functionality, has a method to calculate the reward.

    :param args: The arguments.
    :type args: list
    :param kwargs: The keyword arguments.
    :type kwargs: dict

    Methods
    -------
    """

    obs_dim: int
    act_dim: int

    def __init__(self, *args, **kwargs):
        super().__init__(*args, **kwargs)
        self.obs_dim = kwargs.get("observation_dimension", 50)
        self.act_dim = kwargs.get("action_dimension", 2)


class LearningConfig(TypedDict):
    """
    A class for the learning configuration.

    :param observation_dimension: The observation dimension.
    :type observation_dimension: int

    :param action_dimension: The action dimension.
    :type action_dimension: int

    :param continue_learning: Whether to continue learning.
    :type continue_learning: bool

    :param load_model_path: The path to the model to load.
    :type load_model_path: str

    :param max_bid_price: The maximum bid price.
    :type max_bid_price: float

    :param learning_mode: Whether to use learning mode.
    :type learning_mode: bool

    :param algorithm: The algorithm to use.
    :type algorithm: str

    :param learning_rate: The learning rate.
    :type learning_rate: float

    :param training_episodes: The number of training episodes.
    :type training_episodes: int

    :param episodes_collecting_initial_experience: The number of episodes collecting initial experience.
    :type episodes_collecting_initial_experience: int

    :param train_freq: The training frequency.
    :type train_freq: int

    :param gradient_steps: The number of gradient steps.
    :type gradient_steps: int

    :param batch_size: The batch size.
    :type batch_size: int

    :param gamma: The discount factor.
    :type gamma: float

    :param device: The device to use.
    :type device: str

    :param noise_sigma : The standard deviation of the noise.
    :type noise_sigma: float

    :param noise_scale: Controls the initial strength of the noise.
    :type noise_scale: int

    :param noise_dt: Determines how quickly the noise weakens over time.
    :type noise_dt: int

    :param trained_actors_path: The path to the learned model to load.
    :type trained_actors_path: str
    """

    observation_dimension: int
    action_dimension: int
    continue_learning: bool
    load_model_path: str
    max_bid_price: float
    learning_mode: bool
    algorithm: str
    learning_rate: float
    training_episodes: int
    episodes_collecting_initial_experience: int
    train_freq: int
    gradient_steps: int
    batch_size: int
    gamma: float
    device: str
    noise_sigma: float
    noise_scale: int
    noise_dt: int
    trained_actors_path: str<|MERGE_RESOLUTION|>--- conflicted
+++ resolved
@@ -10,7 +10,6 @@
 
 from assume.common.forecasts import Forecaster
 from assume.common.market_objects import MarketConfig, Orderbook, Product
-from assume.common.utils import get_products_index
 
 
 class BaseStrategy:
@@ -133,7 +132,6 @@
         :param orderbook: The orderbook.
         :type orderbook: Orderbook
         """
-        products_index = get_products_index(orderbook, marketconfig)
         product_type = marketconfig.product_type
         for order in orderbook:
             start = order["start_time"]
@@ -146,17 +144,6 @@
             self.outputs[product_type].loc[start:end_excl] += added_volume
         self.calculate_cashflow(product_type, orderbook)
 
-<<<<<<< HEAD
-        for start in products_index:
-            self.outputs[product_type + "marginal_costs"].loc[start] = (
-                self.calculate_marginal_cost(
-                    start, self.outputs[product_type].loc[start]
-                )
-                #* self.outputs[product_type].loc[start]
-            )
-
-=======
->>>>>>> afae9d8b
         self.bidding_strategies[product_type].calculate_reward(
             unit=self,
             marketconfig=marketconfig,
@@ -170,7 +157,7 @@
         product_type: str,
     ):
         if start not in self.index:
-            return
+            start = self.index[0]
         product_type_mc = product_type + "_marginal_costs"
         for t in self.outputs[product_type_mc][start:end].index:
             mc = self.calculate_marginal_cost(
@@ -637,7 +624,7 @@
         else:
             # Assuming the storage is not restricted by ramping charging down
             previous_power = max(previous_power, 0)
-            
+
             power_discharge = min(
                 power_discharge,
                 max(0, previous_power + self.ramp_up_discharge - current_power),
@@ -681,7 +668,7 @@
             )
         else:
             previous_power = min(previous_power, 0)
-            
+
             power_charge = max(
                 power_charge,
                 min(previous_power + self.ramp_up_charge - current_power, 0),
