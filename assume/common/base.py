# SPDX-FileCopyrightText: ASSUME Developers
#
# SPDX-License-Identifier: AGPL-3.0-or-later

from collections import defaultdict
from datetime import datetime, timedelta
from typing import TypedDict, Union

import pandas as pd

from assume.common.forecasts import Forecaster
from assume.common.market_objects import MarketConfig, Orderbook, Product


class BaseStrategy:
    pass


class BaseUnit:
    """
    A base class for a unit. This class is used as a foundation for all units.

    Attributes:
        id (str): The ID of the unit.
        unit_operator (str): The operator of the unit.
        technology (str): The technology of the unit.
        bidding_strategies (dict[str, BaseStrategy]): The bidding strategies of the unit.
        index (pandas.DatetimeIndex): The index of the unit.
        node (str, optional): The node of the unit. Defaults to "".
        forecaster (Forecaster, optional): The forecast of the unit. Defaults to None.
        **kwargs: Additional keyword arguments.

    Args:
        id (str): The ID of the unit.
        unit_operator (str): The operator of the unit.
        technology (str): The technology of the unit.
        bidding_strategies (dict[str, BaseStrategy]): The bidding strategies of the unit.
        index (pandas.DatetimeIndex): The index of the unit.
        node (str, optional): The node of the unit. Defaults to "".
        forecaster (Forecaster, optional): The forecast of the unit. Defaults to None.
        location (tuple[float, float], optional): The location of the unit. Defaults to (0.0, 0.0).
        **kwargs: Additional keyword arguments.

    """

    def __init__(
        self,
        id: str,
        unit_operator: str,
        technology: str,
        bidding_strategies: dict[str, BaseStrategy],
        index: pd.DatetimeIndex,
        node: str = "",
        forecaster: Forecaster = None,
        location: tuple[float, float] = (0.0, 0.0),
        **kwargs,
    ):
        self.id = id
        self.unit_operator = unit_operator
        self.technology = technology
        self.node = node
        self.location = location
        self.bidding_strategies: dict[str, BaseStrategy] = bidding_strategies
        self.index = index
        self.outputs = defaultdict(lambda: pd.Series(0.0, index=self.index))
        # series does not like to convert from tensor to float otherwise
        self.outputs["rl_actions"] = pd.Series(0.0, index=self.index, dtype=object)
        self.outputs["rl_observations"] = pd.Series(0.0, index=self.index, dtype=object)
        self.outputs["reward"] = pd.Series(0.0, index=self.index, dtype=object)
        self.outputs["learning_mode"] = pd.Series(False, index=self.index, dtype=bool)
        self.outputs["rl_exploration_noise"] = pd.Series(
            0.0, index=self.index, dtype=object
        )
        if forecaster:
            self.forecaster = forecaster
        else:
            self.forecaster = defaultdict(lambda: pd.Series(0.0, index=self.index))

    def calculate_bids(
        self,
        market_config: MarketConfig,
        product_tuples: list[tuple],
    ) -> Orderbook:
        """
        Calculates the bids for the next time step.

        Args:
            market_config (MarketConfig): The market configuration.
            product_tuples (list[tuple]): The product tuples.

        Returns:
            Orderbook: The bids.

        Raises:
            KeyError: If the product type is not found in the bidding strategies.

        """

        if market_config.market_id not in self.bidding_strategies:
            return []

        bids = self.bidding_strategies[market_config.market_id].calculate_bids(
            unit=self,
            market_config=market_config,
            product_tuples=product_tuples,
        )
        # TODO one should make sure to use valid bidding strategies
        for i, _ in enumerate(bids):
            bids[i].update(
                {
                    field: None
                    for field in market_config.additional_fields
                    if field not in bids[i].keys()
                }
            )

        return bids

    def calculate_marginal_cost(self, start: pd.Timestamp, power: float) -> float:
        """
        Calculates the marginal cost for the given power.

        Args:
            start (pandas.Timestamp): The start time of the dispatch.
            power (float): The power output of the unit.

        Returns:
            float: The marginal cost for the given power.

        """
        return 0

    def set_dispatch_plan(
        self,
        marketconfig: MarketConfig,
        orderbook: Orderbook,
    ) -> None:
        """
        Iterates through the orderbook, adding the accepted volumes to the corresponding time slots
        in the dispatch plan. It then calculates the cashflow and the reward for the bidding strategies.

        Args:
            marketconfig (MarketConfig): The market configuration.
            orderbook (Orderbook): The orderbook.

        """

        product_type = marketconfig.product_type
        for order in orderbook:
            start = order["start_time"]
            end = order["end_time"]
            end_excl = end - self.index.freq
            if isinstance(order["accepted_volume"], dict):
                added_volume = list(order["accepted_volume"].values())
            else:
                added_volume = order["accepted_volume"]
            self.outputs[product_type].loc[start:end_excl] += added_volume
        self.calculate_cashflow(product_type, orderbook)

        self.bidding_strategies[marketconfig.market_id].calculate_reward(
            unit=self,
            marketconfig=marketconfig,
            orderbook=orderbook,
        )

    def calculate_generation_cost(
        self,
        start: datetime,
        end: datetime,
        product_type: str,
    ) -> None:
        """
        Calculates the generation cost for a specific product type within the given time range.

        Args:
            start (datetime.datetime): The start time for the calculation.
            end (datetime.datetime): The end time for the calculation.
            product_type (str): The type of product for which the generation cost is to be calculated.

        """
        if start not in self.index:
            start = self.index[0]
        product_type_mc = product_type + "_marginal_costs"
        for t in self.outputs[product_type_mc][start:end].index:
            mc = self.calculate_marginal_cost(t, self.outputs[product_type].loc[t])
            self.outputs[product_type_mc][t] = abs(mc * self.outputs[product_type][t])

    def execute_current_dispatch(
        self,
        start: pd.Timestamp,
        end: pd.Timestamp,
    ) -> pd.Series:
        """
        Checks if the total dispatch plan is feasible.

        This method checks if the market feedback is feasible for the given unit and sets the closest dispatch if not.
        The end parameter should be inclusive.

        Args:
            start: The start time of the dispatch.
            end: The end time of the dispatch.

        Returns:
            The volume of the unit within the given time range.
        """
        return self.outputs["energy"][start:end]

    def get_output_before(self, dt: datetime, product_type: str = "energy") -> float:
        """
        Returns output before the given datetime.

        If the datetime is before the start of the index, 0 is returned.

        Args:
            dt: The datetime.
            product_type: The product type (default is "energy").

        Returns:
            The output before the given datetime.
        """
        if dt - self.index.freq < self.index[0]:
            return 0
        else:
            return self.outputs[product_type].at[dt - self.index.freq]

    def as_dict(self) -> dict[str, Union[str, int]]:
        """
        Returns a dictionary representation of the unit.

        Returns:
            A dictionary representation of the unit.
        """
        return {
            "id": self.id,
            "technology": self.technology,
            "unit_operator": self.unit_operator,
            "node": self.node,
            "unit_type": "base_unit",
        }

    def calculate_cashflow(self, product_type: str, orderbook: Orderbook):
        """
        Calculates the cashflow for the given product type.

        Args:
            product_type: The product type.
            orderbook: The orderbook.
        """
        for order in orderbook:
            start = order["start_time"]
            end = order["end_time"]
            end_excl = end - self.index.freq

            if isinstance(order["accepted_volume"], dict):
                cashflow = [
                    float(order["accepted_price"][i] * order["accepted_volume"][i])
                    for i in order["accepted_volume"].keys()
                ]
                self.outputs[f"{product_type}_cashflow"].loc[start:end_excl] += (
                    cashflow * self.index.freq.n
                )
            else:
                cashflow = float(
                    order.get("accepted_price", 0) * order.get("accepted_volume", 0)
                )
                hours = (end - start) / timedelta(hours=1)
                self.outputs[f"{product_type}_cashflow"].loc[start:end_excl] += (
                    cashflow * hours
                )

    def get_starting_costs(self, op_time: int) -> float:
        """
        Returns the costs if start-up is planned.

        Args:
            op_time: Operation time in hours running from get_operation_time.

        Returns:
            Start-up costs.
        """
        return 0

    def calculate_marginal_cost(self, start: pd.Timestamp, power: float) -> float:
        """
<<<<<<< HEAD
        Calculates the marginal cost for the given power

        :param start: the start time of the dispatch
        :type start: pd.Timestamp
        :param power: the power output of the unit
        :type power: float
        :return: the marginal cost for the given power
        :rtype: float
=======
        Calculates the marginal cost for the given power.

        Args:
            start (pandas.Timestamp): The start time of the dispatch.
            power (float): The power output of the unit.

        Returns:
            float: The marginal cost for the given power.
>>>>>>> 7380ef58
        """
        pass


class SupportsMinMax(BaseUnit):
    """
    Base class used for units supporting continuous dispatch and without energy storage.
    This class is best to be used as foundation for classes of power plants and similar units.
    """

    min_power: float
    max_power: float
    ramp_down: float
    ramp_up: float
    efficiency: float
    emission_factor: float
    min_operating_time: int = 0
    min_down_time: int = 0

    def calculate_min_max_power(
        self, start: pd.Timestamp, end: pd.Timestamp, product_type: str = "energy"
    ) -> tuple[pd.Series, pd.Series]:
        """
        Calculates the min and max power for the given time period.

        Args:
            start (pandas.Timestamp): The start time of the dispatch.
            end (pandas.Timestamp): The end time of the dispatch.
            product_type (str): The product type of the unit.

        Returns:
            tuple[pandas.Series, pandas.Series]: The min and max power for the given time period.
        """
        pass

    def calculate_ramp(
        self,
        op_time: int,
        previous_power: float,
        power: float,
        current_power: float = 0,
    ) -> float:
        """
        Corrects the possible power to offer according to ramping restrictions.

        Args:
<<<<<<< HEAD
            op_time (int): the operation time
            previous_power (float): the previous power output of the unit
            power (float): the power output of the unit
            current_power (float): the current power output of the unit
=======
            op_time (int): The operation time.
            previous_power (float): The previous power output of the unit.
            power (float): The planned power offer of the unit.
            current_power (float): The current power output of the unit.
>>>>>>> 7380ef58

        Returns:
            float: The corrected possible power to offer according to ramping restrictions.
        """
<<<<<<< HEAD
        # op_time_befor = self.get_operation_time(start)
=======

>>>>>>> 7380ef58
        # was off before, but should be on now and min_down_time is not reached
        if power > 0 and op_time < 0 and op_time > -self.min_down_time:
            power = 0
        # was on before, but should be off now and min_operating_time is not reached
        elif power == 0 and op_time > 0 and op_time < self.min_operating_time:
            power = self.min_power

        if power == 0:
            # if less than min_power is required, we run min_power
            # we could also split at self.min_power/2
            return power
        # ramp up constraint
        # max_power + current_power < previous_power + unit.ramp_up
        power = min(
            power,
            previous_power + self.ramp_up - current_power,
            self.max_power - current_power,
        )
        # ramp down constraint
        # min_power + current_power > previous_power - unit.ramp_down
        power = max(
            power,
            previous_power - self.ramp_down - current_power,
            self.min_power - current_power,
        )
        return power

    def get_clean_spread(self, prices: pd.DataFrame) -> float:
        """
        Returns the clean spread for the given prices.

        Args:
            prices (pandas.DataFrame): The prices.

        Returns:
            float: The clean spread for the given prices.
        """
        emission_cost = self.emission_factor * prices["co"].mean()
        fuel_cost = prices[self.technology.replace("_combined", "")].mean()
        return (fuel_cost + emission_cost) / self.efficiency

    def get_operation_time(self, start: datetime) -> int:
        """
        Returns the time the unit is operating (positive) or shut down (negative).

        Args:
            start (datetime.datetime): The start time.

        Returns:
            int: The operation time.
        """
        before = start - self.index.freq

        max_time = max(self.min_operating_time, self.min_down_time)
        begin = start - self.index.freq * max_time
        end = before
        arr = self.outputs["energy"][begin:end][::-1] > 0
        if len(arr) < 1:
            # before start of index
            return max_time
        is_off = not arr.iloc[0]
        runn = 0
        for val in arr:
            if val == is_off:
                break
            runn += 1
        return (-1) ** is_off * runn

    def get_average_operation_times(self, start: datetime) -> tuple[float, float]:
        """
        Calculates the average uninterrupted operation and down time.

        Args:
            start (datetime.datetime): The current time.

        Returns:
<<<<<<< HEAD
            tuple[float, float]: avg_op_time, avg_down_time
=======
            tuple[float, float]: Tuple of the average operation time avg_op_time and average down time avg_down_time.
>>>>>>> 7380ef58

        Note:
            down_time in general is indicated with negative values
        """
        op_series = []

        before = start - self.index.freq
        arr = self.outputs["energy"][self.index[0] : before][::-1] > 0

        if len(arr) < 1:
            # before start of index
            return max(self.min_operating_time, 1), min(-self.min_down_time, -1)

        op_series = []
        status = arr.iloc[0]
        runn = 0
        for val in arr:
            if val == status:
                runn += 1
            else:
                op_series.append(-((-1) ** status) * runn)
                runn = 1
                status = val
        op_series.append(-((-1) ** status) * runn)

        op_times = [operation for operation in op_series if operation > 0]
        if op_times == []:
            avg_op_time = self.min_operating_time
        else:
            avg_op_time = sum(op_times) / len(op_times)

        down_times = [operation for operation in op_series if operation < 0]
        if down_times == []:
            avg_down_time = self.min_down_time
        else:
            avg_down_time = sum(down_times) / len(down_times)

        return max(1, avg_op_time, self.min_operating_time), min(
            -1, avg_down_time, -self.min_down_time
        )

    def get_starting_costs(self, op_time: int) -> float:
        """
        Returns the start-up cost for the given operation time.
        If operation time is positive, the unit is running, so no start-up costs are returned.
        If operation time is negative, the unit is not running, so start-up costs are returned
        according to the start-up costs of the unit and the hot/warm/cold start times.

        Args:
            op_time (int): The operation time.

        Returns:
            float: The start-up costs depending on the down time.
        """
        if op_time > 0:
            # unit is running
            return 0

        if self.downtime_hot_start is not None and self.hot_start_cost is not None:
            if -op_time <= self.downtime_hot_start:
                return self.hot_start_cost
        if self.downtime_warm_start is not None and self.warm_start_cost is not None:
            if -op_time <= self.downtime_warm_start:
                return self.warm_start_cost
        if self.cold_start_cost is not None:
            return self.cold_start_cost

        return 0


class SupportsMinMaxCharge(BaseUnit):
    """
    Base Class used for units with energy storage.

    """

    initial_soc: float
    min_power_charge: float
    max_power_charge: float
    min_power_discharge: float
    max_power_discharge: float
    ramp_up_discharge: float
    ramp_down_discharge: float
    ramp_up_charge: float
    ramp_down_charge: float
    max_volume: float
    efficiency_charge: float
    efficiency_discharge: float

    def calculate_min_max_charge(
        self, start: pd.Timestamp, end: pd.Timestamp, product_type="energy"
    ) -> tuple[pd.Series, pd.Series]:
        """
        Calculates the min and max charging power for the given time period.

        Args:
            start (pandas.Timestamp): The start time of the dispatch.
            end (pandas.Timestamp): The end time of the dispatch.
            product_type (str, optional): The product type of the unit. Defaults to "energy".

        Returns:
            tuple[pandas.Series, pandas.Series]: The min and max charging power for the given time period.
        """
        pass

    def calculate_min_max_discharge(
        self, start: pd.Timestamp, end: pd.Timestamp, product_type="energy"
    ) -> tuple[pd.Series, pd.Series]:
        """
        Calculates the min and max discharging power for the given time period.

        Args:
            start (pandas.Timestamp): The start time of the dispatch.
            end (pandas.Timestamp): The end time of the dispatch.
            product_type (str, optional): The product type of the unit. Defaults to "energy".

        Returns:
            tuple[pandas.Series, pandas.Series]: The min and max discharging power for the given time period.
        """
        pass

    def get_soc_before(self, dt: datetime) -> float:
        """
        Returns the State of Charge (SoC) before the given datetime.
        If datetime is before the start of the index, the initial SoC is returned.
        The SoC is a float between 0 and 1.

        Args:
            dt (datetime.datetime): The current datetime.

        Returns:
            float: The SoC before the given datetime.
        """
        if dt - self.index.freq <= self.index[0]:
            return self.initial_soc
        else:
            return self.outputs["soc"].at[dt - self.index.freq]

    def get_clean_spread(self, prices: pd.DataFrame) -> float:
        """
        Returns the clean spread for the given prices.

        Args:
            prices (pandas.DataFrame): The prices.

        Returns:
            float: The clean spread for the given prices.
        """
        emission_cost = self.emission_factor * prices["co"].mean()
        fuel_cost = prices[self.technology.replace("_combined", "")].mean()
        return (fuel_cost + emission_cost) / self.efficiency_charge

    def calculate_ramp_discharge(
        self,
        previous_power: float,
        power_discharge: float,
        current_power: float = 0,
    ) -> float:
        """
        Adjusts the discharging power to the ramping constraints.

        Args:
            previous_power (float): The previous power output of the unit.
            power_discharge (float): The discharging power output of the unit.
            current_power (float, optional): The current power output of the unit. Defaults to 0.

        Returns:
            float: The discharging power adjusted to the ramping constraints.
        """
        if power_discharge == 0:
            return power_discharge

        # if storage was charging before and ramping for charging is defined
        if previous_power < 0 and self.ramp_down_charge != None:
            power_discharge = max(
                previous_power - self.ramp_down_charge - current_power, 0
            )
        else:
            # Assuming the storage is not restricted by ramping charging down
            previous_power = max(previous_power, 0)

            power_discharge = min(
                power_discharge,
                max(0, previous_power + self.ramp_up_discharge - current_power),
            )
            # restrict only if ramping defined
            if self.ramp_down_discharge != None:
                power_discharge = max(
                    power_discharge,
                    previous_power - self.ramp_down_discharge - current_power,
                    0,
                )
        return power_discharge

    def calculate_ramp_charge(
        self,
        previous_power: float,
        power_charge: float,
        current_power: float = 0,
    ) -> float:
        """
        Adjusts the charging power to the ramping constraints.

        Args:
            previous_power (float): The previous power output of the unit.
            power_charge (float): The charging power output of the unit.
            current_power (float, optional): The current power output of the unit. Defaults to 0.

        Returns:
            float: The charging power adjusted to the ramping constraints.
        """

        if power_charge == 0:
            return power_charge

        # assuming ramping down discharge restricts ramp up of charge
        # if storage was discharging before and ramp_down_discharge is defined
        if previous_power > 0 and self.ramp_down_discharge != 0:
            power_charge = min(
                previous_power - self.ramp_down_discharge - current_power, 0
            )
        else:
            previous_power = min(previous_power, 0)

            power_charge = max(
                power_charge,
                min(previous_power + self.ramp_up_charge - current_power, 0),
            )
            # restrict only if ramping defined
            if self.ramp_down_charge != 0:
                power_charge = min(
                    power_charge,
                    previous_power - self.ramp_down_charge - current_power,
                    0,
                )

        return power_charge


class BaseStrategy:
    """
    A base class for a bidding strategy.

    Args:
        *args (list): The arguments.
        **kwargs (dict): The keyword arguments.
    """

    def __init__(self, *args, **kwargs):
        pass

    def calculate_bids(
        self,
        unit: BaseUnit,
        market_config: MarketConfig,
        product_tuples: list[Product],
        **kwargs,
    ) -> Orderbook:
        """
        Calculates the bids for the next time step.

        Args:
            unit (BaseUnit): The unit.
            market_config (MarketConfig): The market configuration.
            product_tuples (list[Product]): The product tuples.

        Returns:
            Orderbook: The bids.
        """

    def calculate_reward(
        self,
        unit: BaseUnit,
        marketconfig: MarketConfig,
        orderbook: Orderbook,
    ):
        """
        Calculates the reward for the given unit.

        Args:
            unit (BaseUnit): The unit.
            marketconfig (MarketConfig): The market configuration.
            orderbook (Orderbook): The orderbook.
        """
        pass

    def remove_empty_bids(self, bids: list) -> list:
        """
        Removes empty bids from the orderbook. Use this method to clean the bids before submitting
        them to the market to speed up the market clearing process, and if zero volume bids are not
        required for the specific market.

        Args:
            bids (list): The bids.

        Returns:
            list: The cleaned bids.
        """

        cleaned_bids = []
        for bid in bids:
            if isinstance(bid["volume"], dict):
                if all(volume == 0 for volume in bid["volume"].values()):
                    continue
            elif bid["volume"] == 0:
                continue
            cleaned_bids.append(bid)

        return cleaned_bids


class LearningStrategy(BaseStrategy):
    """
    A strategy which provides learning functionality, has a method to calculate the reward.

    Attributes:
        obs_dim (int): The observation dimension.
        act_dim (int): The action dimension.

    Args:
        *args (list): The arguments.
        **kwargs (dict): The keyword arguments.
    """

    def __init__(self, *args, **kwargs):
        """
        Initializes the learning strategy.
        """
        super().__init__(*args, **kwargs)
        self.obs_dim = kwargs.get("observation_dimension", 50)
        self.act_dim = kwargs.get("action_dimension", 2)


class LearningConfig(TypedDict):
    """
    A class for the learning configuration.
    """

    observation_dimension: int
    action_dimension: int
    continue_learning: bool
    max_bid_price: float
    learning_mode: bool
    algorithm: str
    learning_rate: float
    training_episodes: int
    episodes_collecting_initial_experience: int
    train_freq: int
    gradient_steps: int
    batch_size: int
    gamma: float
    device: str
    noise_sigma: float
    noise_scale: int
    noise_dt: int
    trained_policies_save_path: str<|MERGE_RESOLUTION|>--- conflicted
+++ resolved
@@ -282,16 +282,6 @@
 
     def calculate_marginal_cost(self, start: pd.Timestamp, power: float) -> float:
         """
-<<<<<<< HEAD
-        Calculates the marginal cost for the given power
-
-        :param start: the start time of the dispatch
-        :type start: pd.Timestamp
-        :param power: the power output of the unit
-        :type power: float
-        :return: the marginal cost for the given power
-        :rtype: float
-=======
         Calculates the marginal cost for the given power.
 
         Args:
@@ -300,7 +290,6 @@
 
         Returns:
             float: The marginal cost for the given power.
->>>>>>> 7380ef58
         """
         pass
 
@@ -347,26 +336,15 @@
         Corrects the possible power to offer according to ramping restrictions.
 
         Args:
-<<<<<<< HEAD
-            op_time (int): the operation time
-            previous_power (float): the previous power output of the unit
-            power (float): the power output of the unit
-            current_power (float): the current power output of the unit
-=======
             op_time (int): The operation time.
             previous_power (float): The previous power output of the unit.
             power (float): The planned power offer of the unit.
             current_power (float): The current power output of the unit.
->>>>>>> 7380ef58
 
         Returns:
             float: The corrected possible power to offer according to ramping restrictions.
         """
-<<<<<<< HEAD
-        # op_time_befor = self.get_operation_time(start)
-=======
-
->>>>>>> 7380ef58
+
         # was off before, but should be on now and min_down_time is not reached
         if power > 0 and op_time < 0 and op_time > -self.min_down_time:
             power = 0
@@ -443,11 +421,7 @@
             start (datetime.datetime): The current time.
 
         Returns:
-<<<<<<< HEAD
-            tuple[float, float]: avg_op_time, avg_down_time
-=======
             tuple[float, float]: Tuple of the average operation time avg_op_time and average down time avg_down_time.
->>>>>>> 7380ef58
 
         Note:
             down_time in general is indicated with negative values
