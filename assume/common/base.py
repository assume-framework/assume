--- conflicted
+++ resolved
@@ -335,24 +335,14 @@
         """
         Calculates the ramp for the given power
 
-<<<<<<< HEAD
-        :param previous_power: the previous power output of the unit
-        :type previous_power: float
-        :param power: the desired power output of the unit
-        :type power: float
-        :param current_power: the current power output of the unit
-        :type current_power: float
-        :return: the ramp for the given power
-        :rtype: float
-=======
-        Args:
+        Args:
+            op_time (int): the operation time
             previous_power (float): the previous power output of the unit
             power (float): the power output of the unit
             current_power (float): the current power output of the unit
 
         Returns:
             float: the ramp for the given power
->>>>>>> b3aa9c18
         """
         # op_time_befor = self.get_operation_time(start)
         # was off before, but should be on now and min_down_time is not reached
