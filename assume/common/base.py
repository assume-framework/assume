# SPDX-FileCopyrightText: ASSUME Developers
#
# SPDX-License-Identifier: AGPL-3.0-or-later

from collections import defaultdict
from datetime import datetime
from typing import TypedDict

import numpy as np

from assume.common.fast_pandas import FastSeries, TensorFastSeries
from assume.common.forecasts import Forecaster
from assume.common.market_objects import MarketConfig, Orderbook, Product


class BaseStrategy:
    pass


class BaseUnit:
    """
    A base class for a unit. This class is used as a foundation for all units.

    Args:
        id (str): The ID of the unit.
        unit_operator (str): The operator of the unit.
        technology (str): The technology of the unit.
        bidding_strategies (dict[str, BaseStrategy]): The bidding strategies of the unit.
        index (FastIndex): The index of the unit.
        node (str, optional): The node of the unit. Defaults to "".
        forecaster (Forecaster, optional): The forecast of the unit. Defaults to None.
        location (tuple[float, float], optional): The location of the unit. Defaults to (0.0, 0.0).
        **kwargs: Additional keyword arguments.

    """

    def __init__(
        self,
        id: str,
        unit_operator: str,
        technology: str,
        bidding_strategies: dict[str, BaseStrategy],
        forecaster: Forecaster,
        node: str = "node0",
        location: tuple[float, float] = (0.0, 0.0),
        **kwargs,
    ):
        self.id = id
        self.unit_operator = unit_operator
        self.technology = technology
        self.bidding_strategies: dict[str, BaseStrategy] = bidding_strategies
        self.forecaster = forecaster
        self.index = forecaster.index

        self.node = node
        self.location = location

        self.outputs = defaultdict(lambda: FastSeries(value=0.0, index=self.index))
        # series does not like to convert from tensor to float otherwise

<<<<<<< HEAD
        # RL data stored as lists to simplify storing to the buffer
        self.outputs["rl_observations"] = []
        self.outputs["rl_actions"] = []
        self.outputs["rl_rewards"] = []
        # For PPO
        self.outputs["rl_log_probs"] = []
=======
        self.avg_op_time = 0
        self.total_op_time = 0
>>>>>>> 44fb0fce

        # some data is stored as series to allow to store it in the outputs
        # check if any bidding strategy is using the RL strategy
        if any(
            isinstance(strategy, LearningStrategy)
            for strategy in self.bidding_strategies.values()
        ):
            self.outputs["actions"] = TensorFastSeries(value=0.0, index=self.index)
            self.outputs["exploration_noise"] = TensorFastSeries(
                value=0.0,
                index=self.index,
            )
            self.outputs["reward"] = FastSeries(value=0.0, index=self.index)
            self.outputs["regret"] = FastSeries(value=0.0, index=self.index)

            # RL data stored as lists to simplify storing to the buffer
            self.outputs["rl_observations"] = []
            self.outputs["rl_actions"] = []
            self.outputs["rl_rewards"] = []

    def calculate_bids(
        self,
        market_config: MarketConfig,
        product_tuples: list[tuple],
    ) -> Orderbook:
        """
        Calculates the bids for the next time step.

        Args:
            market_config (MarketConfig): The market configuration.
            product_tuples (list[tuple]): The product tuples.

        Returns:
            Orderbook: The bids.

        Raises:
            KeyError: If the product type is not found in the bidding strategies.

        """

        if market_config.market_id not in self.bidding_strategies:
            return []

        bids = self.bidding_strategies[market_config.market_id].calculate_bids(
            unit=self,
            market_config=market_config,
            product_tuples=product_tuples,
        )
        # TODO one should make sure to use valid bidding strategies
        for i, _ in enumerate(bids):
            bids[i].update(
                {
                    field: None
                    for field in market_config.additional_fields
                    if field not in bids[i].keys()
                }
            )

        return bids

    def calculate_marginal_cost(self, start: datetime, power: float) -> float:
        """
        Calculates the marginal cost for the given power.`

        Args:
            start (datetime.datetime): The start time of the dispatch.
            power (float): The power output of the unit.

        Returns:
            float: The marginal cost for the given power.

        """
        return 0

    def set_dispatch_plan(
        self,
        marketconfig: MarketConfig,
        orderbook: Orderbook,
    ) -> None:
        """
        Iterates through the orderbook, adding the accepted volumes to the corresponding time slots
        in the dispatch plan. It then calculates the cashflow and the reward for the bidding strategies.

        Args:
            marketconfig (MarketConfig): The market configuration.
            orderbook (Orderbook): The orderbook.

        """

        product_type = marketconfig.product_type
        for order in orderbook:
            start = order["start_time"]
            end = order["end_time"]
            # end includes the end of the last product, to get the last products' start time we deduct the frequency once
            end_excl = end - self.index.freq

            # Determine the added volume
            if isinstance(order["accepted_volume"], dict):
                added_volume = list(order["accepted_volume"].values())
            else:
                added_volume = order["accepted_volume"]
            self.outputs[product_type].loc[start:end_excl] += added_volume
        self.calculate_cashflow(product_type, orderbook)

        self.bidding_strategies[marketconfig.market_id].calculate_reward(
            unit=self,
            marketconfig=marketconfig,
            orderbook=orderbook,
        )

    def calculate_generation_cost(
        self, start: datetime, end: datetime, product_type: str
    ) -> None:
        """
        Calculates the generation cost for a specific product type within the given time range,
        but only if the end is the last index in the time series.

        Args:
            start (datetime.datetime): The start time for the calculation.
            end (datetime.datetime): The end time for the calculation.
            product_type (str): The type of product for which the generation cost is to be calculated.
        """

        if start not in self.index:
            start = self.index[0]

        product_type_mc = product_type + "_marginal_costs"
        # Adjusted code for accessing product data and mapping over the index
        product_data = self.outputs[product_type].loc[
            start:end
        ]  # Slicing directly without `.loc`

        marginal_costs = [
            self.calculate_marginal_cost(t, product_data[idx])
            for idx, t in enumerate(self.index[start:end])
        ]
        new_values = np.abs(marginal_costs * product_data)
        self.outputs[product_type_mc].loc[start:end] = new_values

    def execute_current_dispatch(
        self,
        start: datetime,
        end: datetime,
    ) -> np.array:
        """
        Checks if the total dispatch plan is feasible.

        This method checks if the market feedback is feasible for the given unit and sets the closest dispatch if not.
        The end parameter should be inclusive.

        Args:
            start: The start time of the dispatch.
            end: The end time of the dispatch.

        Returns:
            The volume of the unit within the given time range.
        """
        return self.outputs["energy"].loc[start:end]

    def get_output_before(self, dt: datetime, product_type: str = "energy") -> float:
        """
        Returns output before the given datetime.

        If the datetime is before the start of the index, 0 is returned.

        Args:
            dt: The datetime.
            product_type: The product type (default is "energy").

        Returns:
            The output before the given datetime.
        """
        if dt - self.index.freq < self.index[0]:
            return 0
        else:
            return self.outputs[product_type].at[dt - self.index.freq]

    def as_dict(self) -> dict[str, str | int]:
        """
        Returns a dictionary representation of the unit.

        Returns:
            A dictionary representation of the unit.
        """
        return {
            "id": self.id,
            "technology": self.technology,
            "unit_operator": self.unit_operator,
            "node": self.node,
            "unit_type": "base_unit",
        }

    def calculate_cashflow(self, product_type: str, orderbook: Orderbook):
        """
        Calculates the cashflow for the given product type.

        Args:
            product_type: The product type.
            orderbook: The orderbook.
        """
        for order in orderbook:
            start = order["start_time"]
            end = order["end_time"]
            # end includes the end of the last product, to get the last products' start time we deduct the frequency once
            end_excl = end - self.index.freq

            if isinstance(order["accepted_volume"], dict):
                cashflow = np.array(
                    [
                        float(order["accepted_price"][i] * order["accepted_volume"][i])
                        for i in order["accepted_volume"].keys()
                    ]
                )
            else:
                cashflow = float(
                    order.get("accepted_price", 0) * order.get("accepted_volume", 0)
                )

            elapsed_intervals = (end - start) / self.index.freq
            self.outputs[f"{product_type}_cashflow"].loc[start:end_excl] += (
                cashflow * elapsed_intervals
            )

    def get_starting_costs(self, op_time: int) -> float:
        """
        Returns the costs if start-up is planned.

        Args:
            op_time: Operation time in hours running from get_operation_time.

        Returns:
            Start-up costs.
        """
        return 0

    def reset_saved_rl_data(self):
        """
        Resets the saved RL data.
        """
        values_len = len(self.outputs["rl_rewards"])

        self.outputs["rl_observations"] = self.outputs["rl_observations"][values_len:]
        self.outputs["rl_actions"] = self.outputs["rl_actions"][values_len:]
        self.outputs["rl_rewards"] = []


class SupportsMinMax(BaseUnit):
    """
    Base class used for units supporting continuous dispatch and without energy storage.
    This class is best to be used as foundation for classes of power plants and similar units.
    """

    min_power: float
    max_power: float
    ramp_down: float
    ramp_up: float
    efficiency: float
    emission_factor: float
    min_operating_time: int = 0
    min_down_time: int = 0

    def calculate_min_max_power(
        self, start: datetime, end: datetime, product_type: str = "energy"
    ) -> tuple[np.array, np.array]:
        """
        Calculates the min and max power for the given time period.

        Args:
            start (datetime.datetime): The start time of the dispatch.
            end (datetime.datetime): The end time of the dispatch.
            product_type (str): The product type of the unit.

        Returns:
            tuple[np.array, np.array]: The min and max power for the given time period.
        """

    def calculate_ramp(
        self,
        op_time: int,
        previous_power: float,
        power: float,
        current_power: float = 0,
    ) -> float:
        """
        Corrects the possible power to offer according to ramping restrictions.

        Args:
            op_time (int): The operation time.
            previous_power (float): The previous power output of the unit.
            power (float): The planned power offer of the unit.
            current_power (float): The current power output of the unit.

        Returns:
            float: The corrected possible power to offer according to ramping restrictions.
        """
        # was off before, but should be on now and min_down_time is not reached
        if power > 0 and op_time < 0 and op_time > -self.min_down_time:
            power = 0
        # was on before, but should be off now and min_operating_time is not reached
        elif power == 0 and op_time > 0 and op_time < self.min_operating_time:
            power = self.min_power

        if power == 0:
            # if less than min_power is required, we run min_power
            # we could also split at self.min_power/2
            return power
        # ramp up constraint
        # max_power + current_power < previous_power + unit.ramp_up
        power = min(
            power,
            previous_power + self.ramp_up - current_power,
            self.max_power - current_power,
        )
        # ramp down constraint
        # min_power + current_power > previous_power - unit.ramp_down
        power = max(
            power,
            previous_power - self.ramp_down - current_power,
            self.min_power - current_power,
        )
        return power

    def get_operation_time(self, start: datetime) -> int:
        """
        Returns the time the unit is operating (positive) or shut down (negative).

        Args:
            start (datetime.datetime): The start time.

        Returns:
            int: The operation time as a positive integer if operating, or negative if shut down.
        """
        # Set the time window based on max of min operating/down time
        max_time = max(self.min_operating_time, self.min_down_time, 1)
        begin = max(start - self.index.freq * max_time, self.index[0])
        end = start - self.index.freq

        if start <= self.index[0]:
            # before start of index
            return max_time

        # Check energy output in the defined time window, reversed for most recent state
        arr = (self.outputs["energy"].loc[begin:end] > 0)[::-1]

        # Determine initial state (off if the first period shows zero energy output)
        is_off = not arr[0]
        run = 0

        # Count consecutive periods with the same status, break on change
        for val in arr:
            if val != (not is_off):  # Stop if the state changes
                break
            run += 1

        # Return positive time if operating, negative if shut down
        return -run if is_off else run

    def get_starting_costs(self, op_time: int) -> float:
        """
        Returns the start-up cost for the given operation time.
        If operation time is positive, the unit is running, so no start-up costs are returned.
        If operation time is negative, the unit is not running, so start-up costs are returned
        according to the start-up costs of the unit and the hot/warm/cold start times.

        Args:
            op_time (int): The operation time.

        Returns:
            float: The start-up costs depending on the down time.
        """
        if op_time > 0:
            # The unit is running, no start-up cost is needed
            return 0

        downtime = abs(op_time)

        # Check and return the appropriate start-up cost
        if downtime <= self.downtime_hot_start:
            return self.hot_start_cost

        if downtime <= self.downtime_warm_start:
            return self.warm_start_cost

        # If it exceeds warm start threshold, return cold start cost
        return self.cold_start_cost


class SupportsMinMaxCharge(BaseUnit):
    """
    Base Class used for units with energy storage.

    The volume is always the amount of energy which is put on (if positive) the market or (if negative) taken from the market.
    A demand does always have a negative volume - as it buys/consumes energy .
    A powerplant does always have a positive volume - as it produces energy.

    All charging related params are negative, as charging is a demand.
    This is special for SupportsMinMaxCharge as both charge and discharge is available.
    """

    initial_soc: float
    min_power_charge: float
    # negative float - if this storage is charging, what is the minimum charging power (the negative non-zero power closest to zero) (resulting in negative current power)
    max_power_charge: float
    # negative float - if this storage is charging, what is the maximum charging power (resulting in negative current power)
    min_power_discharge: float
    # positive float - if this storage is discharging, what is the minimum output power
    max_power_discharge: float
    # positive float - if this storage is discharging, what is the maximum output power
    ramp_up_discharge: float
    # positive float - when discharging,
    ramp_down_discharge: float
    # positive float
    ramp_up_charge: float
    # negative
    ramp_down_charge: float
    # ramp_down_charge is negative
    max_soc: float
    efficiency_charge: float
    efficiency_discharge: float

    def calculate_min_max_charge(
        self, start: datetime, end: datetime, product_type="energy"
    ) -> tuple[np.array, np.array]:
        """
        Calculates the min and max charging power for the given time period.

        Args:
            start (datetime.datetime): The start time of the dispatch.
            end (datetime.datetime): The end time of the dispatch.
            product_type (str, optional): The product type of the unit. Defaults to "energy".

        Returns:
            tuple[np.array, np.array]: The min and max charging power for the given time period.
        """

    def calculate_min_max_discharge(
        self, start: datetime, end: datetime, product_type="energy"
    ) -> tuple[np.array, np.array]:
        """
        Calculates the min and max discharging power for the given time period.

        Args:
            start (datetime.datetime): The start time of the dispatch.
            end (datetime.datetime): The end time of the dispatch.
            product_type (str, optional): The product type of the unit. Defaults to "energy".

        Returns:
            tuple[np.array, np.array]: The min and max discharging power for the given time period.
        """

    def get_soc_before(self, dt: datetime) -> float:
        """
        Returns the State of Charge (SoC) before the given datetime.
        If datetime is before the start of the index, the initial SoC is returned.
        The SoC is a float between 0 and 1.

        Args:
            dt (datetime.datetime): The current datetime.

        Returns:
            float: The SoC before the given datetime.
        """
        if dt - self.index.freq <= self.index[0]:
            return self.initial_soc
        else:
            return self.outputs["soc"].at[dt - self.index.freq]

    def calculate_ramp_discharge(
        self,
        previous_power: float,
        power_discharge: float,
        current_power: float = 0,
    ) -> float:
        """
        Adjusts the discharging power to the ramping constraints.
        Given previous_power in the step before, we want to offer power_discharge (positive) to some market,
        while we already sold current_power on some other market.

        power_discharge is a power delta to our current output, this function checks if this amount is still feasible to sell.

        Args:
            previous_power (float): The previous power output of the unit.
            power_discharge (float): The discharging power output of the unit.
            current_power (float, optional): The current power output of the unit. Defaults to 0.

        Returns:
            float: The discharging power adjusted to the ramping constraints.
        """
        # previously charging -800 MW wants to go to 200 MW - but must first check if charging is even possible
        # - 800 MW to 0 with charge ramp down and then 200 MW with discharge ramp up
        # if storage was charging before we need to check if we can ramp back to zero
        if (
            previous_power < 0
            and self.calculate_ramp_charge(previous_power, 0, current_power) < 0
        ):
            # if we can not ramp back to 0, we can not discharge anything
            return self.calculate_ramp_charge(previous_power, 0, current_power)
        else:
            # as we can ramp the charging to 0, we can assume that the previous_power = 0
            previous_power = max(previous_power, 0)

            power_discharge = min(
                power_discharge,
                # what I had + how much I could - what I already sold
                max(0, previous_power + self.ramp_up_discharge - current_power),
                self.max_power_discharge - current_power,
            )
            # restrict only if ramping defined
            if self.ramp_down_discharge and power_discharge != 0:
                power_discharge = max(
                    power_discharge,
                    # what I had - ramp down = minimum_required
                    # as I already provide current_power,
                    # need to at least offer minimum_required - current_power
                    previous_power - self.ramp_down_discharge - current_power,
                    0,
                )
        return power_discharge

    def calculate_ramp_charge(
        self,
        previous_power: float,
        power_charge: float,
        current_power: float = 0,
    ) -> float:
        """
        Adjusts the charging power to the ramping constraints.

        Args:
            previous_power (float): The previous power output of the unit.
            power_charge (float): The charging power output of the unit.
            current_power (float, optional): The current power output of the unit. Defaults to 0.

        Returns:
            float: The charging power adjusted to the ramping constraints.
        """

        if (
            previous_power > 0
            and self.calculate_ramp_discharge(previous_power, 0, current_power) > 0
        ):
            # if we can not ramp back to 0, we can not charge anything
            return self.calculate_ramp_discharge(previous_power, 0, current_power)
        else:
            # as we can ramp the charging to 0, we can assume that the previous_power = 0
            previous_power = min(previous_power, 0)

            power_charge = max(
                power_charge,
                # what I had + how much I could - what I already sold
                min(0, previous_power + self.ramp_up_charge - current_power),
                self.max_power_charge - current_power,
            )
            # restrict only if ramping defined
            if self.ramp_down_charge and power_charge != 0:
                power_charge = min(
                    power_charge,
                    # what I had - ramp down = minimum_required
                    # as I already provide current_power,
                    # need to at least offer minimum_required - current_power
                    previous_power - self.ramp_down_charge - current_power,
                    0,
                )
        return power_charge


class BaseStrategy:
    """
    A base class for a bidding strategy.

    Args:
        *args (list): The arguments.
        **kwargs (dict): The keyword arguments.
    """

    def __init__(self, *args, **kwargs):
        pass

    def calculate_bids(
        self,
        unit: BaseUnit,
        market_config: MarketConfig,
        product_tuples: list[Product],
        **kwargs,
    ) -> Orderbook:
        """
        Calculates the bids for the next time step.

        Args:
            unit (BaseUnit): The unit.
            market_config (MarketConfig): The market configuration.
            product_tuples (list[Product]): The product tuples.

        Returns:
            Orderbook: The bids.
        """

    def calculate_reward(
        self,
        unit: BaseUnit,
        marketconfig: MarketConfig,
        orderbook: Orderbook,
    ):
        """
        Calculates the reward for the given unit.

        Args:
            unit (BaseUnit): The unit.
            marketconfig (MarketConfig): The market configuration.
            orderbook (Orderbook): The orderbook.
        """

    def remove_empty_bids(self, bids: list) -> list:
        """
        Removes empty bids from the orderbook. Use this method to clean the bids before submitting
        them to the market to speed up the market clearing process, and if zero volume bids are not
        required for the specific market.

        Args:
            bids (list): The bids.

        Returns:
            list: The cleaned bids.
        """

        cleaned_bids = []
        for bid in bids:
            if isinstance(bid["volume"], dict):
                if all(volume == 0 for volume in bid["volume"].values()):
                    continue
            elif bid["volume"] == 0:
                continue
            cleaned_bids.append(bid)

        return cleaned_bids


class LearningStrategy(BaseStrategy):
    """
    A strategy which provides learning functionality, has a method to calculate the reward.

    It is important to keep in mind, that the DRL method and the centralized critic relies on
    unique observations of individual units. The algorithm is designed in such a way, that
    the unique observations are always placed at the end of the observation space. Please follow this
    convention when designing your create_observation method and the observation space.

    Attributes:
        obs_dim (int): The observation dimension.
        act_dim (int): The action dimension.
        unique_obs_dim (int): The unique observation dimension.
        num_timeseries_obs_dim (int): The number of observation timeseries dimension.

    Args:
        *args (list): The arguments.
        **kwargs (dict): The keyword arguments.
    """

    def __init__(
        self,
        obs_dim: int,
        act_dim: int,
        unique_obs_dim: int = 0,
        num_timeseries_obs_dim: int = 2,
        *args,
        **kwargs,
    ):
        """
        Initializes the learning strategy.
        """
        super().__init__(*args, **kwargs)

        self.obs_dim = obs_dim
        self.act_dim = act_dim

        # this defines the number of unique observations, which are not the same for all units
        # this is used by the centralised critic and will return an error if not matched
        self.unique_obs_dim = unique_obs_dim

        # defines the number of provided timeseries, this is necessary for correctly splitting
        # them into suitable format for recurrent neural networks
        self.num_timeseries_obs_dim = num_timeseries_obs_dim

        self.rl_algorithm_name = kwargs.get("algorithm", "matd3")
        if self.rl_algorithm_name == "matd3":
            from assume.reinforcement_learning.algorithms.matd3 import get_actions
            self.get_actions = get_actions
        elif self.rl_algorithm_name == "ppo":
            from assume.reinforcement_learning.algorithms.ppo import get_actions
            self.get_actions = get_actions


class LearningConfig(TypedDict):
    """
    A class for the learning configuration.
    """

    continue_learning: bool
    max_bid_price: float
    learning_mode: bool
    algorithm: str
    actor_architecture: str
    learning_rate: float
    learning_rate_schedule: str
    training_episodes: int
    episodes_collecting_initial_experience: int
    train_freq: str
    gradient_steps: int
    batch_size: int
    gamma: float
    device: str
    noise_sigma: float
    noise_scale: int
    noise_dt: int
    action_noise_schedule: str
    trained_policies_save_path: str
    early_stopping_steps: int
    early_stopping_threshold: float<|MERGE_RESOLUTION|>--- conflicted
+++ resolved
@@ -58,17 +58,8 @@
         self.outputs = defaultdict(lambda: FastSeries(value=0.0, index=self.index))
         # series does not like to convert from tensor to float otherwise
 
-<<<<<<< HEAD
-        # RL data stored as lists to simplify storing to the buffer
-        self.outputs["rl_observations"] = []
-        self.outputs["rl_actions"] = []
-        self.outputs["rl_rewards"] = []
-        # For PPO
-        self.outputs["rl_log_probs"] = []
-=======
         self.avg_op_time = 0
         self.total_op_time = 0
->>>>>>> 44fb0fce
 
         # some data is stored as series to allow to store it in the outputs
         # check if any bidding strategy is using the RL strategy
@@ -84,10 +75,29 @@
             self.outputs["reward"] = FastSeries(value=0.0, index=self.index)
             self.outputs["regret"] = FastSeries(value=0.0, index=self.index)
 
-            # RL data stored as lists to simplify storing to the buffer
-            self.outputs["rl_observations"] = []
-            self.outputs["rl_actions"] = []
-            self.outputs["rl_rewards"] = []
+        self.avg_op_time = 0
+        self.total_op_time = 0
+
+        # some data is stored as series to allow to store it in the outputs
+        # check if any bidding strategy is using the RL strategy
+        if any(
+            isinstance(strategy, LearningStrategy)
+            for strategy in self.bidding_strategies.values()
+        ):
+            self.outputs["actions"] = TensorFastSeries(value=0.0, index=self.index)
+            self.outputs["exploration_noise"] = TensorFastSeries(
+                value=0.0,
+                index=self.index,
+            )
+            self.outputs["reward"] = FastSeries(value=0.0, index=self.index)
+            self.outputs["regret"] = FastSeries(value=0.0, index=self.index)
+
+        # RL data stored as lists to simplify storing to the buffer
+        self.outputs["rl_observations"] = []
+        self.outputs["rl_actions"] = []
+        self.outputs["rl_rewards"] = []
+         # For PPO
+        self.outputs["rl_log_probs"] = []
 
     def calculate_bids(
         self,
