from collections import defaultdict
from datetime import datetime, timedelta
<<<<<<< HEAD
from typing import List, Union
=======
from typing import TypedDict
>>>>>>> 7e68d9c2

import pandas as pd

from assume.common.forecasts import Forecaster
from assume.common.market_objects import MarketConfig, Orderbook, Product


class BaseStrategy:
    pass


class BaseUnit:
    """
    A base class for a unit.

    :param id: The ID of the unit.
    :type id: str
    :param unit_operator: The operator of the unit.
    :type unit_operator: str
    :param technology: The technology of the unit.
    :type technology: str
    :param bidding_strategies: The bidding strategies of the unit.
    :type bidding_strategies: dict[str, BaseStrategy]
    :param index: The index of the unit.
    :type index: pd.DatetimeIndex
    :param outputs: The output of the unit.
    :type outputs: dict[str, pd.Series]
    :param forecaster: The forecast of the unit.
    :type forecaster: Forecaster

    Methods
    -------
    """

    def __init__(
        self,
        id: str,
        unit_operator: str,
        technology: Union[str, List[str]],
        bidding_strategies: dict[str, BaseStrategy],
        index: pd.DatetimeIndex,
        node: str = "",
        forecaster: Forecaster = None,
        **kwargs,
    ):
        self.id = id
        self.unit_operator = unit_operator
        self.technology = technology
        self.node = node
        self.bidding_strategies: dict[str, BaseStrategy] = bidding_strategies
        self.index = index
        self.outputs = defaultdict(lambda: pd.Series(0.0, index=self.index))
        # series does not like to convert from tensor to float otherwise
        self.outputs["rl_actions"] = pd.Series(0.0, index=self.index, dtype=object)
        self.outputs["rl_observations"] = pd.Series(0.0, index=self.index, dtype=object)
        self.outputs["reward"] = pd.Series(0.0, index=self.index, dtype=object)
        self.outputs["learning_mode"] = pd.Series(False, index=self.index, dtype=bool)
        self.outputs["rl_exploration_noise"] = pd.Series(
            0.0, index=self.index, dtype=object
        )
        if forecaster:
            self.forecaster = forecaster
        else:
            self.forecaster = defaultdict(lambda: pd.Series(0.0, index=self.index))

    def calculate_bids(
        self,
        market_config: MarketConfig,
        product_tuples: list[tuple],
    ) -> Orderbook:
        """
        Calculate the bids for the next time step.

        :param market_config: The market configuration.
        :type market_config: MarketConfig
        :param product_tuples: The product tuples.
        :type product_tuples: list[tuple]
        :return: The bids.
        :rtype: Orderbook
        """

        if market_config.product_type not in self.bidding_strategies:
            return []

        bids = self.bidding_strategies[market_config.product_type].calculate_bids(
            unit=self,
            market_config=market_config,
            product_tuples=product_tuples,
        )
        # TODO one should make sure to use valid bidding strategies
        for i, _ in enumerate(bids):
            bids[i].update(
                {
                    field: None
                    for field in market_config.additional_fields
                    if field not in bids[i].keys()
                }
            )

        return bids

    def set_dispatch_plan(
        self,
        marketconfig: MarketConfig,
        orderbook: Orderbook,
    ) -> None:
        """
        adds dispatch plan from current market result to total dispatch plan

        :param marketconfig: The market configuration.
        :type marketconfig: MarketConfig
        :param orderbook: The orderbook.
        :type orderbook: Orderbook
        """
        product_type = marketconfig.product_type
        for order in orderbook:
            start = order["start_time"]
            end = order["end_time"]
            end_excl = end - self.index.freq
            if isinstance(order["accepted_volume"], dict):
                self.outputs[product_type].loc[start:end_excl] += [
                    order["accepted_volume"][key]
                    for key in order["accepted_volume"].keys()
                ]
            else:
                self.outputs[product_type].loc[start:end_excl] += order[
                    "accepted_volume"
                ]

        self.calculate_cashflow(product_type, orderbook)

        self.outputs[product_type + "_marginal_costs"].loc[start:end_excl] = (
            self.calculate_marginal_cost(start, self.outputs[product_type].loc[start])
            * self.outputs[product_type].loc[start:end_excl]
        )

        self.bidding_strategies[product_type].calculate_reward(
            unit=self,
            marketconfig=marketconfig,
            orderbook=orderbook,
        )

    def execute_current_dispatch(
        self,
        start: pd.Timestamp,
        end: pd.Timestamp,
    ) -> pd.Series:
        """
        check if the total dispatch plan is feasible
        This checks if the market feedback is feasible for the given unit.
        And sets the closest dispatch if not.
        The end param should be inclusive.

        :param start: the start time of the dispatch
        :type start: pd.Timestamp
        :param end: the end time of the dispatch
        :type end: pd.Timestamp
        :return: the volume of the unit within the given time range
        :rtype: pd.Series
        """
        end_excl = end - self.index.freq
        energy = self.outputs["energy"][start:end_excl]
        return energy

    def get_output_before(self, dt: datetime, product_type: str = "energy") -> float:
        """
        return output before the given datetime.
        If datetime is before the start of the index, 0 is returned.

        :param dt: the datetime
        :type dt: datetime
        :param product_type: the product type
        :type product_type: str
        :return: the output before the given datetime
        :rtype: float
        """
        if dt - self.index.freq < self.index[0]:
            return 0
        else:
            return self.outputs["energy"].at[dt - self.index.freq]

    def as_dict(self) -> dict:
        """
        Returns a dictionary representation of the unit.

        :return: a dictionary representation of the unit
        :rtype: dict
        """
        return {
            "id": self.id,
            "technology": self.technology,
            "unit_operator": self.unit_operator,
            "unit_type": "base_unit",
        }

    def calculate_cashflow(self, product_type: str, orderbook: Orderbook):
        """
        calculates the cashflow for the given product_type

        :param product_type: the product type
        :type product_type: str
        :param orderbook: The orderbook.
        :type orderbook: Orderbook
        """
        for order in orderbook:
            start = order["start_time"]
            end = order["end_time"]
            end_excl = end - self.index.freq

            if isinstance(order["accepted_volume"], dict):
                cashflow = [
                    float(order["accepted_price"][i] * order["accepted_volume"][i])
                    for i in order["accepted_volume"].keys()
                ]
                self.outputs[f"{product_type}_cashflow"].loc[start:end_excl] += (
                    cashflow * self.index.freq.n
                )
            else:
                cashflow = float(order["accepted_price"] * order["accepted_volume"])
                hours = (end - start) / timedelta(hours=1)
                self.outputs[f"{product_type}_cashflow"].loc[start:end_excl] += (
                    cashflow * hours
                )


class SupportsMinMax(BaseUnit):
    """
    Base Class used for Powerplant derived classes

    :param min_power: The minimum power output of the unit.
    :type min_power: float
    :param max_power: The maximum power output of the unit.
    :type max_power: float
    :param ramp_down: How much power can be decreased in one time step.
    :type ramp_down: float
    :param ramp_up: How much power can be increased in one time step.
    :type ramp_up: float
    :param efficiency: The efficiency of the unit.
    :type efficiency: float
    :param emission_factor: The emission factor of the unit.
    :type emission_factor: float
    :param min_operating_time: The minimum time the unit has to be on.
    :type min_operating_time: int
    :param min_down_time: The minimum time the unit has to be off.
    :type min_down_time: int

    Methods
    -------
    """

    min_power: float
    max_power: float
    ramp_down: float
    ramp_up: float
    efficiency: float
    emission_factor: float
    min_operating_time: int
    min_down_time: int

    def calculate_min_max_power(
        self, start: pd.Timestamp, end: pd.Timestamp, product_type="energy"
    ) -> tuple[pd.Series, pd.Series]:
        """
        Calculates the min and max power for the given time period

        :param start: the start time of the dispatch
        :type start: pd.Timestamp
        :param end: the end time of the dispatch
        :type end: pd.Timestamp
        :param product_type: the product type of the unit
        :type product_type: str
        :return: the min and max power for the given time period
        :rtype: tuple[pd.Series, pd.Series]
        """
        pass

    def calculate_marginal_cost(self, start: pd.Timestamp, power: float) -> float:
        """
        Calculates the marginal cost for the given power

        :param start: the start time of the dispatch
        :type start: pd.Timestamp
        :param power: the power output of the unit
        :type power: float
        :return: the marginal cost for the given power
        :rtype: float
        """
        pass

    def calculate_ramp(
        self, previous_power: float, power: float, current_power: float = 0
    ) -> float:
        """
        Calculates the ramp for the given power

        :param previous_power: the previous power output of the unit
        :type previous_power: float
        :param power: the power output of the unit
        :type power: float
        :param current_power: the current power output of the unit
        :type current_power: float
        :return: the ramp for the given power
        :rtype: float
        """
        if power == 0:
            # if less than min_power is required, we run min_power
            # we could also split at self.min_power/2
            return power
        # ramp up constraint
        # max_power + current_power < previous_power + unit.ramp_up
        power = min(
            power,
            previous_power + self.ramp_up - current_power,
            self.max_power - current_power,
        )
        # ramp down constraint
        # min_power + current_power > previous_power - unit.ramp_down
        power = max(
            power,
            previous_power - self.ramp_down - current_power,
            self.min_power - current_power,
        )
        return power

    def get_clean_spread(self, prices: pd.DataFrame):
        """
        returns the clean spread for the given prices

        :param prices: the prices
        :type prices: pd.DataFrame
        :return: the clean spread for the given prices
        :rtype: float
        """
        emission_cost = self.emission_factor * prices["co"].mean()
        fuel_cost = prices[self.technology.replace("_combined", "")].mean()
        return (fuel_cost + emission_cost) / self.efficiency

    def get_operation_time(self, start: datetime):
        """
        returns the operation time
        if unit is on since 4 hours, it returns 4
        if the unit is off since 4 hours, it returns -4
        The value at start is not considered

        :param start: the start time
        :type start: datetime
        :return: the operation time
        :rtype: int

        """
        before = start - self.index.freq
        # before = start
        max_time = max(self.min_operating_time, self.min_down_time)
        begin = before - self.index.freq * max_time
        end = before
        arr = self.outputs["energy"][begin:end][::-1] > 0
        if len(arr) < 1:
            # before start of index
            return max_time
        is_off = not arr.iloc[0]
        runn = 0
        for val in arr:
            if val == is_off:
                break
            runn += 1
        return (-1) ** is_off * runn


class SupportsMinMaxCharge(BaseUnit):
    """
    Base Class used for Storage derived classes

    :param initial_soc: The initial state of charge of the storage.
    :type initial_soc: float
    :param min_power_charge: How much power must be charged at least in one time step.
    :type min_power_charge: float
    :param max_power_charge: How much power can be charged at most in one time step.
    :type max_power_charge: float
    :param min_power_discharge: How much power must be discharged at least in one time step.
    :type min_power_discharge: float
    :param max_power_discharge: How much power can be discharged at most in one time step.
    :type max_power_discharge: float
    :param ramp_up_discharge: How much power can be increased in discharging in one time step.
    :type ramp_up_discharge: float
    :param ramp_down_discharge: How much power can be decreased in discharging in one time step.
    :type ramp_down_discharge: float
    :param ramp_up_charge: How much power can be increased in charging in one time step.
    :type ramp_up_charge: float
    :param ramp_down_charge: How much power can be decreased in charging in one time step.
    :type ramp_down_charge: float
    :param max_volume: The maximum volume of the storage.
    :type max_volume: float
    :param efficiency_charge: The efficiency of charging.
    :type efficiency_charge: float
    :param efficiency_discharge: The efficiency of discharging.
    :type efficiency_discharge: float

    Methods
    -------
    """

    initial_soc: float
    min_power_charge: float
    max_power_charge: float
    min_power_discharge: float
    max_power_discharge: float
    ramp_up_discharge: float
    ramp_down_discharge: float
    ramp_up_charge: float
    ramp_down_charge: float
    max_volume: float
    efficiency_charge: float
    efficiency_discharge: float

    def calculate_min_max_charge(
        self, start: pd.Timestamp, end: pd.Timestamp, product_type="energy"
    ) -> tuple[pd.Series, pd.Series]:
        """
        calculates the min and max charging power for the given time period

        :param start: the start time of the dispatch
        :type start: pd.Timestamp
        :param end: the end time of the dispatch
        :type end: pd.Timestamp
        :param product_type: the product type of the unit
        :type product_type: str
        :return: the min and max charging power for the given time period
        :rtype: tuple[pd.Series, pd.Series]
        """
        pass

    def calculate_min_max_discharge(
        self, start: pd.Timestamp, end: pd.Timestamp, product_type="energy"
    ) -> tuple[pd.Series, pd.Series]:
        """
        calculates the min and max discharging power for the given time period

        :param start: the start time of the dispatch
        :type start: pd.Timestamp
        :param end: the end time of the dispatch
        :type end: pd.Timestamp
        :param product_type: the product type of the unit
        :type product_type: str
        :return: the min and max discharging power for the given time period
        :rtype: tuple[pd.Series, pd.Series]
        """
        pass

    def calculate_marginal_cost(self, start: pd.Timestamp, power: float) -> float:
        """
        calculates the marginal cost for the given power

        :param start: the start time of the dispatch
        :type start: pd.Timestamp
        :param power: the power output of the unit
        :type power: float
        :return: the marginal cost for the given power
        :rtype: float
        """
        pass

    def get_soc_before(self, dt: datetime) -> float:
        """
        return SoC before the given datetime.
        If datetime is before the start of the index, the initial SoC is returned.
        The SoC is a float between 0 and 1.

        :param dt: the datetime
        :type dt: datetime
        :return: the SoC before the given datetime
        :rtype: float
        """
        if dt - self.index.freq < self.index[0]:
            return self.initial_soc
        else:
            return self.outputs["soc"].at[dt - self.index.freq]

    def get_clean_spread(self, prices: pd.DataFrame):
        """
        returns the clean spread for the given prices

        :param prices: the prices
        :type prices: pd.DataFrame
        :return: the clean spread for the given prices
        :rtype: float
        """
        emission_cost = self.emission_factor * prices["co"].mean()
        fuel_cost = prices[self.technology.replace("_combined", "")].mean()
        return (fuel_cost + emission_cost) / self.efficiency_charge

    def calculate_ramp_discharge(
        self,
        previous_soc: float,
        previous_power: float,
        power_discharge: float,
        current_power: float = 0,
        min_power_discharge: float = 0,
    ) -> float:
        """
        calculates the ramp for the given discharging power

        :param previous_power: the previous power output of the unit
        :type previous_power: float
        :param power_discharge: the discharging power output of the unit
        :type power_discharge: float
        :param current_power: the current power output of the unit
        :type current_power: float
        :return: the ramp for the given discharging power
        :rtype: float
        """
        if power_discharge == 0:
            return power_discharge

        # if storage was charging before and ramping for charging is defined
        if previous_power < 0 and self.ramp_down_charge != None:
            power_discharge = max(
                previous_power - self.ramp_down_charge - current_power, 0
            )
        else:
            # Assuming the storage is not restricted by ramping charging down
            if previous_power < 0:
                previous_power = 0

            power_discharge = min(
                power_discharge,
                max(0, previous_power + self.ramp_up_discharge - current_power),
            )
            # restrict only if ramping defined
            if self.ramp_down_discharge != None:
                power_discharge = max(
                    power_discharge,
                    previous_power - self.ramp_down_discharge - current_power,
                    0,
                )
        return power_discharge

    def calculate_ramp_charge(
        self,
        previous_soc: float,
        previous_power: float,
        power_charge: float,
        current_power: float = 0,
    ) -> float:
        """
        calculates the ramp for the given charging power

        :param previous_power: the previous power output of the unit
        :type previous_power: float
        :param power_charge: the charging power output of the unit
        :type power_charge: float
        :param current_power: the current power output of the unit
        :type current_power: float
        :return: the ramp for the given charging power
        :rtype: float
        """
        if power_charge == 0:
            return power_charge

        # assuming ramping down discharge restricts ramp up of charge
        # if storage was discharging before and ramp_down_discharge is defined
        if previous_power > 0 and self.ramp_down_discharge != 0:
            power_charge = min(
                previous_power - self.ramp_down_discharge - current_power, 0
            )
        else:
            if previous_power > 0:
                previous_power = 0

            power_charge = max(
                power_charge,
                min(previous_power + self.ramp_up_charge - current_power, 0),
            )
            # restrict only if ramping defined
            if self.ramp_down_charge != 0:
                power_charge = min(
                    power_charge,
                    previous_power - self.ramp_down_charge - current_power,
                    0,
                )

        return power_charge


class BaseStrategy:
    """A base class for a bidding strategy.

    :param args: The arguments.
    :type args: list
    :param kwargs: The keyword arguments.
    :type kwargs: dict

    Methods
    -------

    """

    def __init__(self, *args, **kwargs):
        pass

    def calculate_bids(
        self,
        unit: BaseUnit,
        market_config: MarketConfig,
        product_tuples: list[Product],
        **kwargs,
    ) -> Orderbook:
        """
        Calculates the bids for the next time step.

        :param unit: The unit.
        :type unit: BaseUnit
        :param market_config: The market configuration.
        :type market_config: MarketConfig
        :param product_tuples: The product tuples.
        :type product_tuples: list[Product]
        :return: The bids
        :rtype: Orderbook
        """
        raise NotImplementedError()

    def calculate_reward(
        self,
        unit,
        marketconfig: MarketConfig,
        orderbook: Orderbook,
    ):
        """
        Calculates the reward for the given unit

        :param unit: the unit
        :type unit: BaseUnit
        :param marketconfig: The market configuration.
        :type marketconfig: MarketConfig
        :param orderbook: The orderbook.
        :type orderbook: Orderbook
        """

    pass


class LearningStrategy(BaseStrategy):
    """
    A strategy which provides learning functionality, has a method to calculate the reward.

    :param args: The arguments.
    :type args: list
    :param kwargs: The keyword arguments.
    :type kwargs: dict

    Methods
    -------
    """

    obs_dim: int
    act_dim: int

    def __init__(self, *args, **kwargs):
        super().__init__(*args, **kwargs)
        self.obs_dim = kwargs.get("observation_dimension", 50)
        self.act_dim = kwargs.get("action_dimension", 2)


class LearningConfig(TypedDict):
    """
    A class for the learning configuration.

    :param observation_dimension: The observation dimension.
    :type observation_dimension: int
    :param action_dimension: The action dimension.
    :type action_dimension: int
    :param continue_learning: Whether to continue learning.
    :type continue_learning: bool
    :param load_model_path: The path to the model to load.
    :type load_model_path: str
    :param max_bid_price: The maximum bid price.
    :type max_bid_price: float
    :param learning_mode: Whether to use learning mode.
    :type learning_mode: bool
    :param algorithm: The algorithm to use.
    :type algorithm: str
    :param learning_rate: The learning rate.
    :type learning_rate: float
    :param training_episodes: The number of training episodes.
    :type training_episodes: int
    :param episodes_collecting_initial_experience: The number of episodes collecting initial experience.
    :type episodes_collecting_initial_experience: int
    :param train_freq: The training frequency.
    :type train_freq: int
    :param gradient_steps: The number of gradient steps.
    :type gradient_steps: int
    :param batch_size: The batch size.
    :type batch_size: int
    :param gamme: The discount factor.
    :type gamma: float
    :param device: The device to use.
    :type device: str
    :param noise_sigma : The standard deviation of the noise.
    :type noise_sigma: float
    :param noise_scale: Controls the initial strength of the noise.
    :type noise_scale: int
    :param noise_dt: Determines how quickly the noise weakens over time.
    :type noise_dt: int
    :param load_learned_path: The path to the learned model to load.
    :type load_learned_path: str
    """

    observation_dimension: int
    action_dimension: int
    continue_learning: bool
    load_model_path: str
    max_bid_price: float
    learning_mode: bool
    algorithm: str
    learning_rate: float
    training_episodes: int
    episodes_collecting_initial_experience: int
    train_freq: int
    gradient_steps: int
    batch_size: int
    gamma: float
    device: str
    noise_sigma: float
    noise_scale: int
    noise_dt: int
    load_learned_path: str<|MERGE_RESOLUTION|>--- conflicted
+++ resolved
@@ -1,10 +1,6 @@
 from collections import defaultdict
 from datetime import datetime, timedelta
-<<<<<<< HEAD
-from typing import List, Union
-=======
 from typing import TypedDict
->>>>>>> 7e68d9c2
 
 import pandas as pd
 
