from collections import defaultdict
from datetime import datetime, timedelta
from typing import TypedDict

import pandas as pd

from assume.common.forecasts import Forecaster
from assume.common.market_objects import MarketConfig, Orderbook, Product


class BaseStrategy:
    pass


class BaseUnit:
    """
    A base class for a unit.

    :param id: The ID of the unit.
    :type id: str
    :param unit_operator: The operator of the unit.
    :type unit_operator: str
    :param technology: The technology of the unit.
    :type technology: str
    :param bidding_strategies: The bidding strategies of the unit.
    :type bidding_strategies: dict[str, BaseStrategy]
    :param index: The index of the unit.
    :type index: pd.DatetimeIndex
    :param outputs: The output of the unit.
    :type outputs: dict[str, pd.Series]
    :param forecaster: The forecast of the unit.
    :type forecaster: Forecaster

    Methods
    -------
    """

    def __init__(
        self,
        id: str,
        unit_operator: str,
        technology: str,
        bidding_strategies: dict[str, BaseStrategy],
        index: pd.DatetimeIndex,
        node: str = "",
        forecaster: Forecaster = None,
        **kwargs,
    ):
        self.id = id
        self.unit_operator = unit_operator
        self.technology = technology
        self.node = node
        self.bidding_strategies: dict[str, BaseStrategy] = bidding_strategies
        self.index = index
        self.outputs = defaultdict(lambda: pd.Series(0.0, index=self.index))
        # series does not like to convert from tensor to float otherwise
        self.outputs["rl_actions"] = pd.Series(0.0, index=self.index, dtype=object)
        self.outputs["rl_observations"] = pd.Series(0.0, index=self.index, dtype=object)
        self.outputs["reward"] = pd.Series(0.0, index=self.index, dtype=object)
        self.outputs["learning_mode"] = pd.Series(False, index=self.index, dtype=bool)
        self.outputs["rl_exploration_noise"] = pd.Series(
            0.0, index=self.index, dtype=object
        )
        if forecaster:
            self.forecaster = forecaster
        else:
            self.forecaster = defaultdict(lambda: pd.Series(0.0, index=self.index))

    def calculate_bids(
        self,
        market_config: MarketConfig,
        product_tuples: list[tuple],
    ) -> Orderbook:
        """
        Calculate the bids for the next time step.

        :param market_config: The market configuration.
        :type market_config: MarketConfig
        :param product_tuples: The product tuples.
        :type product_tuples: list[tuple]
        :return: The bids.
        :rtype: Orderbook
        """

        if market_config.product_type not in self.bidding_strategies:
            return []

        bids = self.bidding_strategies[market_config.product_type].calculate_bids(
            unit=self,
            market_config=market_config,
            product_tuples=product_tuples,
        )
        # TODO one should make sure to use valid bidding strategies
        for i, _ in enumerate(bids):
            bids[i].update(
                {
                    field: None
                    for field in market_config.additional_fields
                    if field not in bids[i].keys()
                }
            )

        return bids

    def set_dispatch_plan(
        self,
        marketconfig: MarketConfig,
        orderbook: Orderbook,
    ) -> None:
        """
        adds dispatch plan from current market result to total dispatch plan

        :param marketconfig: The market configuration.
        :type marketconfig: MarketConfig
        :param orderbook: The orderbook.
        :type orderbook: Orderbook
        """
        product_type = marketconfig.product_type
        for order in orderbook:
            start = order["start_time"]
            end = order["end_time"]
            end_excl = end - self.index.freq
            if isinstance(order["accepted_volume"], dict):
                self.outputs[product_type].loc[start:end_excl] += [
                    order["accepted_volume"][key]
                    for key in order["accepted_volume"].keys()
                ]
            else:
                self.outputs[product_type].loc[start:end_excl] += order[
                    "accepted_volume"
                ]

        self.calculate_cashflow(product_type, orderbook)

        self.outputs[product_type + "_marginal_costs"].loc[start:end_excl] = (
            self.calculate_marginal_cost(start, self.outputs[product_type].loc[start])
            * self.outputs[product_type].loc[start:end_excl]
        )

        self.bidding_strategies[product_type].calculate_reward(
            unit=self,
            marketconfig=marketconfig,
            orderbook=orderbook,
        )

    def execute_current_dispatch(
        self,
        start: pd.Timestamp,
        end: pd.Timestamp,
    ) -> pd.Series:
        """
        check if the total dispatch plan is feasible
        This checks if the market feedback is feasible for the given unit.
        And sets the closest dispatch if not.
        The end param should be inclusive.

        :param start: the start time of the dispatch
        :type start: pd.Timestamp
        :param end: the end time of the dispatch
        :type end: pd.Timestamp
        :return: the volume of the unit within the given time range
        :rtype: pd.Series
        """
<<<<<<< HEAD
        energy = self.outputs["energy"][start:end]
        return energy
=======
        return self.outputs["energy"][start:end]
>>>>>>> 948b53a0

    def get_output_before(self, dt: datetime, product_type: str = "energy") -> float:
        """
        return output before the given datetime.
        If datetime is before the start of the index, 0 is returned.

        :param dt: the datetime
        :type dt: datetime
        :param product_type: the product type
        :type product_type: str
        :return: the output before the given datetime
        :rtype: float
        """
        if dt - self.index.freq < self.index[0]:
            return 0
        else:
            return self.outputs["energy"].at[dt - self.index.freq]

    def as_dict(self) -> dict:
        """
        Returns a dictionary representation of the unit.

        :return: a dictionary representation of the unit
        :rtype: dict
        """
        return {
            "id": self.id,
            "technology": self.technology,
            "unit_operator": self.unit_operator,
            "unit_type": "base_unit",
        }

    def calculate_cashflow(self, product_type: str, orderbook: Orderbook):
        """
        calculates the cashflow for the given product_type

        :param product_type: the product type
        :type product_type: str
        :param orderbook: The orderbook.
        :type orderbook: Orderbook
        """
        for order in orderbook:
            start = order["start_time"]
            end = order["end_time"]
            end_excl = end - self.index.freq

            if isinstance(order["accepted_volume"], dict):
                cashflow = [
                    float(order["accepted_price"][i] * order["accepted_volume"][i])
                    for i in order["accepted_volume"].keys()
                ]
                self.outputs[f"{product_type}_cashflow"].loc[start:end_excl] += (
                    cashflow * self.index.freq.n
                )
            else:
                cashflow = float(order["accepted_price"] * order["accepted_volume"])
                hours = (end - start) / timedelta(hours=1)
                self.outputs[f"{product_type}_cashflow"].loc[start:end_excl] += (
                    cashflow * hours
                )

    def get_starting_costs(self, op_time: int):
        """
        op_time is hours running from get_operation_time
        returns the costs if start_up is planned
        :param op_time: operation time
        :type op_time: int
        :return: start_costs
        :rtype: float
        """
        return 0


class SupportsMinMax(BaseUnit):
    """
    Base Class used for Powerplant derived classes

    :param min_power: The minimum power output of the unit.
    :type min_power: float
    :param max_power: The maximum power output of the unit.
    :type max_power: float
    :param ramp_down: How much power can be decreased in one time step.
    :type ramp_down: float
    :param ramp_up: How much power can be increased in one time step.
    :type ramp_up: float
    :param efficiency: The efficiency of the unit.
    :type efficiency: float
    :param emission_factor: The emission factor of the unit.
    :type emission_factor: float
    :param min_operating_time: The minimum time the unit has to be on.
    :type min_operating_time: int
    :param min_down_time: The minimum time the unit has to be off.
    :type min_down_time: int

    Methods
    -------
    """

    min_power: float
    max_power: float
    ramp_down: float
    ramp_up: float
    efficiency: float
    emission_factor: float
    min_operating_time: int = 0
    min_down_time: int = 0

    def calculate_min_max_power(
        self, start: pd.Timestamp, end: pd.Timestamp, product_type="energy"
    ) -> tuple[pd.Series, pd.Series]:
        """
        Calculates the min and max power for the given time period

        :param start: the start time of the dispatch
        :type start: pd.Timestamp
        :param end: the end time of the dispatch
        :type end: pd.Timestamp
        :param product_type: the product type of the unit
        :type product_type: str
        :return: the min and max power for the given time period
        :rtype: tuple[pd.Series, pd.Series]
        """
        pass

    def calculate_marginal_cost(self, start: pd.Timestamp, power: float) -> float:
        """
        Calculates the marginal cost for the given power

        :param start: the start time of the dispatch
        :type start: pd.Timestamp
        :param power: the power output of the unit
        :type power: float
        :return: the marginal cost for the given power
        :rtype: float
        """
        pass

    def calculate_ramp(
        self,
        op_time: int,
        previous_power: float,
        power: float,
        current_power: float = 0,
    ) -> float:
        """
        Calculates the ramp for the given power

        :param previous_power: the previous power output of the unit
        :type previous_power: float
        :param power: the desired power output of the unit
        :type power: float
        :param current_power: the current power output of the unit
        :type current_power: float
        :return: the ramp for the given power
        :rtype: float
        """
        # op_time_befor = self.get_operation_time(start)
        # was off before, but should be on now and min_down_time is not reached
        if power > 0 and op_time < 0 and op_time > -self.min_down_time:
            power = 0
        # was on before, but should be off now and min_operating_time is not reached
        elif power == 0 and op_time > 0 and op_time < self.min_operating_time:
            power = self.min_power

        if power == 0:
            # if less than min_power is required, we run min_power
            # we could also split at self.min_power/2
            return power
        # ramp up constraint
        # max_power + current_power < previous_power + unit.ramp_up
        power = min(
            power,
            previous_power + self.ramp_up - current_power,
            self.max_power - current_power,
        )
        # ramp down constraint
        # min_power + current_power > previous_power - unit.ramp_down
        power = max(
            power,
            previous_power - self.ramp_down - current_power,
            self.min_power - current_power,
        )
        return power

    def get_clean_spread(self, prices: pd.DataFrame):
        """
        returns the clean spread for the given prices

        :param prices: the prices
        :type prices: pd.DataFrame
        :return: the clean spread for the given prices
        :rtype: float
        """
        emission_cost = self.emission_factor * prices["co"].mean()
        fuel_cost = prices[self.technology.replace("_combined", "")].mean()
        return (fuel_cost + emission_cost) / self.efficiency

    def get_operation_time(self, start: datetime):
        """
        returns the operation time
        if unit is on since 4 hours, it returns 4
        if the unit is off since 4 hours, it returns -4
        The value at start is not considered

        :param start: the start time
        :type start: datetime
        :return: the operation time
        :rtype: int

        """
        before = start - self.index.freq

        max_time = max(self.min_operating_time, self.min_down_time)
        begin = start - self.index.freq * max_time
        end = before
        arr = self.outputs["energy"][begin:end][::-1] > 0
        if len(arr) < 1:
            # before start of index
            return max_time
        is_off = not arr.iloc[0]
        runn = 0
        for val in arr:
            if val == is_off:
                break
            runn += 1
        return (-1) ** is_off * runn

    def get_average_operation_times(self, start: datetime):
        """
        calculates the average uninterupted operation time
        :param start: the current time
        :type start: datetime
        :return: avg_op_time
        :rtype: float
        :return: avg_down_time
        :rtype: float
        """
        op_series = []

        before = start - self.index.freq
        arr = self.outputs["energy"][self.index[0] : before][::-1] > 0

        if len(arr) < 1:
            # before start of index
<<<<<<< HEAD
            return max(self.min_operating_time, 1), min(-self.min_down_time, -1)
=======
            return self.min_operating_time, self.min_down_time
>>>>>>> 948b53a0

        op_series = []
        status = arr.iloc[0]
        runn = 0
        for val in arr:
            if val == status:
                runn += 1
            else:
                op_series.append(-((-1) ** status) * runn)
<<<<<<< HEAD
                runn = 1
=======
                runn = 0
>>>>>>> 948b53a0
                status = val
        op_series.append(-((-1) ** status) * runn)

        op_times = [operation for operation in op_series if operation > 0]
        if op_times == []:
            avg_op_time = self.min_operating_time
        else:
            avg_op_time = sum(op_times) / len(op_times)

        down_times = [operation for operation in op_series if operation < 0]
        if down_times == []:
            avg_down_time = self.min_down_time
        else:
<<<<<<< HEAD
            avg_down_time = sum(down_times) / len(down_times)

        return max(1, avg_op_time, self.min_operating_time), min(
            -1, avg_down_time, -self.min_down_time
        )
=======
            avg_down_time = abs(sum(down_times) / len(down_times))

        return max(1, avg_op_time), max(1, avg_down_time)
>>>>>>> 948b53a0

    def get_starting_costs(self, op_time: int):
        """
        op_time is hours running from get_operation_time
        returns the costs if start_up is planned
        :param op_time: operation time
        :type op_time: int
        :return: start_costs
        :rtype: float
        """
        if op_time > 0:
            # unit is running
            return 0

        if self.downtime_hot_start is not None and self.hot_start_cost is not None:
            if -op_time <= self.downtime_hot_start:
                return self.hot_start_cost
        if self.downtime_warm_start is not None and self.warm_start_cost is not None:
            if -op_time <= self.downtime_warm_start:
                return self.warm_start_cost
        if self.cold_start_cost is not None:
            return self.cold_start_cost

        return 0


class SupportsMinMaxCharge(BaseUnit):
    """
    Base Class used for Storage derived classes

    :param initial_soc: The initial state of charge of the storage.
    :type initial_soc: float
    :param min_power_charge: How much power must be charged at least in one time step.
    :type min_power_charge: float
    :param max_power_charge: How much power can be charged at most in one time step.
    :type max_power_charge: float
    :param min_power_discharge: How much power must be discharged at least in one time step.
    :type min_power_discharge: float
    :param max_power_discharge: How much power can be discharged at most in one time step.
    :type max_power_discharge: float
    :param ramp_up_discharge: How much power can be increased in discharging in one time step.
    :type ramp_up_discharge: float
    :param ramp_down_discharge: How much power can be decreased in discharging in one time step.
    :type ramp_down_discharge: float
    :param ramp_up_charge: How much power can be increased in charging in one time step.
    :type ramp_up_charge: float
    :param ramp_down_charge: How much power can be decreased in charging in one time step.
    :type ramp_down_charge: float
    :param max_volume: The maximum volume of the storage.
    :type max_volume: float
    :param efficiency_charge: The efficiency of charging.
    :type efficiency_charge: float
    :param efficiency_discharge: The efficiency of discharging.
    :type efficiency_discharge: float

    Methods
    -------
    """

    initial_soc: float
    min_power_charge: float
    max_power_charge: float
    min_power_discharge: float
    max_power_discharge: float
    ramp_up_discharge: float
    ramp_down_discharge: float
    ramp_up_charge: float
    ramp_down_charge: float
    max_volume: float
    efficiency_charge: float
    efficiency_discharge: float

    def calculate_min_max_charge(
        self, start: pd.Timestamp, end: pd.Timestamp, product_type="energy"
    ) -> tuple[pd.Series, pd.Series]:
        """
        calculates the min and max charging power for the given time period

        :param start: the start time of the dispatch
        :type start: pd.Timestamp
        :param end: the end time of the dispatch
        :type end: pd.Timestamp
        :param product_type: the product type of the unit
        :type product_type: str
        :return: the min and max charging power for the given time period
        :rtype: tuple[pd.Series, pd.Series]
        """
        pass

    def calculate_min_max_discharge(
        self, start: pd.Timestamp, end: pd.Timestamp, product_type="energy"
    ) -> tuple[pd.Series, pd.Series]:
        """
        calculates the min and max discharging power for the given time period

        :param start: the start time of the dispatch
        :type start: pd.Timestamp
        :param end: the end time of the dispatch
        :type end: pd.Timestamp
        :param product_type: the product type of the unit
        :type product_type: str
        :return: the min and max discharging power for the given time period
        :rtype: tuple[pd.Series, pd.Series]
        """
        pass

    def calculate_marginal_cost(self, start: pd.Timestamp, power: float) -> float:
        """
        calculates the marginal cost for the given power

        :param start: the start time of the dispatch
        :type start: pd.Timestamp
        :param power: the power output of the unit
        :type power: float
        :return: the marginal cost for the given power
        :rtype: float
        """
        pass

    def get_soc_before(self, dt: datetime) -> float:
        """
        return SoC before the given datetime.
        If datetime is before the start of the index, the initial SoC is returned.
        The SoC is a float between 0 and 1.

        :param dt: the datetime
        :type dt: datetime
        :return: the SoC before the given datetime
        :rtype: float
        """
        if dt - self.index.freq <= self.index[0]:
            return self.initial_soc
        else:
            return self.outputs["soc"].at[dt - self.index.freq]

    def get_clean_spread(self, prices: pd.DataFrame):
        """
        returns the clean spread for the given prices

        :param prices: the prices
        :type prices: pd.DataFrame
        :return: the clean spread for the given prices
        :rtype: float
        """
        emission_cost = self.emission_factor * prices["co"].mean()
        fuel_cost = prices[self.technology.replace("_combined", "")].mean()
        return (fuel_cost + emission_cost) / self.efficiency_charge

    def calculate_ramp_discharge(
        self,
        soc: float,
        previous_power: float,
        power_discharge: float,
        current_power: float = 0,
        min_power_discharge: float = 0,
    ) -> float:
        """
        calculates the ramp for the given discharging power

        :param previous_power: the previous power output of the unit
        :type previous_power: float
        :param power_discharge: the discharging power output of the unit
        :type power_discharge: float
        :param current_power: the current power output of the unit
        :type current_power: float
        :return: the ramp for the given discharging power
        :rtype: float
        """
        if power_discharge == 0:
            return power_discharge

        # if storage was charging before and ramping for charging is defined
        if previous_power < 0 and self.ramp_down_charge != None:
            power_discharge = max(
                previous_power - self.ramp_down_charge - current_power, 0
            )
        else:
            # Assuming the storage is not restricted by ramping charging down
            if previous_power < 0:
                previous_power = 0

            power_discharge = min(
                power_discharge,
                max(0, previous_power + self.ramp_up_discharge - current_power),
            )
            # restrict only if ramping defined
            if self.ramp_down_discharge != None:
                power_discharge = max(
                    power_discharge,
                    previous_power - self.ramp_down_discharge - current_power,
                    0,
                )
        return power_discharge

    def calculate_ramp_charge(
        self,
        soc: float,
        previous_power: float,
        power_charge: float,
        current_power: float = 0,
    ) -> float:
        """
        calculates the ramp for the given charging power

        :param previous_power: the previous power output of the unit
        :type previous_power: float
        :param power_charge: the charging power output of the unit
        :type power_charge: float
        :param current_power: the current power output of the unit
        :type current_power: float
        :return: the ramp for the given charging power
        :rtype: float
        """
        if power_charge == 0:
            return power_charge

        # assuming ramping down discharge restricts ramp up of charge
        # if storage was discharging before and ramp_down_discharge is defined
        if previous_power > 0 and self.ramp_down_discharge != 0:
            power_charge = min(
                previous_power - self.ramp_down_discharge - current_power, 0
            )
        else:
            if previous_power > 0:
                previous_power = 0

            power_charge = max(
                power_charge,
                min(previous_power + self.ramp_up_charge - current_power, 0),
            )
            # restrict only if ramping defined
            if self.ramp_down_charge != 0:
                power_charge = min(
                    power_charge,
                    previous_power - self.ramp_down_charge - current_power,
                    0,
                )

        return power_charge


class BaseStrategy:
    """A base class for a bidding strategy.

    :param args: The arguments.
    :type args: list
    :param kwargs: The keyword arguments.
    :type kwargs: dict

    Methods
    -------

    """

    def __init__(self, *args, **kwargs):
        pass

    def calculate_bids(
        self,
        unit: BaseUnit,
        market_config: MarketConfig,
        product_tuples: list[Product],
        **kwargs,
    ) -> Orderbook:
        """
        Calculates the bids for the next time step.

        :param unit: The unit.
        :type unit: BaseUnit
        :param market_config: The market configuration.
        :type market_config: MarketConfig
        :param product_tuples: The product tuples.
        :type product_tuples: list[Product]
        :return: The bids
        :rtype: Orderbook
        """
        raise NotImplementedError()

    def calculate_reward(
        self,
        unit,
        marketconfig: MarketConfig,
        orderbook: Orderbook,
    ):
        """
        Calculates the reward for the given unit

        :param unit: the unit
        :type unit: BaseUnit
        :param marketconfig: The market configuration.
        :type marketconfig: MarketConfig
        :param orderbook: The orderbook.
        :type orderbook: Orderbook
        """

    pass


class LearningStrategy(BaseStrategy):
    """
    A strategy which provides learning functionality, has a method to calculate the reward.

    :param args: The arguments.
    :type args: list
    :param kwargs: The keyword arguments.
    :type kwargs: dict

    Methods
    -------
    """

    obs_dim: int
    act_dim: int

    def __init__(self, *args, **kwargs):
        super().__init__(*args, **kwargs)
        self.obs_dim = kwargs.get("observation_dimension", 50)
        self.act_dim = kwargs.get("action_dimension", 2)


class LearningConfig(TypedDict):
    """
    A class for the learning configuration.

    :param observation_dimension: The observation dimension.
    :type observation_dimension: int
    :param action_dimension: The action dimension.
    :type action_dimension: int
    :param continue_learning: Whether to continue learning.
    :type continue_learning: bool
    :param load_model_path: The path to the model to load.
    :type load_model_path: str
    :param max_bid_price: The maximum bid price.
    :type max_bid_price: float
    :param learning_mode: Whether to use learning mode.
    :type learning_mode: bool
    :param algorithm: The algorithm to use.
    :type algorithm: str
    :param learning_rate: The learning rate.
    :type learning_rate: float
    :param training_episodes: The number of training episodes.
    :type training_episodes: int
    :param episodes_collecting_initial_experience: The number of episodes collecting initial experience.
    :type episodes_collecting_initial_experience: int
    :param train_freq: The training frequency.
    :type train_freq: int
    :param gradient_steps: The number of gradient steps.
    :type gradient_steps: int
    :param batch_size: The batch size.
    :type batch_size: int
    :param gamme: The discount factor.
    :type gamma: float
    :param device: The device to use.
    :type device: str
    :param noise_sigma : The standard deviation of the noise.
    :type noise_sigma: float
    :param noise_scale: Controls the initial strength of the noise.
    :type noise_scale: int
    :param noise_dt: Determines how quickly the noise weakens over time.
    :type noise_dt: int
    :param trained_actors_path: The path to the learned model to load.
    :type trained_actors_path: str
    """

    observation_dimension: int
    action_dimension: int
    continue_learning: bool
    load_model_path: str
    max_bid_price: float
    learning_mode: bool
    algorithm: str
    learning_rate: float
    training_episodes: int
    episodes_collecting_initial_experience: int
    train_freq: int
    gradient_steps: int
    batch_size: int
    gamma: float
    device: str
    noise_sigma: float
    noise_scale: int
    noise_dt: int
    trained_actors_path: str<|MERGE_RESOLUTION|>--- conflicted
+++ resolved
@@ -161,12 +161,7 @@
         :return: the volume of the unit within the given time range
         :rtype: pd.Series
         """
-<<<<<<< HEAD
-        energy = self.outputs["energy"][start:end]
-        return energy
-=======
         return self.outputs["energy"][start:end]
->>>>>>> 948b53a0
 
     def get_output_before(self, dt: datetime, product_type: str = "energy") -> float:
         """
@@ -411,11 +406,7 @@
 
         if len(arr) < 1:
             # before start of index
-<<<<<<< HEAD
             return max(self.min_operating_time, 1), min(-self.min_down_time, -1)
-=======
-            return self.min_operating_time, self.min_down_time
->>>>>>> 948b53a0
 
         op_series = []
         status = arr.iloc[0]
@@ -425,11 +416,7 @@
                 runn += 1
             else:
                 op_series.append(-((-1) ** status) * runn)
-<<<<<<< HEAD
                 runn = 1
-=======
-                runn = 0
->>>>>>> 948b53a0
                 status = val
         op_series.append(-((-1) ** status) * runn)
 
@@ -443,17 +430,11 @@
         if down_times == []:
             avg_down_time = self.min_down_time
         else:
-<<<<<<< HEAD
             avg_down_time = sum(down_times) / len(down_times)
 
         return max(1, avg_op_time, self.min_operating_time), min(
             -1, avg_down_time, -self.min_down_time
         )
-=======
-            avg_down_time = abs(sum(down_times) / len(down_times))
-
-        return max(1, avg_op_time), max(1, avg_down_time)
->>>>>>> 948b53a0
 
     def get_starting_costs(self, op_time: int):
         """
