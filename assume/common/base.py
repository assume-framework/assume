--- conflicted
+++ resolved
@@ -294,23 +294,17 @@
         return (fuel_cost + emission_cost) / self.efficiency
 
     def get_operation_time(self, start: datetime):
-<<<<<<< HEAD
         """
         returns the operation time
         if unit is on since 4 hours, it returns 4
         if the unit is off since 4 hours, it returns -4
-
+        The value at start is not considered
+        
         :param start: the start time
         :type start: datetime
         :return: the operation time
         :rtype: int
-=======
-        """returns the operation time at time start
-        if unit is on the previous 4 hours, it returns 4
-        if the unit was off the previous 4 hours, it returns -4
-
-        The value at start is not considered
->>>>>>> 1a738fd3
+
         """
         before = start - self.index.freq
         # before = start
