--- conflicted
+++ resolved
@@ -4,11 +4,7 @@
 
 from collections import defaultdict
 from datetime import datetime, timedelta
-<<<<<<< HEAD
-from typing import List, TypedDict, Union
-=======
 from typing import TypedDict, Union
->>>>>>> 588f56bb
 
 import pandas as pd
 
@@ -161,19 +157,7 @@
             self.outputs[product_type].loc[start:end_excl] += added_volume
         self.calculate_cashflow(product_type, orderbook)
 
-<<<<<<< HEAD
-        marginal_cost = self.calculate_marginal_cost(
-            start=start, power=self.outputs[product_type].loc[start]
-        )
-        if marginal_cost:
-            self.outputs[product_type + "_marginal_costs"].loc[start:end_excl] = (
-                marginal_cost * self.outputs[product_type].loc[start:end_excl]
-            )
-
-        self.bidding_strategies[product_type].calculate_reward(
-=======
         self.bidding_strategies[marketconfig.market_id].calculate_reward(
->>>>>>> 588f56bb
             unit=self,
             marketconfig=marketconfig,
             orderbook=orderbook,
