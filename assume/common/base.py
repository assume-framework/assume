from collections import defaultdict
from datetime import datetime, timedelta
from typing import TypedDict

import pandas as pd

from assume.common.forecasts import Forecaster
from assume.common.market_objects import MarketConfig, Orderbook, Product


class BaseStrategy:
    pass


class BaseUnit:
    """
    A base class for a unit.

    :param id: The ID of the unit.
    :type id: str
    :param unit_operator: The operator of the unit.
    :type unit_operator: str
    :param technology: The technology of the unit.
    :type technology: str
    :param bidding_strategies: The bidding strategies of the unit.
    :type bidding_strategies: dict[str, BaseStrategy]
    :param index: The index of the unit.
    :type index: pd.DatetimeIndex
    :param outputs: The output of the unit.
    :type outputs: dict[str, pd.Series]
    :param forecaster: The forecast of the unit.
    :type forecaster: Forecaster

    Methods
    -------
    """

    def __init__(
        self,
        id: str,
        unit_operator: str,
        technology: str,
        bidding_strategies: dict[str, BaseStrategy],
        index: pd.DatetimeIndex,
        node: str = "",
        forecaster: Forecaster = None,
        **kwargs,
    ):
        self.id = id
        self.unit_operator = unit_operator
        self.technology = technology
        self.node = node
        self.bidding_strategies: dict[str, BaseStrategy] = bidding_strategies
        self.index = index
        self.outputs = defaultdict(lambda: pd.Series(0.0, index=self.index))
        # series does not like to convert from tensor to float otherwise
        self.outputs["rl_actions"] = pd.Series(0.0, index=self.index, dtype=object)
        self.outputs["rl_observations"] = pd.Series(0.0, index=self.index, dtype=object)
        self.outputs["reward"] = pd.Series(0.0, index=self.index, dtype=object)
        self.outputs["learning_mode"] = pd.Series(False, index=self.index, dtype=bool)
        self.outputs["rl_exploration_noise"] = pd.Series(
            0.0, index=self.index, dtype=object
        )
        if forecaster:
            self.forecaster = forecaster
        else:
            self.forecaster = defaultdict(lambda: pd.Series(0.0, index=self.index))

    def calculate_bids(
        self,
        market_config: MarketConfig,
        product_tuples: list[tuple],
    ) -> Orderbook:
        """
        Calculate the bids for the next time step.

        :param market_config: The market configuration.
        :type market_config: MarketConfig
        :param product_tuples: The product tuples.
        :type product_tuples: list[tuple]
        :return: The bids.
        :rtype: Orderbook
        """

        if market_config.product_type not in self.bidding_strategies:
            return []

        bids = self.bidding_strategies[market_config.product_type].calculate_bids(
            unit=self,
            market_config=market_config,
            product_tuples=product_tuples,
        )
        # TODO one should make sure to use valid bidding strategies
        for i, _ in enumerate(bids):
            bids[i].update(
                {
                    field: None
                    for field in market_config.additional_fields
                    if field not in bids[i].keys()
                }
            )

        return bids

    def set_dispatch_plan(
        self,
        marketconfig: MarketConfig,
        orderbook: Orderbook,
    ) -> None:
        """
        adds dispatch plan from current market result to total dispatch plan

        :param marketconfig: The market configuration.
        :type marketconfig: MarketConfig
        :param orderbook: The orderbook.
        :type orderbook: Orderbook
        """
        product_type = marketconfig.product_type
        for order in orderbook:
            start = order["start_time"]
            end = order["end_time"]
            end_excl = end - self.index.freq
            if isinstance(order["accepted_volume"], dict):
                self.outputs[product_type].loc[start:end_excl] += [
                    order["accepted_volume"][key]
                    for key in order["accepted_volume"].keys()
                ]
            else:
                self.outputs[product_type].loc[start:end_excl] += order[
                    "accepted_volume"
                ]

        self.calculate_cashflow(product_type, orderbook)

        self.outputs[product_type + "_marginal_costs"].loc[start:end_excl] = (
            self.calculate_marginal_cost(start, self.outputs[product_type].loc[start])
            * self.outputs[product_type].loc[start:end_excl]
        )

        self.bidding_strategies[product_type].calculate_reward(
            unit=self,
            marketconfig=marketconfig,
            orderbook=orderbook,
        )

    def execute_current_dispatch(
        self,
        start: pd.Timestamp,
        end: pd.Timestamp,
    ) -> pd.Series:
        """
        check if the total dispatch plan is feasible
        This checks if the market feedback is feasible for the given unit.
        And sets the closest dispatch if not.
        The end param should be inclusive.

        :param start: the start time of the dispatch
        :type start: pd.Timestamp
        :param end: the end time of the dispatch
        :type end: pd.Timestamp
        :return: the volume of the unit within the given time range
        :rtype: pd.Series
        """
        end_excl = end - self.index.freq
        energy = self.outputs["energy"][start:end_excl]
        return energy

    def get_output_before(self, dt: datetime, product_type: str = "energy") -> float:
        """
        return output before the given datetime.
        If datetime is before the start of the index, 0 is returned.

        :param dt: the datetime
        :type dt: datetime
        :param product_type: the product type
        :type product_type: str
        :return: the output before the given datetime
        :rtype: float
        """
        if dt - self.index.freq < self.index[0]:
            return 0
        else:
            return self.outputs["energy"].at[dt - self.index.freq]

    def as_dict(self) -> dict:
        """
        Returns a dictionary representation of the unit.

        :return: a dictionary representation of the unit
        :rtype: dict
        """
        return {
            "id": self.id,
            "technology": self.technology,
            "unit_operator": self.unit_operator,
            "unit_type": "base_unit",
        }

    def calculate_cashflow(self, product_type: str, orderbook: Orderbook):
        """
        calculates the cashflow for the given product_type

        :param product_type: the product type
        :type product_type: str
        :param orderbook: The orderbook.
        :type orderbook: Orderbook
        """
        for order in orderbook:
            start = order["start_time"]
            end = order["end_time"]
            end_excl = end - self.index.freq

            if isinstance(order["accepted_volume"], dict):
                cashflow = [
                    float(order["accepted_price"][i] * order["accepted_volume"][i])
                    for i in order["accepted_volume"].keys()
                ]
                self.outputs[f"{product_type}_cashflow"].loc[start:end_excl] += (
                    cashflow * self.index.freq.n
                )
            else:
                cashflow = float(order["accepted_price"] * order["accepted_volume"])
                hours = (end - start) / timedelta(hours=1)
                self.outputs[f"{product_type}_cashflow"].loc[start:end_excl] += (
                    cashflow * hours
                )

    def get_starting_costs(self, op_time: int):
        """
        op_time is hours running from get_operation_time
        returns the costs if start_up is planned

        :param op_time: operation time
        :type op_time: int
        :return: start_costs
        :rtype: float

        """
        return 0


class SupportsMinMax(BaseUnit):
    """
    Base Class used for Powerplant derived classes

    :param min_power: The minimum power output of the unit.
    :type min_power: float
    :param max_power: The maximum power output of the unit.
    :type max_power: float
    :param ramp_down: How much power can be decreased in one time step.
    :type ramp_down: float
    :param ramp_up: How much power can be increased in one time step.
    :type ramp_up: float
    :param efficiency: The efficiency of the unit.
    :type efficiency: float
    :param emission_factor: The emission factor of the unit.
    :type emission_factor: float
    :param min_operating_time: The minimum time the unit has to be on.
    :type min_operating_time: int
    :param min_down_time: The minimum time the unit has to be off.
    :type min_down_time: int

    Methods
    -------
    """

    min_power: float
    max_power: float
    ramp_down: float
    ramp_up: float
    efficiency: float
    emission_factor: float
    min_operating_time: int
    min_down_time: int

    def calculate_min_max_power(
        self, start: pd.Timestamp, end: pd.Timestamp, product_type="energy"
    ) -> tuple[pd.Series, pd.Series]:
        """
        Calculates the min and max power for the given time period

        :param start: the start time of the dispatch
        :type start: pd.Timestamp
        :param end: the end time of the dispatch
        :type end: pd.Timestamp
        :param product_type: the product type of the unit
        :type product_type: str
        :return: the min and max power for the given time period
        :rtype: tuple[pd.Series, pd.Series]
        """
        pass

    def calculate_marginal_cost(self, start: pd.Timestamp, power: float) -> float:
        """
        Calculates the marginal cost for the given power

        :param start: the start time of the dispatch
        :type start: pd.Timestamp
        :param power: the power output of the unit
        :type power: float
        :return: the marginal cost for the given power
        :rtype: float
        """
        pass

    def calculate_ramp(
        self, previous_power: float, power: float, current_power: float = 0
    ) -> float:
        """
        Calculates the ramp for the given power

        :param previous_power: the previous power output of the unit
        :type previous_power: float
        :param power: the power output of the unit
        :type power: float
        :param current_power: the current power output of the unit
        :type current_power: float
        :return: the ramp for the given power
        :rtype: float
        """
        if power == 0:
            # if less than min_power is required, we run min_power
            # we could also split at self.min_power/2
            return power
        # ramp up constraint
        # max_power + current_power < previous_power + unit.ramp_up
        power = min(
            power,
            previous_power + self.ramp_up - current_power,
            self.max_power - current_power,
        )
        # ramp down constraint
        # min_power + current_power > previous_power - unit.ramp_down
        power = max(
            power,
            previous_power - self.ramp_down - current_power,
            self.min_power - current_power,
        )
        return power

    def get_clean_spread(self, prices: pd.DataFrame):
        """
        returns the clean spread for the given prices

        :param prices: the prices
        :type prices: pd.DataFrame
        :return: the clean spread for the given prices
        :rtype: float
        """
        emission_cost = self.emission_factor * prices["co"].mean()
        fuel_cost = prices[self.technology.replace("_combined", "")].mean()
        return (fuel_cost + emission_cost) / self.efficiency

    def get_operation_time(self, start: datetime):
        """
        returns the operation time
        if unit is on since 4 hours, it returns 4
        if the unit is off since 4 hours, it returns -4
        The value at start is not considered

        :param start: the start time
        :type start: datetime
        :return: the operation time
        :rtype: int

        """
        before = start - self.index.freq
        # before = start
        max_time = max(self.min_operating_time, self.min_down_time)
        begin = before - self.index.freq * max_time
        end = before
        arr = self.outputs["energy"][begin:end][::-1] > 0
        if len(arr) < 1:
            # before start of index
            return max_time
        is_off = not arr.iloc[0]
        runn = 0
        for val in arr:
            if val == is_off:
                break
            runn += 1
        return (-1) ** is_off * runn

    def get_starting_costs(self, op_time: int):
        """
        op_time is hours running from get_operation_time
        returns the costs if start_up is planned

        :param op_time: operation time
        :type op_time: int
        :return: start_costs
        :rtype: float

        """
        if op_time > 0:
            # unit is running
            return 0

        if self.downtime_hot_start is not None and self.hot_start_cost is not None:
            if -op_time <= self.downtime_hot_start:
                return self.hot_start_cost
        if self.downtime_warm_start is not None and self.warm_start_cost is not None:
            if -op_time <= self.downtime_warm_start:
                return self.warm_start_cost
        if self.cold_start_cost is not None:
            return self.cold_start_cost

        return 0


class SupportsMinMaxCharge(BaseUnit):
    """
    Base Class used for Storage derived classes

    :param initial_soc: The initial state of charge of the storage.
    :type initial_soc: float
    :param min_power_charge: How much power must be charged at least in one time step.
    :type min_power_charge: float
    :param max_power_charge: How much power can be charged at most in one time step.
    :type max_power_charge: float
    :param min_power_discharge: How much power must be discharged at least in one time step.
    :type min_power_discharge: float
    :param max_power_discharge: How much power can be discharged at most in one time step.
    :type max_power_discharge: float
    :param ramp_up_discharge: How much power can be increased in discharging in one time step.
    :type ramp_up_discharge: float
    :param ramp_down_discharge: How much power can be decreased in discharging in one time step.
    :type ramp_down_discharge: float
    :param ramp_up_charge: How much power can be increased in charging in one time step.
    :type ramp_up_charge: float
    :param ramp_down_charge: How much power can be decreased in charging in one time step.
    :type ramp_down_charge: float
    :param max_volume: The maximum volume of the storage.
    :type max_volume: float
    :param efficiency_charge: The efficiency of charging.
    :type efficiency_charge: float
    :param efficiency_discharge: The efficiency of discharging.
    :type efficiency_discharge: float

    Methods
    -------
    """

    initial_soc: float
    min_power_charge: float
    max_power_charge: float
    min_power_discharge: float
    max_power_discharge: float
    ramp_up_discharge: float
    ramp_down_discharge: float
    ramp_up_charge: float
    ramp_down_charge: float
    max_volume: float
    efficiency_charge: float
    efficiency_discharge: float

    def calculate_min_max_charge(
        self, start: pd.Timestamp, end: pd.Timestamp, product_type="energy"
    ) -> tuple[pd.Series, pd.Series]:
        """
        calculates the min and max charging power for the given time period

        :param start: the start time of the dispatch
        :type start: pd.Timestamp
        :param end: the end time of the dispatch
        :type end: pd.Timestamp
        :param product_type: the product type of the unit
        :type product_type: str
        :return: the min and max charging power for the given time period
        :rtype: tuple[pd.Series, pd.Series]
        """
        pass

    def calculate_min_max_discharge(
        self, start: pd.Timestamp, end: pd.Timestamp, product_type="energy"
    ) -> tuple[pd.Series, pd.Series]:
        """
        calculates the min and max discharging power for the given time period

        :param start: the start time of the dispatch
        :type start: pd.Timestamp
        :param end: the end time of the dispatch
        :type end: pd.Timestamp
        :param product_type: the product type of the unit
        :type product_type: str
        :return: the min and max discharging power for the given time period
        :rtype: tuple[pd.Series, pd.Series]
        """
        pass

    def calculate_marginal_cost(self, start: pd.Timestamp, power: float) -> float:
        """
        calculates the marginal cost for the given power

        :param start: the start time of the dispatch
        :type start: pd.Timestamp
        :param power: the power output of the unit
        :type power: float
        :return: the marginal cost for the given power
        :rtype: float
        """
        pass

    def get_soc_before(self, dt: datetime) -> float:
        """
        return SoC before the given datetime.
        If datetime is before the start of the index, the initial SoC is returned.
        The SoC is a float between 0 and 1.

        :param dt: the datetime
        :type dt: datetime
        :return: the SoC before the given datetime
        :rtype: float
        """
<<<<<<< HEAD

        if dt - self.index.freq < self.index[0]:
=======
        if dt - self.index.freq <= self.index[0]:
>>>>>>> 3874a708
            return self.initial_soc
        else:
            return self.outputs["soc"].at[dt - self.index.freq]

    def get_clean_spread(self, prices: pd.DataFrame):
        """
        returns the clean spread for the given prices

        :param prices: the prices
        :type prices: pd.DataFrame
        :return: the clean spread for the given prices
        :rtype: float
        """
        emission_cost = self.emission_factor * prices["co"].mean()
        fuel_cost = prices[self.technology.replace("_combined", "")].mean()
        return (fuel_cost + emission_cost) / self.efficiency_charge

    def calculate_ramp_discharge(
        self,
        previous_soc: float,
        previous_power: float,
        power_discharge: float,
        current_power: float = 0,
        min_power_discharge: float = 0,
    ) -> float:
        """
        calculates the ramp for the given discharging power

        :param previous_power: the previous power output of the unit
        :type previous_power: float
        :param power_discharge: the discharging power output of the unit
        :type power_discharge: float
        :param current_power: the current power output of the unit
        :type current_power: float
        :return: the ramp for the given discharging power
        :rtype: float
        """
        if power_discharge == 0:
            return power_discharge

        # if storage was charging before and ramping for charging is defined
        if previous_power < 0 and self.ramp_down_charge != None:
            power_discharge = max(
                previous_power - self.ramp_down_charge - current_power, 0
            )
        else:
            # Assuming the storage is not restricted by ramping charging down
            if previous_power < 0:
                previous_power = 0

            power_discharge = min(
                power_discharge,
                max(0, previous_power + self.ramp_up_discharge - current_power),
            )
            # restrict only if ramping defined
            if self.ramp_down_discharge != None:
                power_discharge = max(
                    power_discharge,
                    previous_power - self.ramp_down_discharge - current_power,
                    0,
                )
        return power_discharge

    def calculate_ramp_charge(
        self,
        previous_soc: float,
        previous_power: float,
        power_charge: float,
        current_power: float = 0,
    ) -> float:
        """
        calculates the ramp for the given charging power

        :param previous_power: the previous power output of the unit
        :type previous_power: float
        :param power_charge: the charging power output of the unit
        :type power_charge: float
        :param current_power: the current power output of the unit
        :type current_power: float
        :return: the ramp for the given charging power
        :rtype: float
        """
        if power_charge == 0:
            return power_charge

        # assuming ramping down discharge restricts ramp up of charge
        # if storage was discharging before and ramp_down_discharge is defined
        if previous_power > 0 and self.ramp_down_discharge != 0:
            power_charge = min(
                previous_power - self.ramp_down_discharge - current_power, 0
            )
        else:
            if previous_power > 0:
                previous_power = 0

            power_charge = max(
                power_charge,
                min(previous_power + self.ramp_up_charge - current_power, 0),
            )
            # restrict only if ramping defined
            if self.ramp_down_charge != 0:
                power_charge = min(
                    power_charge,
                    previous_power - self.ramp_down_charge - current_power,
                    0,
                )

        return power_charge


class BaseStrategy:
    """A base class for a bidding strategy.

    :param args: The arguments.
    :type args: list
    :param kwargs: The keyword arguments.
    :type kwargs: dict

    Methods
    -------

    """

    def __init__(self, *args, **kwargs):
        pass

    def calculate_bids(
        self,
        unit: BaseUnit,
        market_config: MarketConfig,
        product_tuples: list[Product],
        **kwargs,
    ) -> Orderbook:
        """
        Calculates the bids for the next time step.

        :param unit: The unit.
        :type unit: BaseUnit
        :param market_config: The market configuration.
        :type market_config: MarketConfig
        :param product_tuples: The product tuples.
        :type product_tuples: list[Product]
        :return: The bids
        :rtype: Orderbook
        """
        raise NotImplementedError()

    def calculate_reward(
        self,
        unit,
        marketconfig: MarketConfig,
        orderbook: Orderbook,
    ):
        """
        Calculates the reward for the given unit

        :param unit: the unit
        :type unit: BaseUnit
        :param marketconfig: The market configuration.
        :type marketconfig: MarketConfig
        :param orderbook: The orderbook.
        :type orderbook: Orderbook
        """

    pass


class LearningStrategy(BaseStrategy):
    """
    A strategy which provides learning functionality, has a method to calculate the reward.

    :param args: The arguments.
    :type args: list
    :param kwargs: The keyword arguments.
    :type kwargs: dict

    Methods
    -------
    """

    obs_dim: int
    act_dim: int

    def __init__(self, *args, **kwargs):
        super().__init__(*args, **kwargs)
        self.obs_dim = kwargs.get("observation_dimension", 50)
        self.act_dim = kwargs.get("action_dimension", 2)


class LearningConfig(TypedDict):
    """
    A class for the learning configuration.

    :param observation_dimension: The observation dimension.
    :type observation_dimension: int
    :param action_dimension: The action dimension.
    :type action_dimension: int
    :param continue_learning: Whether to continue learning.
    :type continue_learning: bool
    :param load_model_path: The path to the model to load.
    :type load_model_path: str
    :param max_bid_price: The maximum bid price.
    :type max_bid_price: float
    :param learning_mode: Whether to use learning mode.
    :type learning_mode: bool
    :param algorithm: The algorithm to use.
    :type algorithm: str
    :param learning_rate: The learning rate.
    :type learning_rate: float
    :param training_episodes: The number of training episodes.
    :type training_episodes: int
    :param episodes_collecting_initial_experience: The number of episodes collecting initial experience.
    :type episodes_collecting_initial_experience: int
    :param train_freq: The training frequency.
    :type train_freq: int
    :param gradient_steps: The number of gradient steps.
    :type gradient_steps: int
    :param batch_size: The batch size.
    :type batch_size: int
    :param gamme: The discount factor.
    :type gamma: float
    :param device: The device to use.
    :type device: str
    :param noise_sigma : The standard deviation of the noise.
    :type noise_sigma: float
    :param noise_scale: Controls the initial strength of the noise.
    :type noise_scale: int
    :param noise_dt: Determines how quickly the noise weakens over time.
    :type noise_dt: int
    :param load_learned_path: The path to the learned model to load.
    :type load_learned_path: str
    """

    observation_dimension: int
    action_dimension: int
    continue_learning: bool
    load_model_path: str
    max_bid_price: float
    learning_mode: bool
    algorithm: str
    learning_rate: float
    training_episodes: int
    episodes_collecting_initial_experience: int
    train_freq: int
    gradient_steps: int
    batch_size: int
    gamma: float
    device: str
    noise_sigma: float
    noise_scale: int
    noise_dt: int
    load_learned_path: str<|MERGE_RESOLUTION|>--- conflicted
+++ resolved
@@ -512,12 +512,7 @@
         :return: the SoC before the given datetime
         :rtype: float
         """
-<<<<<<< HEAD
-
-        if dt - self.index.freq < self.index[0]:
-=======
         if dt - self.index.freq <= self.index[0]:
->>>>>>> 3874a708
             return self.initial_soc
         else:
             return self.outputs["soc"].at[dt - self.index.freq]
