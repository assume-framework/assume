# SPDX-FileCopyrightText: ASSUME Developers
#
# SPDX-License-Identifier: AGPL-3.0-or-later

import logging
import shutil
from collections import defaultdict
from datetime import datetime
from multiprocessing import Lock
from pathlib import Path
from typing import TypedDict

import numpy as np
import pandas as pd
from dateutil import rrule as rr
from mango import Role
from pandas.api.types import is_bool_dtype, is_numeric_dtype
from psycopg2.errors import UndefinedColumn
from sqlalchemy import create_engine, inspect, text
from sqlalchemy.exc import DataError, OperationalError, ProgrammingError

from assume.common.market_objects import MetaDict
from assume.common.utils import (
    calculate_content_size,
    convert_tensors,
    separate_orders,
)

logger = logging.getLogger(__name__)


class OutputDef(TypedDict):
    name: str
    value: str
    from_table: str


class WriteOutput(Role):
    """
    Initializes an instance of the WriteOutput class.

    Args:
        simulation_id (str): The ID of the simulation as a unique classifier.
        start (datetime.datetime): The start datetime of the simulation run.
        end (datetime.datetime): The end datetime of the simulation run.
        db_uri: The uri of the database engine. Defaults to ''.
        export_csv_path (str, optional): The path for exporting CSV files, no path results in not writing the csv. Defaults to "".
        save_frequency_hours (int): The frequency in hours for storing data in the db and/or csv files. Defaults to None.
        learning_mode (bool, optional): Indicates if the simulation is in learning mode. Defaults to False.
        evaluation_mode (bool, optional): Indicates if the simulation is in evaluation mode. Defaults to False.
        additional_kpis (dict[str, OutputDef], optional): makes it possible to define additional kpis evaluated
        max_dfs_size_mb (int, optional): The maximum storage size for storing output data before saving it. Defaults to 250 MB.
    """

    def __init__(
        self,
        simulation_id: str,
        start: datetime,
        end: datetime,
        db_uri="",
        export_csv_path: str = "",
        save_frequency_hours: int = None,
        learning_mode: bool = False,
        evaluation_mode: bool = False,
        episode: int = None,
        eval_episode: int = None,
        additional_kpis: dict[str, OutputDef] = {},
        max_dfs_size_mb: int = 300,
    ):
        super().__init__()

        # store needed date
        self.simulation_id = simulation_id
        self.save_frequency_hours = save_frequency_hours
        logger.debug("saving results every %s hours", self.save_frequency_hours)

        # make directory if not already present
        if export_csv_path:
            self.export_csv_path = Path(export_csv_path, simulation_id)
            shutil.rmtree(self.export_csv_path, ignore_errors=True)
            self.export_csv_path.mkdir(parents=True)
        else:
            self.export_csv_path = None

        self.db = None
        self.db_uri = db_uri

        self.learning_mode = learning_mode
        self.evaluation_mode = evaluation_mode

        # get episode number if in learning or evaluation mode
        self.episode = episode
        self.eval_episode = eval_episode

        # construct all timeframe under which hourly values are written to excel and db
        self.start = start
        self.end = end

        self.max_dfs_size = max_dfs_size_mb * 1024 * 1024
        self.current_dfs_size = 0

        # initializes dfs for storing and writing asynchronous
        self.write_buffers: dict = defaultdict(list)
        self.locks = defaultdict(lambda: Lock())

        self.kpi_defs: dict[str, OutputDef] = {
            "avg_price": {
                "value": "avg(price)",
                "from_table": "market_meta",
            },
            "total_cost": {
                "value": "sum(price*demand_volume_energy)",
                "from_table": "market_meta",
            },
            "total_volume": {
                "value": "sum(demand_volume_energy)",
                "from_table": "market_meta",
            },
            "capacity_factor": {
                "value": "avg(power/max_power)",
                "from_table": 'market_dispatch ud join power_plant_meta um on ud.unit_id = um."index" and ud.simulation=um.simulation',
                "group_bys": ["market_id", "variable"],
            },
        }
        self.kpi_defs.update(additional_kpis)

        # add rl_meta if in learning or evaluation mode
        if self.learning_mode or self.evaluation_mode:
            # Add rl_meta entry to write_buffers
            self.write_buffers["rl_meta"] = [
                {
                    "simulation": self.simulation_id,
                    "evaluation_mode": self.evaluation_mode,
                    "learning_mode": self.learning_mode,
                    "episode": self.episode,
                    "eval_episode": self.eval_episode,
                }
            ]

    def delete_db_scenario(self, simulation_id: str):
        """
        Deletes all data from the database for the given simulation id.

        Args:
            simulation_id (str): The ID of the simulation as a unique classifier.
        """

        # Loop throuph all database tables
        # Get list of table names in database
        table_names = inspect(self.db).get_table_names()
        # Iterate through each table
        for table_name in table_names:
            # ignore spatial_ref_sys table
            if table_name == "spatial_ref_sys":
                continue
            # only delete rl_params and rl_meta during the first episode of learning
            if table_name in ["rl_params", "rl_meta"] and not (
                self.learning_mode and self.episode == 1
            ):
                continue
            try:
                with self.db.begin() as db:
                    # create index on table
                    query = text(
                        f'create index if not exists "{table_name}_scenario" on "{table_name}" (simulation)'
                    )
                    db.execute(query)

                    query = text(
                        f"delete from \"{table_name}\" where simulation = '{simulation_id}'"
                    )
                    rowcount = db.execute(query).rowcount
                    # has to be done manually with raw queries
                    db.commit()
                    logger.debug("deleted %s rows from %s", rowcount, table_name)
            except Exception as e:
                logger.error(
                    f"could not clear old scenarios from table {table_name} - {e}"
                )

    def setup(self):
        """
        Sets up the WriteOutput instance by subscribing to messages and scheduling recurrent tasks of storing the data.
        """
        super().setup()

        self.context.subscribe_message(
            self,
            self.handle_output_message,
            lambda content, meta: content.get("context") == "write_results",
        )

    def on_ready(self):
        if self.db_uri:
            self.db = create_engine(self.db_uri)
        if self.db is not None:
            self.delete_db_scenario(self.simulation_id)

        if self.save_frequency_hours is not None:
            recurrency_task = rr.rrule(
                freq=rr.HOURLY,
                interval=self.save_frequency_hours,
                dtstart=self.start,
                until=self.end,
                cache=True,
            )
            self.context.schedule_recurrent_task(
                self.store_dfs,
                recurrency_task,
                src="no_wait",
                # this should not wait for the task to finish to block the simulation
            )

    def handle_output_message(self, content: dict, meta: MetaDict):
        """
        Handles the incoming messages and performs corresponding actions.

        Args:
            content (dict): The content of the message.
            meta (MetaDict): The metadata associated with the message.
        """
        content_data = content.get("data")
        content_type = content.get("type")
        market_id = content.get("market_id")

        if content_data is None or len(content_data) == 0:
            return

        if content_type in [
            "market_meta",
            "market_dispatch",
            "unit_dispatch",
            "rl_params",
            "rl_critic_params",
        ]:
            # these can be processed as a single dataframe
            self.write_buffers[content_type].extend(content_data)
        elif content_type == "store_units":
            table_name = content_data["unit_type"] + "_meta"
            self.write_buffers[table_name].append(content_data)

        elif content_type == "grid_flows":
            # these need to be converted to df individually
            self.write_buffers[content_type].append(content_data)
        elif content_type in ["market_orders", "grid_topology"]:
            # here we need an additional market_id
            self.write_buffers[content_type].append((content_data, market_id))

        # keep track of the memory usage of the data
        self.current_dfs_size += calculate_content_size(content_data)
        # if the current size is larger than self.max_dfs_size, store the data
        if self.current_dfs_size > self.max_dfs_size:
            logger.debug("storing output data due to size limit")
            self.context.schedule_instant_task(coroutine=self.store_dfs())

    def convert_rl_params(self, rl_params: list[dict]):
        """
        Convert the RL parameters such as reward, regret, and profit to a dataframe.

        Args:
            rl_params (dict): The RL parameters.
        """

        df = pd.DataFrame.from_records(rl_params, index="datetime")
        df["simulation"] = self.simulation_id
        df["evaluation_mode"] = self.evaluation_mode
        df["episode"] = self.episode if not self.evaluation_mode else self.eval_episode
        # Add missing rl_critic_params columns in case of initial_exploration
        required_columns = [
            "critic_loss",
            "total_grad_norm",
            "max_grad_norm",
            "learning_rate",
        ]
        for col in required_columns:
            if col not in df.columns:
                df[col] = np.nan

        return df

    def convert_market_results(self, market_results: list[dict]):
        """
        Convert market results to a dataframe.

        Args:
            market_meta (dict): The market metadata, which includes the clearing price and volume.
        """
        if len(market_results) == 0:
            return

        df = pd.DataFrame(market_results)
        df["simulation"] = self.simulation_id
        return df

    def convert_market_orders(self, market_orders: any, market_id: str):
        """
        Convert market orders to a dataframe.

        Args:
            market_orders (any): The market orders.
            market_id (str): The id of the market.
        """
        # Check if market orders are empty and exit early
        if not market_orders:
            return

        # Separate orders outside of lock to reduce locking time
        market_orders = separate_orders(market_orders)

        # Construct DataFrame and perform vectorized operations
        df = pd.DataFrame.from_records(market_orders, index="start_time")

        # Replace lambda functions with vectorized operations
        if "eligible_lambda" in df.columns:
            df["eligible_lambda"] = df["eligible_lambda"].map(
                lambda x: getattr(x, "__name__", None)
            )
        if "evaluation_frequency" in df.columns:
            df["evaluation_frequency"] = df["evaluation_frequency"].astype(str)

        # Remove unnecessary columns (use a list to minimize deletion calls)
        df.drop(
            columns=["only_hours", "agent_addr", "contractor_addr"],
            inplace=True,
            errors="ignore",
        )

        # Add missing columns with defaults
        for col in ["bid_type", "node"]:
            if col not in df.columns:
                df[col] = None

        # Add constant columns
        df["simulation"] = self.simulation_id
        df["market_id"] = market_id

        # Append to the shared DataFrame within lock
        return df

    def convert_units_definition(self, unit_info: dict):
        """
        Convert unit definitions to a dataframe.

        Args:
            unit_info (dict): The unit information.
        """
        del unit_info["unit_type"]
        unit_info["simulation"] = self.simulation_id
        u_info = {unit_info["id"]: unit_info}
        del unit_info["id"]

        return pd.DataFrame(u_info).T

    def convert_market_dispatch(self, market_dispatch: list[dict]):
        """
        Convert the planned dispatch of the units to a DataFrame.

        Args:
            data (any): The records to be put into the table. Formatted like, "datetime, power, market_id, unit_id".
        """

        df = pd.DataFrame(
            market_dispatch,
            columns=["datetime", "power", "market_id", "unit_id"],
        )
        if not df.empty:
            df["simulation"] = self.simulation_id
        return df

    def convert_unit_dispatch(self, unit_dispatch: list[dict]):
        """
        Convert the actual dispatch of the units to a DataFrame.

        Args:
            unit_dispatch (list): A list of dictionaries containing unit dispatch data.
                                Each dictionary includes arrays for multiple values (e.g., power, costs) and other metadata.
        """

        # Flatten and expand the arrays in `unit_dispatch` into a list of records for DataFrame construction
        records = []
        for dispatch in unit_dispatch:
            time_values = dispatch["time"]
            num_records = len(time_values)

            # Create a record for each time step, expanding array-based fields
            for i in range(num_records):
                record = {
                    key: (value[i] if isinstance(value, (list | np.ndarray)) else value)
                    for key, value in dispatch.items()
                }
                record["time"] = time_values[i]
                records.append(record)

        # Convert the list of records into a DataFrame
        data = pd.DataFrame.from_records(records)

        # Set the index and add the simulation ID
        data.set_index("time", inplace=True)
        data["simulation"] = self.simulation_id

        return data

    def convert_flows(self, data: dict[tuple[datetime, str], float]):
        """
        Convert the flows of the grid results into a dataframe.

        Args:
            data: The records to be put into the table. Formatted like, "(datetime, line), flow" if generated by pyomo or df if it comes from pypsa.
        """
        # Daten in ein DataFrame umwandeln depending on the data format which differs when different solver are used
        # transformation done here to avoid adapting format during clearing

        # if data is dataframe
        if isinstance(data, pd.DataFrame):
            df = data

        # if data is list
        elif isinstance(data, list):
            df = pd.DataFrame.from_dict(data)
        elif isinstance(data, dict):
            # Convert the dictionary to a DataFrame
            df = pd.DataFrame.from_dict(
                data, orient="index", columns=["flow"]
            ).reset_index()
            # Split the 'index' column into 'timestamp' and 'line'
            df[["datetime", "line"]] = pd.DataFrame(
                df["index"].tolist(), index=df.index
            )
            # Rename the columns
            df = df.drop(columns=["index"])

            # set timestamp to index
            df.set_index("datetime", inplace=True)

        df["simulation"] = self.simulation_id

        return df

    async def store_dfs(self):
        """
        Stores the data frames to CSV files and the database. Is scheduled as a recurrent task based on the frequency.
        """
        if not self.db and not self.export_csv_path:
            return

        # If both rl_critic_params and rl_params exist, merge them before uploading to db
        if (
            "rl_params" in self.write_buffers
            and "rl_critic_params" in self.write_buffers
        ):
            df1 = pd.DataFrame(self.write_buffers["rl_params"])
            df2 = pd.DataFrame(self.write_buffers["rl_critic_params"])
            merged_df = pd.merge(df1, df2, how="outer")
            merged_list = merged_df.to_dict("records")
            self.write_buffers["rl_params"] = merged_list
            del self.write_buffers["rl_critic_params"]
        # elif only rl_critic_params exist, rename them to rl_params
        elif "rl_critic_params" in self.write_buffers:
            self.write_buffers["rl_params"] = self.write_buffers["rl_critic_params"]
            del self.write_buffers["rl_critic_params"]

        for table, data_list in self.write_buffers.items():
            if len(data_list) == 0:
                continue
            df = None
            with self.locks[table]:
                if table == "grid_topology":
                    for grid_data, market_id in data_list:
                        self.store_grid(grid_data, market_id)
                    data_list.clear()
                    continue

                match table:
                    case "market_meta":
                        df = self.convert_market_results(data_list)
                    case "market_dispatch":
                        df = self.convert_market_dispatch(data_list)
                    case "unit_dispatch":
                        df = self.convert_unit_dispatch(data_list)
                    case "rl_params":
                        df = self.convert_rl_params(data_list)
                    case "rl_meta":
                        df = pd.DataFrame(data_list)
                    case "grid_flows":
                        dfs = []
                        for data in data_list:
                            df = self.convert_flows(data)
                            dfs.append(df)
                        df = pd.concat(dfs, axis=0, join="outer")
                    case "market_orders":
                        dfs = []
                        for market_data, market_id in data_list:
                            df = self.convert_market_orders(market_data, market_id)
                            dfs.append(df)
                        df = pd.concat(dfs, axis=0, join="outer")
                    case _:
                        # store_units has the name of the units_meta
                        dfs = []
                        for data in data_list:
                            df = self.convert_units_definition(data)
                            dfs.append(df)
                        df = pd.concat(dfs, axis=0, join="outer")
                data_list.clear()
            # concat all dataframes
            # use join='outer' to keep all columns and fill missing values with NaN
            if df is None or df.empty:
                continue

            # check for tensors and convert them to floats
            df = df.apply(convert_tensors)

            # check for any float64 columns and convert them to floats
            df = df.map(lambda x: float(x) if isinstance(x, np.float64) else x)

            if self.export_csv_path:
                data_path = self.export_csv_path / f"{table}.csv"
                df.to_csv(
                    data_path,
                    mode="a",
                    header=not data_path.exists(),
                    float_format="%.5g",
                )

            if self.db is not None:
                try:
                    with self.db.begin() as db:
                        df.to_sql(table, db, if_exists="append")
                except (ProgrammingError, OperationalError, DataError):
                    self.check_columns(table, df)
                    # now try again
                    with self.db.begin() as db:
                        df.to_sql(table, db, if_exists="append")

        self.current_dfs_size = 0

    def store_grid(
        self,
        grid: dict[str, pd.DataFrame],
        market_id: str,
    ):
        """
        Stores the grid data to the database.
        This is done once at the beginning for every agent which takes care of a grid.
        """
        if self.db is None:
            return

        with self.db.begin() as db:
            try:
                db.execute(text("CREATE EXTENSION IF NOT EXISTS postgis;"))
            except Exception:
                logger.info("tried writing grid data to non postGIS database")
                return

        # Check if 'x' and 'y' columns are in the buses DataFrame
        if "x" in grid["buses"].columns and "y" in grid["buses"].columns:
            grid["buses"]["wkt_srid_4326"] = grid["buses"].agg(
                "SRID=4326;POINT ({0[x]} {0[y]})".format, axis=1
            )
            translate_point_dict = grid["buses"]["wkt_srid_4326"].to_dict()
            translate_dict = grid["buses"].agg("{0[x]} {0[y]}".format, axis=1).to_dict()

            def create_line(row):
                return f"SRID=4326;LINESTRING ({translate_dict[row['bus0']]}, {translate_dict[row['bus1']]})"

            # Apply the function to each row
            grid["lines"]["wkt_srid_4326"] = grid["lines"].apply(create_line, axis=1)

            grid_col = "node" if "node" in grid["generators"].columns else "bus"
            grid["generators"]["wkt_srid_4326"] = grid["generators"][grid_col].apply(
                translate_point_dict.get
            )
            grid_col = (
                "node" if "node" in grid["loads"].columns else "bus"
            )  # TODO: anschauen ob da die loads drauf sind
            grid["loads"]["wkt_srid_4326"] = grid["loads"][grid_col].apply(
                translate_point_dict.get
            )
        else:
            logger.warning(
                "Missing 'x' and/or 'y' columns in 'buses' DataFrame. The grid data will not be stored in the dataframe."
            )

        for table, df in grid.items():
            geo_table = f"{table}_geo"
            if df.empty:
                continue
            df["simulation"] = self.simulation_id
            df.reset_index()
            df.columns = df.columns.str.lower()

            try:
                with self.db.begin() as db:
                    df.to_sql(geo_table, db, if_exists="append")
            except (ProgrammingError, OperationalError, DataError, UndefinedColumn):
                # if a column is missing, check and try again
                self.check_columns(geo_table, df)
                # now try again
                with self.db.begin() as db:
                    df.to_sql(geo_table, db, if_exists="append")

    def check_columns(self, table: str, df: pd.DataFrame, index: bool = True):
        """
        Checks and adds columns to the database table if necessary.

        Args:
            table (str): The name of the database table.
            df (pandas.DataFrame): The DataFrame to be checked.
        """
        with self.db.begin() as db:
            # Read table into Pandas DataFrame
            query = f"select * from {table} where 1=0"
            db_columns = pd.read_sql(query, db).columns

        for column in df.columns:
            if column.lower() not in db_columns:
                try:
                    # TODO this only works for float and text
                    if is_bool_dtype(df[column]):
                        column_type = "boolean"
                    elif is_numeric_dtype(df[column]):
                        column_type = "float"
                    else:
                        column_type = "text"
                    query = f"ALTER TABLE {table} ADD COLUMN {column} {column_type}"
                    with self.db.begin() as db:
                        db.execute(text(query))
                except Exception:
                    logger.exception("Error converting column")

        if index and df.index.name:
            df.index.name = df.index.name.lower()
            if df.index.name in db_columns:
                return
            column_type = "float" if is_numeric_dtype(df.index) else "text"
            query = f"ALTER TABLE {table} ADD COLUMN {df.index.name} {column_type}"
            with self.db.begin() as db:
                db.execute(text(query))

    async def on_stop(self):
        """
        This function makes it possible to calculate Key Performance Indicators.
        It is called when the simulation is finished. It collects average price, total cost, total volume and capacity factors
        and uses them to calculate the KPIs. The KPIs are then stored in the database and CSV files.
        """
        await super().on_stop()

        # insert left records into db
        await self.store_dfs()

        if self.db is None:
            return

        queries = []
        for variable, kpi_def in self.kpi_defs.items():
            group_bys = ",".join(kpi_def.get("group_bys", ["market_id"]))
            queries.append(
                f"select '{variable}' as variable, market_id as ident, {kpi_def['value']} as value from {kpi_def['from_table']} where simulation = '{self.simulation_id}' group by {group_bys}"
            )

        if self.episode:
            queries.extend(
                [
                    f"SELECT 'sum_reward' as variable, simulation as ident, sum(reward) as value FROM rl_params WHERE episode='{self.episode}' AND simulation='{self.simulation_id}' GROUP BY simulation",
                    f"SELECT 'sum_regret' as variable, simulation as ident, sum(regret) as value FROM rl_params WHERE episode='{self.episode}' AND simulation='{self.simulation_id}' GROUP BY simulation",
                    f"SELECT 'sum_profit' as variable, simulation as ident, sum(profit) as value FROM rl_params WHERE episode='{self.episode}' AND simulation='{self.simulation_id}' GROUP BY simulation",
                ]
            )

        dfs = []
        for query in queries:
            try:
                df = pd.read_sql(query, self.db)
            except (ProgrammingError, OperationalError, DataError):
                continue
            except Exception as e:
                logger.error("could not read query: %s", e)
                continue

            dfs.append(df)

        # remove all empty dataframes
        dfs = [df for df in dfs if not df.empty and df["value"].notna().all()]
        if not dfs:
            return

        df = pd.concat(dfs)
        df.reset_index()
        df["simulation"] = self.simulation_id

        if self.export_csv_path:
            kpi_data_path = self.export_csv_path / "kpis.csv"
            df.to_csv(
                kpi_data_path,
                mode="a",
                header=not kpi_data_path.exists(),
                index=None,
                float_format="%.5g",
            )

        if self.db is not None and not df.empty:
            with self.db.begin() as db:
                df.to_sql("kpis", db, if_exists="append", index=None)

    def get_sum_reward(self, episode: int, evaluation_mode=True):
        """
        Retrieves the total reward for each learning unit.

        Returns:
            np.array: The total reward for each learning unit.
        """
        query = text(
            f"SELECT unit, SUM(reward) FROM rl_params "
            f"WHERE simulation='{self.simulation_id}' "
            f"AND evaluation_mode={evaluation_mode} "
            f"AND episode={episode} "
            f"GROUP BY unit"
        )
        if self.db is None:
            return []

        with self.db.begin() as db:
            rewards_by_unit = db.execute(query).fetchall()

        # convert into a numpy array
        rewards_by_unit = [r[1] for r in rewards_by_unit]
        rewards_by_unit = np.array(rewards_by_unit)

        return rewards_by_unit


class DatabaseMaintenance:
    """
    A utility class for managing simulation data stored in a database.

    This class creates a database engine from a provided URI and offers methods to:
      1. Retrieve a list of unique simulation IDs across all tables.
      2. Delete specific simulations from every table.
      3. Delete all simulations, or all except those specified, across every table.

    It assumes that each table (except for system tables like "spatial_ref_sys") contains a column
    named 'simulation' that uniquely identifies the simulation.

    Example:
        from assume.common import DatabaseMaintenance

        # Select to store the simulation results in a local database or in TimescaleDB.
        # When using TimescaleDB, ensure Docker is installed and the Grafana dashboard is accessible.
        data_format = "timescale"  # Options: "local_db" or "timescale"

        if data_format == "local_db":
            db_uri = "sqlite:///./examples/local_db/assume_db.db"
        elif data_format == "timescale":
            db_uri = "postgresql://assume:assume@localhost:5432/assume"

        maintenance = DatabaseMaintenance(db_uri=db_uri)

        # 1. Retrieve unique simulation IDs:
        unique_ids = maintenance.get_unique_simulation_ids()
        print("Unique simulation IDs:", unique_ids)

        # 2. Delete specific simulations:
        maintenance.delete_simulations(["example_01", "example_02"])

        # 3. Delete all simulations except a few:
        maintenance.delete_all_simulations(exclude=["example_01"])

    Args:
        db_uri (str): The URI of the database engine used to create a SQLAlchemy engine.
    """

    def __init__(self, db_uri: str):
        """
        Initializes the DatabaseMaintenance instance by creating a database engine.

        Args:
            db_uri (str): The URI of the database engine.
        """
        self.db_uri = db_uri
        self.db = create_engine(self.db_uri)

    def get_unique_simulation_ids(self) -> list[str]:
        """
        Retrieves a list of unique simulation IDs found in all tables.

        This method inspects all tables in the database (skipping system tables such as "spatial_ref_sys")
        and returns the distinct simulation IDs found in the 'simulation' column.

        Returns:
            list[str]: A list of unique simulation IDs.
        """
        unique_ids = set()
        inspector = inspect(self.db)
        table_names = inspector.get_table_names()
        for table in table_names:
            if table == "spatial_ref_sys":
                continue
            try:
                query = text(f'SELECT DISTINCT simulation FROM "{table}"')
                with self.db.begin() as conn:
                    result = conn.execute(query)
                    for row in result:
                        if row[0]:
                            unique_ids.add(row[0])
            except Exception as e:
                logger.error(
                    "Error retrieving simulation ids from table %s: %s", table, e
                )
        return list(unique_ids)

    def delete_simulations(self, simulation_ids: list[str]) -> None:
        """
        Deletes specific simulation records from all tables.

        This method deletes rows from every table where the 'simulation' column matches any of the
        provided simulation IDs. An index is created on the simulation column to optimize the deletion,
        if one does not already exist.

        Args:
            simulation_ids (list[str]): A list of simulation IDs to delete.
        """
        if not simulation_ids:
            logger.info("No simulation IDs provided for deletion.")
            return

<<<<<<< HEAD
        sim_list_str = ", ".join([f"'{sim}'" for sim in simulation_ids])
=======
>>>>>>> c7df3ede
        inspector = inspect(self.db)
        table_names = inspector.get_table_names()
        for table in table_names:
            if table == "spatial_ref_sys":
                continue
            try:
                with self.db.begin() as conn:
                    conn.execute(
                        text(
                            f'CREATE INDEX IF NOT EXISTS "{table}_simulation_idx" ON "{table}" (simulation)'
                        )
                    )
<<<<<<< HEAD
                    delete_query = text(
                        f'DELETE FROM "{table}" WHERE simulation IN ({sim_list_str})'
                    )
                    result = conn.execute(delete_query)
                    conn.commit()
=======
                    # Safe parameterized query
                    delete_query = text(
                        f'DELETE FROM "{table}" WHERE simulation = ANY(:simulations)'
                    )
                    result = conn.execute(delete_query, {"simulations": simulation_ids})
>>>>>>> c7df3ede
                    logger.debug("Deleted %s rows from %s", result.rowcount, table)
            except Exception as e:
                logger.error(
                    "Could not delete simulation(s) from table %s: %s", table, e
                )

    def delete_all_simulations(self, exclude: list[str] = None) -> None:
        """
        Deletes all simulation records from every table, with an option to exclude specific simulations.

        If an exclusion list is provided, simulations with those IDs will not be deleted. Otherwise,
        all simulation records are removed from all tables (excluding system tables).

        Args:
            exclude (list[str], optional): A list of simulation IDs that should NOT be deleted.
                If None, all simulation records are deleted.
        """
        inspector = inspect(self.db)
        table_names = inspector.get_table_names()
        for table in table_names:
            if table == "spatial_ref_sys":
                continue
            try:
                with self.db.begin() as conn:
                    conn.execute(
                        text(
                            f'CREATE INDEX IF NOT EXISTS "{table}_simulation_idx" ON "{table}" (simulation)'
                        )
                    )
                    if exclude:
                        exclude_str = ", ".join([f"'{sim}'" for sim in exclude])
                        delete_query = text(
                            f'DELETE FROM "{table}" WHERE simulation NOT IN ({exclude_str})'
                        )
                    else:
                        delete_query = text(f'DELETE FROM "{table}"')
                    result = conn.execute(delete_query)
<<<<<<< HEAD
                    conn.commit()
=======
>>>>>>> c7df3ede
                    logger.debug("Deleted %s rows from %s", result.rowcount, table)
            except Exception as e:
                logger.error("Could not delete simulations from table %s: %s", table, e)<|MERGE_RESOLUTION|>--- conflicted
+++ resolved
@@ -823,10 +823,6 @@
             logger.info("No simulation IDs provided for deletion.")
             return
 
-<<<<<<< HEAD
-        sim_list_str = ", ".join([f"'{sim}'" for sim in simulation_ids])
-=======
->>>>>>> c7df3ede
         inspector = inspect(self.db)
         table_names = inspector.get_table_names()
         for table in table_names:
@@ -839,19 +835,11 @@
                             f'CREATE INDEX IF NOT EXISTS "{table}_simulation_idx" ON "{table}" (simulation)'
                         )
                     )
-<<<<<<< HEAD
-                    delete_query = text(
-                        f'DELETE FROM "{table}" WHERE simulation IN ({sim_list_str})'
-                    )
-                    result = conn.execute(delete_query)
-                    conn.commit()
-=======
                     # Safe parameterized query
                     delete_query = text(
                         f'DELETE FROM "{table}" WHERE simulation = ANY(:simulations)'
                     )
                     result = conn.execute(delete_query, {"simulations": simulation_ids})
->>>>>>> c7df3ede
                     logger.debug("Deleted %s rows from %s", result.rowcount, table)
             except Exception as e:
                 logger.error(
@@ -889,10 +877,6 @@
                     else:
                         delete_query = text(f'DELETE FROM "{table}"')
                     result = conn.execute(delete_query)
-<<<<<<< HEAD
-                    conn.commit()
-=======
->>>>>>> c7df3ede
                     logger.debug("Deleted %s rows from %s", result.rowcount, table)
             except Exception as e:
                 logger.error("Could not delete simulations from table %s: %s", table, e)