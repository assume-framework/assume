--- conflicted
+++ resolved
@@ -332,11 +332,6 @@
         elif "demand" in column:
             value = self.demand
         elif column == "price_EOM":
-<<<<<<< HEAD
-            value = self.price_forecast
-        elif column == "price_EOM":
-=======
->>>>>>> 948b53a0
             value = self.price_forecast
         else:
             value = 0
