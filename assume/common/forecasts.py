--- conflicted
+++ resolved
@@ -37,12 +37,7 @@
 
         This method returns the forecast for a given column as a pandas Series based on the provided index.
         """
-<<<<<<< HEAD
         return pd.Series(0.0, self.index)
-=======
-
-        return pd.Series(0, self.index)
->>>>>>> afae9d8b
 
     def get_availability(self, unit: str):
         """
