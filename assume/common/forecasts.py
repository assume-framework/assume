# SPDX-FileCopyrightText: ASSUME Developers
#
# SPDX-License-Identifier: AGPL-3.0-or-later

import logging

import numpy as np
import pandas as pd


class Forecaster:
    """
    Forecaster represents a base class for forecasters based on existing files,
    random noise, or actual forecast methods. It initializes with the provided index. It includes methods
    to retrieve forecasts for specific columns, availability of units, and prices of fuel types, returning
    the corresponding timeseries as pandas Series.

    Attributes:
        index (pandas.Series): The index of the forecasts.

    Args:
        index (pandas.Series): The index of the forecasts.

    Example:
        >>> forecaster = Forecaster(index=pd.Series([1, 2, 3]))
        >>> forecast = forecaster['temperature']
        >>> print(forecast)

    """

    def __init__(self, index: pd.Series):
        self.index = index

    def __getitem__(self, column: str) -> pd.Series:
        """
        Returns the forecast for a given column.

        Args:
            column (str): The column of the forecast.

        Returns:
            pd.Series: The forecast.

        This method returns the forecast for a given column as a pandas Series based on the provided index.
        """
        return pd.Series(0.0, self.index)

    def get_availability(self, unit: str) -> pd.Series:
        """
        Returns the availability of a given unit as a pandas Series based on the provided index.

        Args:
            unit (str): The unit.

        Returns:
            pd.Series: The availability of the unit.

        Example:
        >>> forecaster = Forecaster(index=pd.Series([1, 2, 3]))
        >>> availability = forecaster.get_availability('unit_1')
        >>> print(availability)
        """

        return self[f"availability_{unit}"]

    def get_price(self, fuel_type: str) -> pd.Series:
        """
        Returns the price for a given fuel type as a pandas Series or zeros if the type does
        not exist.

        Args:
            fuel_type (str): The fuel type.

        Returns:
            pd.Series: The price of the fuel.

        Example:
            >>> forecaster = Forecaster(index=pd.Series([1, 2, 3]))
            >>> price = forecaster.get_price('lignite')
            >>> print(price)
        """

        return self[f"fuel_price_{fuel_type}"]


class CsvForecaster(Forecaster):
    """
    This class represents a forecaster that provides timeseries for forecasts derived from existing files.

    It initializes with the provided index. It includes methods to retrieve forecasts for specific columns,
    availability of units, and prices of fuel types, returning the corresponding timeseries as pandas Series.

    Attributes:
        index (pandas.Series): The index of the forecasts.
        powerplants_units (dict[str, pandas.Series]): The power plants.

    Args:
        index (pandas.Series): The index of the forecasts.
        powerplants_units (dict[str, pandas.Series]): The power plants.

    Example:
        >>> forecaster = CsvForecaster(index=pd.Series([1, 2, 3]))
        >>> forecast = forecaster['temperature']
        >>> print(forecast)

    """

    def __init__(
        self,
        index: pd.Series,
        powerplants_units: dict[str, pd.Series] = {},
        demand_units: dict[str, pd.Series] = {},
        market_configs: dict[str, pd.Series] = {},
        *args,
        **kwargs,
    ):
        super().__init__(index, *args, **kwargs)
        self.logger = logging.getLogger(__name__)
        self.powerplants_units = powerplants_units
        self.demand_units = demand_units
        self.market_configs = market_configs
        self.forecasts = pd.DataFrame(index=index)

    def __getitem__(self, column: str) -> pd.Series:
        """
        Returns the forecast for a given column.

        If the column does not exist in the forecasts, a Series of zeros is returned. If the column contains "availability", a Series of ones is returned.

        Args:
            column (str): The column of the forecast.

        Returns:
            pd.Series: The forecast for the given column.

        """

        if column not in self.forecasts.columns:
            if "availability" in column:
                return pd.Series(1, self.index)
            return pd.Series(0.0, self.index)

        return self.forecasts[column]

    def set_forecast(self, data: pd.DataFrame | pd.Series | None, prefix=""):
        """
        Sets the forecast for a given column.
        If data is a DataFrame, it sets the forecast for each column in the DataFrame. If data is
        a Series, it sets the forecast for the given column. If data is None, no action is taken.

        Args:
            data (pd.DataFrame | pd.Series | None): The forecast data.
            prefix (str): The prefix of the column.

        Example:
            >>> forecaster = CsvForecaster(index=pd.Series([1, 2, 3]))
            >>> forecaster.set_forecast(pd.Series([22, 25, 17], name='temperature'), prefix='location_1_')
            >>> print(forecaster['location_1_temperature'])
        """

        if data is None:
            return
        elif isinstance(data, pd.DataFrame):
            if prefix:
                # set prefix for columns to set
                columns = [prefix + column for column in data.columns]
                data.columns = columns
            if len(data.index) == 1:
                # if we have a single value which should be set for the whole series
                for column in data.columns:
                    self.forecasts[column] = data[column].item()
            else:
                # if some columns already exist, just add the new columns
                new_columns = set(data.columns) - set(self.forecasts.columns)
                self.forecasts = pd.concat(
                    [self.forecasts, data[list(new_columns)]], axis=1
                )
        else:
            self.forecasts[prefix + data.name] = data

    def calc_forecast_if_needed(self):
        """
        Calculates the forecasts if they are not already calculated.

<<<<<<< HEAD
        This method calculates additional forecasts if they do not already exist, including
        "price_EOM" and "residual_load_forecast".
=======
        This method calculates price forecast and residual load forecast for available markets, if
        thise don't already exist.

        Args:
>>>>>>> 7380ef58
        """

        cols = []
        for pp in self.powerplants_units.index:
            col = f"availability_{pp}"
            if col not in self.forecasts.columns:
                s = pd.Series(1, index=self.forecasts.index)
                s.name = col
                cols.append(s)
        cols.append(self.forecasts)
        self.forecasts = pd.concat(cols, axis=1).copy()

        for market_id, config in self.market_configs.items():
            if config["product_type"] != "energy":
                self.logger.warning(
                    f"Price forecast could be calculated for {market_id}. It can only be calculated for energy only markets for now"
                )
                continue

            if f"price_{market_id}" not in self.forecasts.columns:
                self.forecasts[
                    f"price_{market_id}"
                ] = self.calculate_market_price_forecast(market_id=market_id)

            if f"residual_load_{market_id}" not in self.forecasts.columns:
                self.forecasts[
                    f"residual_load_{market_id}"
                ] = self.calculate_residual_load_forecast(market_id=market_id)

    def get_registered_market_participants(self, market_id):
        """
        Retrieves information about market participants to make accurate price forecasts.

        Currently, the functionality for using different markets and specified registration for
        the price forecast is not implemented, so it returns the power plants as a DataFrame.

        Args:
            market_id (str): The market ID.

        Returns:
            pd.DataFrame: The registered market participants.

        """

        self.logger.warn(
            "Functionality of using the different markets and specified registration for the price forecast is not implemented yet"
        )
        return self.powerplants_units

    def calculate_residual_load_forecast(self, market_id) -> pd.Series:
        """
        This method calculates the residual demand forecast by subtracting the total available power from renewable energy (VRE) power plants from the overall demand forecast for each time step.

        Returns:
            pd.Series: The residual demand forecast.

        Notes:
            1. Selects VRE power plants (wind_onshore, wind_offshore, solar) from the powerplants_units data.
            2. Creates a DataFrame, vre_feed_in_df, with columns representing VRE power plants and initializes it with zeros.
            3. Calculates the power feed-in for each VRE power plant based on its availability and maximum power.
            4. Calculates the residual demand by subtracting the total VRE power feed-in from the overall demand forecast.
        """

        vre_powerplants_units = self.powerplants_units[
            self.powerplants_units["technology"].isin(
                ["wind_onshore", "wind_offshore", "solar"]
            )
        ].copy()

        vre_feed_in_df = pd.DataFrame(
            index=self.index, columns=vre_powerplants_units.index, data=0.0
        )

        for pp, max_power in vre_powerplants_units["max_power"].items():
            vre_feed_in_df[pp] = self.forecasts[f"availability_{pp}"] * max_power

        demand_units = self.demand_units[
            self.demand_units[f"bidding_{market_id}"].notnull()
        ]
        sum_demand = self.forecasts[demand_units.index].sum(axis=1)

        res_demand_df = sum_demand - vre_feed_in_df.sum(axis=1)

        return res_demand_df

    def calculate_market_price_forecast(self, market_id):
        """
        Calculates the merit order price forecast for the entire time horizon at once.

        The method considers the infeed of renewables, residual demand, and the marginal costs of power plants to derive the price forecast.

        Returns:
            pd.Series: The merit order price forecast.

        Notes:
            1. Calculates the marginal costs for each power plant based on fuel costs, efficiencies, emissions, and fixed costs.
            2. Sorts the power plants based on their marginal costs and availability.
            3. Computes the cumulative power of available power plants.
            4. Determines the price forecast by iterating through the sorted power plants, setting the price for times that can still be provided with a specific technology and cheaper ones.

        TODO:
            Extend price forecasts for all markets, not just specified for the DAM.
            Consider the inclusion of storages in the price forecast calculation.

        """

        # calculate infeed of renewables and residual demand_df
        # check if max_power is a series or a float

        # select only those power plant units, which have a bidding strategy for the specifi market_id
        powerplants_units = self.powerplants_units[
            self.powerplants_units[f"bidding_{market_id}"].notnull()
        ]

        marginal_costs = powerplants_units.apply(self.calculate_marginal_cost, axis=1).T
        sorted_columns = marginal_costs.loc[self.index[0]].sort_values().index
        col_availabilities = self.forecasts.columns[
            self.forecasts.columns.str.startswith("availability")
        ]
        availabilities = self.forecasts[col_availabilities]
        availabilities.columns = col_availabilities.str.replace("availability_", "")

        power = self.powerplants_units.max_power * availabilities
        cumsum_power = power[sorted_columns].cumsum(axis=1)

        demand_units = self.demand_units[
            self.demand_units[f"bidding_{market_id}"].notnull()
        ]
        sum_demand = self.forecasts[demand_units.index].sum(axis=1)

        # initialize empty price_forecast
        price_forecast = pd.Series(index=self.index, data=0.0)

        # start with most expensive type (highest cumulative power)
        for col in sorted_columns[::-1]:
            # find times which can still be provided with this technology
            # and cheaper once
            cheaper = cumsum_power[col] > sum_demand
            # set the price of this technology as the forecast price
            # for these times
            price_forecast.loc[cheaper] = marginal_costs[col].loc[cheaper]
            # repeat with the next cheaper technology

        return price_forecast

    def calculate_marginal_cost(self, pp_series: pd.Series) -> pd.Series:
        """
        Calculates time series of marginal costs for a power plant.

        This method calculates the marginal cost of a power plant by taking into account the following factors: \n
        - Fuel costs based on the fuel type and efficiency of the power plant. \n
        - Emissions costs considering the CO2 price and emission factor of the power plant. \n
        - Fixed costs, if specified for the power plant.

        Args:
            pp_series (pandas.Series): Series containing power plant data.

        Returns:
            pandas.Series: The marginal cost of the power plant.

        Notes:
            1. Determines the fuel price based on the fuel type of the power plant.
            2. Calculates the fuel cost by dividing the fuel price by the efficiency of the power plant.
            3. Calculates the emissions cost based on the CO2 price and emission factor, adjusted by the efficiency of the power plant.
            4. Considers any fixed costs specified for the power plant.
            5. Aggregates the fuel cost, emissions cost, and fixed cost to obtain the marginal cost of the power plant.
        """

        fp_column = f"fuel_price_{pp_series.fuel_type}"
        if fp_column in self.forecasts.columns:
            fuel_price = self.forecasts[fp_column]
        else:
            fuel_price = pd.Series(0.0, index=self.index)

        emission_factor = pp_series["emission_factor"]
        co2_price = self.forecasts["fuel_price_co2"]

        fuel_cost = fuel_price / pp_series["efficiency"]
        emissions_cost = co2_price * emission_factor / pp_series["efficiency"]
        fixed_cost = pp_series["fixed_cost"] if "fixed_cost" in pp_series else 0.0
        variable_cost = (
            pp_series["variable_cost"] if "variable_cost" in pp_series else 0.0
        )

        marginal_cost = fuel_cost + emissions_cost + fixed_cost + variable_cost

        return marginal_cost

    def save_forecasts(self, path):
        """
        Saves the forecasts to a csv file located at the specified path.

        Args:
            path (str): The path to save the forecasts to.

        Raises:
            ValueError: If no forecasts are provided, an error message is logged.
        """

        try:
            self.forecasts.to_csv(f"{path}/forecasts_df.csv", index=True)
        except ValueError:
            self.logger.error(
                f"No forecasts for {self.market_id} provided, so none saved."
            )


class RandomForecaster(CsvForecaster):
    """
    This class represents a forecaster that generates forecasts using random noise. It inherits
    from the `CsvForecaster` class and initializes with the provided index, power plants, and
    standard deviation of the noise.

    Attributes:
        index (pandas.Series): The index of the forecasts.
        powerplants_units (dict[str, pandas.Series]): The power plants.
        sigma (float): The standard deviation of the noise.

    Args:
        index (pandas.Series): The index of the forecasts.
        powerplants_units (dict[str, pandas.Series]): The power plants.
        sigma (float): The standard deviation of the noise.

    Example:
        >>> forecaster = RandomForecaster(index=pd.Series([1, 2, 3]))
        >>> forecaster.set_forecast(pd.Series([22, 25, 17], name='temperature'), prefix='location_1_')
        >>> print(forecaster['location_1_temperature'])

    """

    def __init__(
        self,
        index: pd.Series,
        powerplants_units: dict[str, pd.Series] = {},
        sigma: float = 0.02,
        *args,
        **kwargs,
    ):
        self.sigma = sigma
        super().__init__(index, powerplants_units, *args, **kwargs)

    def __getitem__(self, column: str) -> pd.Series:
        """
        Retrieves forecasted values modified by random noise.

        This method returns the forecast for a given column as a pandas Series modified
        by random noise based on the provided standard deviation of the noise and the existing
        forecasts. If the column does not exist in the forecasts, a Series of zeros is returned.

        Args:
            column (str): The column of the forecast.

        Returns:
            pd.Series: The forecast modified by random noise.

        """

        if column not in self.forecasts.columns:
            return pd.Series(0.0, self.index)
        noise = np.random.normal(0, self.sigma, len(self.index))
        return self.forecasts[column] * noise


class NaiveForecast(Forecaster):
    """
    This class represents a forecaster that generates forecasts using naive methods.

    It inherits from the `Forecaster` class and initializes with the provided index and optional parameters
    for availability, fuel price, CO2 price, demand, and price forecast.
    If the optional parameters are constant values, they are converted to pandas Series with the
    provided index. If the optional parameters are lists, they are converted to pandas Series with
    the provided index and the corresponding values.

    Attributes:
        index (pandas.Series): The index of the forecasts.
        availability (float | list, optional): The availability of the power plants.
        fuel_price (float | list, optional): The fuel price.
        co2_price (float | list, optional): The CO2 price.
        demand (float | list, optional): The demand.
        price_forecast (float | list, optional): The price forecast.

    Args:
        index (pandas.Series): The index of the forecasts.
        availability (float | list, optional): The availability of the power plants.
        fuel_price (float | list, optional): The fuel price.
        co2_price (float | list, optional): The CO2 price.
        demand (float | list, optional): The demand.
        price_forecast (float | list, optional): The price forecast.
        *args: Variable length argument list.
        **kwargs: Arbitrary keyword arguments.

    Example:
        >>> forecaster = NaiveForecast(demand=100, co2_price=10, fuel_price=10, availability=1, price_forecast=50)
        >>> print(forecaster['demand'])

        >>> forecaster = NaiveForecast(index=pd.Series([1, 2, 3]), demand=[100, 200, 300], co2_price=[10, 20, 30])
        >>> print(forecaster["demand"][2])
    """

    def __init__(
        self,
        index: pd.Series,
        availability: float | list = 1,
        fuel_price: float | list = 10,
        co2_price: float | list = 10,
        demand: float | list = 100,
        price_forecast: float | list = 50,
        *args,
        **kwargs,
    ):
        super().__init__(index)
        self.fuel_price = fuel_price
        self.availability = availability
        self.co2_price = co2_price
        self.demand = demand
        self.price_forecast = price_forecast

    def __getitem__(self, column: str) -> pd.Series:
        """
        Retrieves forecasted values.

        This method retrieves the forecasted values for a specific column based on the
        provided parameters such as availability, fuel price, CO2 price, demand, and price
        forecast. If the column matches one of the predefined parameters, the corresponding
        value is returned as a pandas Series. If the column does not match, a Series of zeros is returned.

        Args:
            column (str): The column for which forecasted values are requested.

        Returns:
            pd.Series: The forecasted values for the specified column.

        """

        if "availability" in column:
            value = self.availability
        elif column == "fuel_price_co2":
            value = self.co2_price
        elif "fuel_price" in column:
            value = self.fuel_price
        elif "demand" in column:
            value = self.demand
        elif column == "price_EOM":
            value = self.price_forecast
        else:
            value = 0
        if isinstance(value, pd.Series):
            value.index = self.index
        return pd.Series(value, self.index)<|MERGE_RESOLUTION|>--- conflicted
+++ resolved
@@ -182,15 +182,8 @@
         """
         Calculates the forecasts if they are not already calculated.
 
-<<<<<<< HEAD
-        This method calculates additional forecasts if they do not already exist, including
-        "price_EOM" and "residual_load_forecast".
-=======
         This method calculates price forecast and residual load forecast for available markets, if
         thise don't already exist.
-
-        Args:
->>>>>>> 7380ef58
         """
 
         cols = []
