--- conflicted
+++ resolved
@@ -320,21 +320,10 @@
         for unit_id, unit in self.units.items():
             current_dispatch = unit.execute_current_dispatch(start, now)
             end = now
-<<<<<<< HEAD
-            current_dispatch.name = "power"
-            data = pd.DataFrame(current_dispatch)
-
-            # TODO: this needs to be fixed. For now it is consuming too much time and is deactivated
-            # unit.calculate_generation_cost(start, now, "energy")
-            valid_outputs = [
-                "soc",
-                "ev_soc",
-=======
             dispatch = {"power": current_dispatch}
             unit.calculate_generation_cost(start, now, "energy")
             valid_outputs = [
                 "soc",
->>>>>>> be4b849c
                 "cashflow",
                 "marginal_costs",
                 "total_costs",
