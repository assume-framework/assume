# SPDX-FileCopyrightText: ASSUME Developers
#
# SPDX-License-Identifier: AGPL-3.0-or-later

import logging
from collections import defaultdict
from datetime import datetime
from itertools import groupby
from operator import itemgetter

import numpy as np
import pandas as pd
from mango import Role
from mango.messages.message import Performatives

from assume.common.market_objects import (
    ClearingMessage,
    DataRequestMessage,
    MarketConfig,
    MetaDict,
    OpeningMessage,
    Orderbook,
    RegistrationMessage,
)
from assume.common.utils import aggregate_step_amount, get_products_index
from assume.strategies import (
    BaseStrategy,
    LearningStrategy,
    RLdamStrategy,
    RLStrategyBlocks,
)
from assume.units import BaseUnit

logger = logging.getLogger(__name__)


class UnitsOperator(Role):
    """
    The UnitsOperator is the agent that manages the units.
    It receives the opening hours of the market and sends back the bids for the market.

    Args:
        available_markets (list[MarketConfig]): The available markets.
        opt_portfolio (tuple[bool, BaseStrategy] | None, optional): Optimized portfolio strategy. Defaults to None.
    """

    def __init__(
        self,
        available_markets: list[MarketConfig],
        opt_portfolio: tuple[bool, BaseStrategy] | None = None,
    ):
        super().__init__()

        self.available_markets = available_markets
        self.registered_markets: dict[str, MarketConfig] = {}
        self.last_sent_dispatch = 0

        if opt_portfolio is None:
            self.use_portfolio_opt = False
            self.portfolio_strategy = None
        else:
            self.use_portfolio_opt = opt_portfolio[0]
            self.portfolio_strategy = opt_portfolio[1]

        # valid_orders per product_type
        self.valid_orders = defaultdict(list)
        self.units: dict[str, BaseUnit] = {}

    def setup(self):
        super().setup()
        self.id = self.context.aid
        self.context.subscribe_message(
            self,
            self.handle_opening,
            lambda content, meta: content.get("context") == "opening",
        )

        self.context.subscribe_message(
            self,
            self.handle_market_feedback,
            lambda content, meta: content.get("context") == "clearing",
        )

        self.context.subscribe_message(
            self,
            self.handle_registration_feedback,
            lambda content, meta: content.get("context") == "registration",
        )

        self.context.subscribe_message(
            self,
            self.handle_data_request,
            lambda content, meta: content.get("context") == "data_request",
        )

        for market in self.available_markets:
            if self.participate(market):
                self.context.schedule_timestamp_task(
                    self.register_market(market),
                    1,  # register after time was updated for the first time
                )

    async def add_unit(
        self,
        unit: BaseUnit,
    ) -> None:
        """
        Create a unit.

        Args:
            unit (BaseUnit): The unit to be added.
        """
        self.units[unit.id] = unit

        db_aid = self.context.data_dict.get("output_agent_id")
        db_addr = self.context.data_dict.get("output_agent_addr")
        if db_aid and db_addr:
            # send unit data to db agent to store it
            message = {
                "context": "write_results",
                "type": "store_units",
                "data": self.units[unit.id].as_dict(),
            }
            await self.context.send_acl_message(
                receiver_id=db_aid,
                receiver_addr=db_addr,
                content=message,
                acl_metadata={
                    "sender_addr": self.context.addr,
                    "sender_id": self.context.aid,
                },
            )

    def participate(self, market: MarketConfig) -> bool:
        """
        Method which decides if we want to participate on a given Market.
        This always returns true for now.

        Args:
            market (MarketConfig): The market to participate in.

        Returns:
            bool: True if participate, False otherwise.
        """
        return True

    async def register_market(self, market: MarketConfig) -> None:
        """
        Register a market.

        Args:
            market (MarketConfig): The market to register.
        """

        await self.context.send_acl_message(
            {
                "context": "registration",
                "market_id": market.name,
                "information": [u.as_dict() for u in self.units.values()],
            },
            receiver_addr=market.addr,
            receiver_id=market.aid,
            acl_metadata={
                "sender_addr": self.context.addr,
                "sender_id": self.context.aid,
                "reply_with": market.name,
            },
        ),
        logger.debug(f"{self.id} sent market registration to {market.name}")

    def handle_opening(self, opening: OpeningMessage, meta: MetaDict) -> None:
        """
        When we receive an opening from the market, we schedule sending back our list of orders as a response.

        Args:
            opening (OpeningMessage): The opening message.
            meta (MetaDict): The meta data of the market.
        """
        logger.debug(
            f'{self.id} received opening from: {opening["market_id"]} {opening["start_time"]} until: {opening["end_time"]}.'
        )
        self.context.schedule_instant_task(coroutine=self.submit_bids(opening, meta))

    def handle_market_feedback(self, content: ClearingMessage, meta: MetaDict) -> None:
        """
        Handles the feedback which is received from a market we did bid at.

        Args:
            content (ClearingMessage): The content of the clearing message.
            meta (MetaDict): The meta data of the market.
        """
        logger.debug(f"{self.id} got market result: {content}")
        accepted_orders: Orderbook = content["accepted_orders"]
        rejected_orders: Orderbook = content["rejected_orders"]
        orderbook = accepted_orders + rejected_orders

        for order in orderbook:
            order["market_id"] = content["market_id"]

        marketconfig = self.registered_markets[content["market_id"]]
        self.valid_orders[marketconfig.product_type].extend(orderbook)
        self.set_unit_dispatch(orderbook, marketconfig)
        self.write_learning_params(orderbook, marketconfig)
        self.write_actual_dispatch(marketconfig.product_type)

    def handle_registration_feedback(
        self, content: RegistrationMessage, meta: MetaDict
    ) -> None:
        """
        Handles the feedback received from a market regarding registration.

        Args:
            content (RegistrationMessage): The content of the registration message.
            meta (MetaDict): The meta data of the market.
        """
        logger.debug("Market %s accepted our registration", content["market_id"])
        if content["accepted"]:
            found = False
            for market in self.available_markets:
                if content["market_id"] == market.name:
                    self.registered_markets[market.name] = market
                    found = True
                    break
            if not found:
                logger.error(
                    "Market %s sent registation but is unknown", content["market_id"]
                )
        else:
            logger.error("Market %s did not accept registration", meta["sender_id"])

    def handle_data_request(self, content: DataRequestMessage, meta: MetaDict) -> None:
        """
        Handles the data request received from other agents.

        Args:
            content (DataRequestMessage): The content of the data request message.
            meta (MetaDict): The meta data of the market.
        """
        unit = content["unit"]
        metric_type = content["metric"]
        start = content["start_time"]
        end = content["end_time"]

        data = []
        try:
            data = self.units[unit].outputs[metric_type][start:end]
        except Exception:
            logger.exception("error handling data request")
        self.context.schedule_instant_acl_message(
            content={
                "context": "data_response",
                "data": data,
            },
            receiver_addr=meta["sender_addr"],
            receiver_id=meta["sender_id"],
            acl_metadata={
                "sender_addr": self.context.addr,
                "sender_id": self.context.aid,
                "in_reply_to": meta.get("reply_with"),
            },
        )

    def set_unit_dispatch(
        self, orderbook: Orderbook, marketconfig: MarketConfig
    ) -> None:
        """
        Feeds the current market result back to the units.

        Args:
            orderbook (Orderbook): The orderbook of the market.
            marketconfig (MarketConfig): The market configuration.
        """
        orderbook.sort(key=itemgetter("unit_id"))
        for unit_id, orders in groupby(orderbook, itemgetter("unit_id")):
            orderbook = list(orders)
            self.units[unit_id].set_dispatch_plan(
                marketconfig=marketconfig,
                orderbook=orderbook,
            )

    def write_actual_dispatch(self, product_type: str) -> None:
        """
        Sends the actual aggregated dispatch curve.

        Args:
            product_type (str): The type of the product.
        """

        last = self.last_sent_dispatch
        if self.context.current_timestamp == last:
            # stop if we exported at this time already
            return
        self.last_sent_dispatch = self.context.current_timestamp

        now = datetime.utcfromtimestamp(self.context.current_timestamp)
        start = datetime.utcfromtimestamp(last)

        market_dispatch = aggregate_step_amount(
            self.valid_orders[product_type],
            start,
            now,
            groupby=["market_id", "unit_id"],
        )
        unit_dispatch_dfs = []
        for unit_id, unit in self.units.items():
            current_dispatch = unit.execute_current_dispatch(start, now)
            end = now
            current_dispatch.name = "power"
            data = pd.DataFrame(current_dispatch)
            unit.calculate_generation_cost(start, now, "energy")
            valid_outputs = ["soc", "cashflow", "marginal_costs", "total_costs"]

            for key in unit.outputs.keys():
                for output in valid_outputs:
                    if output in key:
                        data[key] = unit.outputs[key][start:end]

            data["unit"] = unit_id
            unit_dispatch_dfs.append(data)

        self.valid_orders[product_type] = list(
            filter(
                lambda x: x["end_time"] > now,
                self.valid_orders[product_type],
            )
        )

        db_aid = self.context.data_dict.get("output_agent_id")
        db_addr = self.context.data_dict.get("output_agent_addr")
        if db_aid and db_addr:
            self.context.schedule_instant_acl_message(
                receiver_id=db_aid,
                receiver_addr=db_addr,
                content={
                    "context": "write_results",
                    "type": "market_dispatch",
                    "data": market_dispatch,
                },
            )
            if unit_dispatch_dfs:
                unit_dispatch = pd.concat(unit_dispatch_dfs)
                self.context.schedule_instant_acl_message(
                    receiver_id=db_aid,
                    receiver_addr=db_addr,
                    content={
                        "context": "write_results",
                        "type": "unit_dispatch",
                        "data": unit_dispatch,
                    },
                )

    async def submit_bids(self, opening: OpeningMessage, meta: MetaDict) -> None:
        """
        Formulates an orderbook and sends it to the market.
        This function will accomodate the portfolio optimization in the future.

        Args:
            opening (OpeningMessage): The opening message.
            meta (MetaDict): The meta data of the market.
        """

        products = opening["products"]
        market = self.registered_markets[opening["market_id"]]
        logger.debug(f"{self.id} setting bids for {market.name} - {products}")

        # the given products just became available on our market
        # and we need to provide bids
        # [whole_next_hour, quarter1, quarter2, quarter3, quarter4]
        # algorithm should buy as much baseload as possible, then add up with quarters
        products.sort(key=lambda p: (p[0] - p[1], p[0]))
        if self.use_portfolio_opt:
            orderbook = await self.formulate_bids_portfolio(
                market=market,
                products=products,
            )
        else:
            orderbook = await self.formulate_bids(
                market=market,
                products=products,
            )
        acl_metadata = {
            "performative": Performatives.inform,
            "sender_id": self.context.aid,
            "sender_addr": self.context.addr,
            "conversation_id": "conversation01",
            "in_reply_to": meta.get("reply_with"),
        }
        await self.context.send_acl_message(
            content={
                "context": "submit_bids",
                "market_id": market.name,
                "orderbook": orderbook,
            },
            receiver_addr=market.addr,
            receiver_id=market.aid,
            acl_metadata=acl_metadata,
        )

    async def formulate_bids_portfolio(
        self, market: MarketConfig, products: list[tuple]
    ) -> Orderbook:
        """
        Formulates the bid to the market according to the bidding strategy of the unit operator.
        Placeholder for future portfolio optimization.

        Args:
            market (MarketConfig): The market to formulate bids for.
            products (list[tuple]): The products to formulate bids for.

        Returns:
            OrderBook: The orderbook that is submitted as a bid to the market.
        """
        orderbook: Orderbook = []
        # TODO sort units by priority
        # execute operator bidding strategy..?
        for unit_id, unit in self.units.items():
            unit.technology
            # TODO calculate bids from sum of available power

        return orderbook

    async def formulate_bids(
        self, market: MarketConfig, products: list[tuple]
    ) -> Orderbook:
        """
        Formulates the bid to the market according to the bidding strategy of the each unit individually.

        Args:
            market (MarketConfig): The market to formulate bids for.
            products (list[tuple]): The products to formulate bids for.

        Returns:
            OrderBook: The orderbook that is submitted as a bid to the market.
        """

        orderbook: Orderbook = []

        for unit_id, unit in self.units.items():
            product_bids = unit.calculate_bids(
                market,
                product_tuples=products,
            )
            for i, order in enumerate(product_bids):
                if isinstance(order["volume"], dict):
                    if all(volume == 0 for volume in order["volume"].values()):
                        continue
                elif order["volume"] == 0:
                    continue
                order["agent_id"] = (self.context.addr, self.context.aid)
                if market.volume_tick:
                    order["volume"] = round(order["volume"] / market.volume_tick)
                if market.price_tick:
                    order["price"] = round(order["price"] / market.price_tick)
                if "bid_id" not in order.keys() or order["bid_id"] is None:
                    order["bid_id"] = f"{unit_id}_{i+1}"
                order["unit_id"] = unit_id
                orderbook.append(order)

        return orderbook

    def write_learning_to_output(
<<<<<<< HEAD
        self, products_index: pd.DatetimeIndex, marketconfig: MarketConfig
    ):
=======
        self, start: datetime, marketconfig: MarketConfig
    ) -> None:
        """
        Sends the current rl_strategy update to the output agent.

        Args:
            start (datetime): The start time.
            marketconfig (MarketConfig): The market configuration.
        """
>>>>>>> b3aa9c18
        output_agent_list = []
        start = products_index[0]
        for unit_id, unit in self.units.items():
            # rl only for energy market for now!
            if isinstance(
                unit.bidding_strategies.get(marketconfig.product_type),
                (RLdamStrategy, RLStrategyBlocks),
            ):
                # TODO: check whether to split the reward, profit and regret to different lines
                output_dict = {
                    "datetime": start,
                    "profit": unit.outputs["profit"].loc[products_index].sum(),
                    "reward": unit.outputs["reward"].loc[products_index].sum() / 24,
                    "regret": unit.outputs["regret"].loc[products_index].sum(),
                    "unit": unit_id,
                }
                noise_tuple = unit.outputs["rl_exploration_noise"].loc[start]
                action_tuple = unit.outputs["rl_actions"].loc[start]
                action_dim = len(action_tuple)
                for i in range(action_dim):
                    output_dict[f"exploration_noise_{i}"] = noise_tuple[i]
                    output_dict[f"actions_{i}"] = action_tuple[i]

                output_agent_list.append(output_dict)

            elif isinstance(
                unit.bidding_strategies.get(marketconfig.product_type),
                LearningStrategy,
            ):
                output_dict = {
                    "datetime": start,
                    "profit": unit.outputs["profit"].loc[start],
                    "reward": unit.outputs["reward"].loc[start],
                    "regret": unit.outputs["regret"].loc[start],
                    "unit": unit_id,
                }
                noise_tuple = unit.outputs["rl_exploration_noise"].loc[start]
                action_tuple = unit.outputs["rl_actions"].loc[start]
                action_dim = len(action_tuple)
                for i in range(action_dim):
                    output_dict[f"exploration_noise_{i}"] = noise_tuple[i]
                    output_dict[f"actions_{i}"] = action_tuple[i]

                output_agent_list.append(output_dict)

        db_aid = self.context.data_dict.get("learning_output_agent_id")
        db_addr = self.context.data_dict.get("learning_output_agent_addr")

        if db_aid and db_addr and output_agent_list:
            self.context.schedule_instant_acl_message(
                receiver_id=db_aid,
                receiver_addr=db_addr,
                content={
                    "context": "write_results",
                    "type": "rl_learning_params",
                    "data": output_agent_list,
                },
            )

    def write_to_learning(
        self,
        products_index: pd.DatetimeIndex,
        marketconfig: MarketConfig,
        obs_dim: int,
        act_dim: int,
        device: str,
        learning_unit_count: int,
    ) -> None:
        """
        Writes learning results to the learning agent.

        Args:
            start (datetime): The start time.
            marketconfig (MarketConfig): The market configuration.
            obs_dim (int): The observation dimension.
            act_dim (int): The action dimension.
            device (str): The device used for learning.
            learning_unit_count (int): The count of learning units.
        """
        all_observations = []
        all_rewards = []
        start = products_index[0]
        try:
            import torch as th

        except ImportError:
            logger.error("tried writing learning_params, but torch is not installed")
            return

        all_observations = th.zeros((learning_unit_count, obs_dim), device=device)
        all_actions = th.zeros((learning_unit_count, act_dim), device=device)

        i = 0
        for unit in self.units.values():
            # rl only for energy market for now!
            if isinstance(
                unit.bidding_strategies.get(marketconfig.product_type),
                (RLdamStrategy, RLStrategyBlocks),
            ):
                all_observations[i, :] = unit.outputs["rl_observations"][start]
                all_actions[i, :] = unit.outputs["rl_actions"][start]
                all_rewards.append(sum(unit.outputs["reward"][products_index]))
                i += 1

            elif isinstance(
                unit.bidding_strategies.get(marketconfig.product_type),
                LearningStrategy,
            ):
                all_observations[i, :] = unit.outputs["rl_observations"][start]
                all_actions[i, :] = unit.outputs["rl_actions"][start]
                all_rewards.append(unit.outputs["reward"][start] / 24)
                i += 1

        # convert all_actions list of tensor to numpy 2D array
        all_observations = all_observations.squeeze().cpu().numpy()
        all_actions = all_actions.squeeze().cpu().numpy()
        all_rewards = np.array(all_rewards)
        rl_agent_data = (all_observations, all_actions, all_rewards)

        learning_role_id = self.context.data_dict.get("learning_agent_id")
        learning_role_addr = self.context.data_dict.get("learning_agent_addr")

        if learning_role_id and learning_role_addr:
            self.context.schedule_instant_acl_message(
                receiver_id=learning_role_id,
                receiver_addr=learning_role_addr,
                content={
                    "context": "rl_training",
                    "type": "replay_buffer",
                    "data": rl_agent_data,
                },
            )

    def write_learning_params(
        self, orderbook: Orderbook, marketconfig: MarketConfig
    ) -> None:
        """
        Sends the current rl_strategy update to the output agent.

        Args:
            orderbook (Orderbook): The orderbook of the market.
            marketconfig (MarketConfig): The market configuration.
        """

        learning_strategies = []
        products_index = get_products_index(orderbook)

        for unit in self.units.values():
            bidding_strategy = unit.bidding_strategies.get(marketconfig.product_type)
            if isinstance(bidding_strategy, LearningStrategy):
                learning_strategies.append(bidding_strategy)
                # should be the same across all strategies
                obs_dim = bidding_strategy.obs_dim
                act_dim = bidding_strategy.act_dim
                device = bidding_strategy.device

        # should write learning results if at least one bidding_strategy is a learning strategy
        if learning_strategies and orderbook:
            # write learning output
            self.write_learning_to_output(products_index, marketconfig)

            # we are using the first learning_strategy to check learning_mode
            # as this should be the same value for all strategies
            if learning_strategies[0].learning_mode:
                # in learning mode we are sending data to learning
                self.write_to_learning(
                    products_index=products_index,
                    marketconfig=marketconfig,
                    obs_dim=obs_dim,
                    act_dim=act_dim,
                    device=device,
                    learning_unit_count=len(learning_strategies),
                )<|MERGE_RESOLUTION|>--- conflicted
+++ resolved
@@ -459,20 +459,15 @@
         return orderbook
 
     def write_learning_to_output(
-<<<<<<< HEAD
         self, products_index: pd.DatetimeIndex, marketconfig: MarketConfig
-    ):
-=======
-        self, start: datetime, marketconfig: MarketConfig
     ) -> None:
         """
         Sends the current rl_strategy update to the output agent.
 
         Args:
-            start (datetime): The start time.
+            products_index (pd.DatetimeIndex): The index of all products.
             marketconfig (MarketConfig): The market configuration.
         """
->>>>>>> b3aa9c18
         output_agent_list = []
         start = products_index[0]
         for unit_id, unit in self.units.items():
