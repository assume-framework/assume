import logging
from datetime import datetime
from itertools import groupby
from operator import itemgetter

import numpy as np
import pandas as pd
from mango import Role
from mango.messages.message import Performatives

from assume.common.market_objects import (
    ClearingMessage,
    MarketConfig,
    OpeningMessage,
    Orderbook,
)
from assume.common.utils import aggregate_step_amount
from assume.strategies import BaseStrategy, LearningStrategy
from assume.units import BaseUnit

logger = logging.getLogger(__name__)


class UnitsOperator(Role):
    """
    The UnitsOperator is the agent that manages the units.
    It receives the opening hours of the market and sends back the bids for the market.

    :param available_markets: the available markets
    :type available_markets: list[MarketConfig]
    :param opt_portfolio: optimized portfolio strategy
    :type opt_portfolio: tuple[bool, BaseStrategy] | None
    """

    def __init__(
        self,
        available_markets: list[MarketConfig],
        opt_portfolio: tuple[bool, BaseStrategy] | None = None,
    ):
        super().__init__()

        self.bids_map = {}
        self.available_markets = available_markets
        self.registered_markets: dict[str, MarketConfig] = {}
        self.last_sent_dispatch = 0

        if opt_portfolio is None:
            self.use_portfolio_opt = False
            self.portfolio_strategy = None
        else:
            self.use_portfolio_opt = opt_portfolio[0]
            self.portfolio_strategy = opt_portfolio[1]

        # should be a list per product_type
        self.valid_orders = []
        self.units: dict[str, BaseUnit] = {}

    def setup(self):
        self.id = self.context.aid
        self.context.subscribe_message(
            self,
            self.handle_opening,
            lambda content, meta: content.get("context") == "opening",
        )

        self.context.subscribe_message(
            self,
            self.handle_market_feedback,
            lambda content, meta: content.get("context") == "clearing",
        )

        for market in self.available_markets:
            if self.participate(market):
                self.register_market(market)
                self.registered_markets[market.name] = market

    async def add_unit(
        self,
        unit: BaseUnit,
    ):
        """
        Create a unit.

        :param unit: the unit to be added
        :type unit: BaseUnit
        """
        self.units[unit.id] = unit

        db_aid = self.context.data_dict.get("output_agent_id")
        db_addr = self.context.data_dict.get("output_agent_addr")
        if db_aid and db_addr:
            # send unit data to db agent to store it
            message = {
                "context": "write_results",
                "type": "store_units",
                "data": self.units[unit.id].as_dict(),
            }
            await self.context.send_acl_message(
                receiver_id=db_aid,
                receiver_addr=db_addr,
                content=message,
                acl_metadata={
                    "sender_addr": self.context.addr,
                    "sender_id": self.context.aid,
                },
            )

    def participate(self, market: MarketConfig):
        """
        Method which decides if we want to participate on a given Market.
        This always returns true for now

        :param market: the market to participate in
        :type market: MarketConfig
        """
        return True

    def register_market(self, market: MarketConfig):
        """
        Register a market.

        :param market: the market to register
        :type market: MarketConfig
        """
        self.context.schedule_timestamp_task(
            self.context.send_acl_message(
                {"context": "registration", "market": market.name},
                market.addr,
                receiver_id=market.aid,
                acl_metadata={
                    "sender_addr": self.context.addr,
                    "sender_id": self.context.aid,
                },
            ),
            1,  # register after time was updated for the first time
        )
        logger.debug(f"{self.id} tried to register at market {market.name}")

    def handle_opening(self, opening: OpeningMessage, meta: dict[str, str]):
        """
        When we receive an opening from the market, we schedule sending back
        our list of orders as a response

        :param opening: the opening message
        :type opening: OpeningMessage
        :param meta: the meta data of the market
        :type meta: dict[str, str]
        """
        logger.debug(
            f'{self.id} received opening from: {opening["market_id"]} {opening["start"]} until: {opening["stop"]}.'
        )
        self.context.schedule_instant_task(coroutine=self.submit_bids(opening))

    def handle_market_feedback(self, content: ClearingMessage, meta: dict[str, str]):
        """
        handles the feedback which is received from a market we did bid at
        stores accepted orders, sets the received power
        writes result back for the learning
        and executes the dispatch, including ramping for times in the past

        :param content: the content of the clearing message
        :type content: ClearingMessage
        :param meta: the meta data of the market
        :type meta: dict[str, str]
        """
        logger.debug(f"{self.id} got market result: {content}")
        orderbook: Orderbook = content["orderbook"]
        for order in orderbook:
            order["market_id"] = content["market_id"]
            # map bid id to unit id
            order["unit_id"] = self.bids_map[order["bid_id"]]
        self.valid_orders.extend(orderbook)
        marketconfig = self.registered_markets[content["market_id"]]
        self.set_unit_dispatch(orderbook, marketconfig)
        self.write_learning_params(orderbook, marketconfig)
        self.write_actual_dispatch()

    def set_unit_dispatch(self, orderbook: Orderbook, marketconfig: MarketConfig):
        """
        feeds the current market result back to the units
        this does not respect bids from multiple markets
        for the same time period, as we only have access to the current orderbook here

        :param orderbook: the orderbook of the market
        :type orderbook: Orderbook
        :param marketconfig: the market configuration
        :type marketconfig: MarketConfig
        """
        orderbook.sort(key=itemgetter("unit_id"))
        for unit_id, orders in groupby(orderbook, itemgetter("unit_id")):
            orderbook = list(orders)
            self.units[unit_id].set_dispatch_plan(
                marketconfig=marketconfig,
                orderbook=orderbook,
            )

    def write_actual_dispatch(self):
        """
        sends the actual aggregated dispatch curve
        works across multiple markets
        sends dispatch at or after it actually happens
        """

        last = self.last_sent_dispatch
        if self.context.current_timestamp == last:
            # stop if we exported at this time already
            return
        self.last_sent_dispatch = self.context.current_timestamp

        now = datetime.utcfromtimestamp(self.context.current_timestamp)
        start = datetime.utcfromtimestamp(last)

        market_dispatch = aggregate_step_amount(
            self.valid_orders, start, now, groupby=["market_id", "unit_id"]
        )
        unit_dispatch_dfs = []
        for unit_id, unit in self.units.items():
            current_dispatch = unit.execute_current_dispatch(start, now)
            end = now - unit.index.freq
            current_dispatch.name = "power"
            data = pd.DataFrame(current_dispatch)
            data["soc"] = unit.outputs["soc"][start:end]
<<<<<<< HEAD
            data["profits"] = unit.outputs["profits"][start:end]
            for key in unit.outputs.keys():
                if "cashflow" in key or "costs" in key:
=======
            # TODO make that right for all products
            for key in unit.outputs.keys():
                if "energy_cashflow" in key:
>>>>>>> fafebeed
                    data[key] = unit.outputs[key][start:end]

                if "energy_marginal_costs" in key:
                    data[key] = unit.outputs[key][start:end]

            data["unit"] = unit_id
            unit_dispatch_dfs.append(data)

        db_aid = self.context.data_dict.get("output_agent_id")
        db_addr = self.context.data_dict.get("output_agent_addr")
        if db_aid and db_addr:
            self.context.schedule_instant_acl_message(
                receiver_id=db_aid,
                receiver_addr=db_addr,
                content={
                    "context": "write_results",
                    "type": "market_dispatch",
                    "data": market_dispatch,
                },
            )
            if unit_dispatch_dfs:
                unit_dispatch = pd.concat(unit_dispatch_dfs)
                self.context.schedule_instant_acl_message(
                    receiver_id=db_aid,
                    receiver_addr=db_addr,
                    content={
                        "context": "write_results",
                        "type": "unit_dispatch",
                        "data": unit_dispatch,
                    },
                )

        self.valid_orders = list(
            filter(lambda x: x["end_time"] >= now, self.valid_orders)
        )

    async def submit_bids(self, opening: OpeningMessage):
        """
        formulates an orderbook and sends it to the market.
        This will handle optional portfolio processing

        :param opening: the opening message
        :type opening: OpeningMessage
        """

        products = opening["products"]
        market = self.registered_markets[opening["market_id"]]
        logger.debug(f"{self.id} setting bids for {market.name} - {products}")

        # the given products just became available on our market
        # and we need to provide bids
        # [whole_next_hour, quarter1, quarter2, quarter3, quarter4]
        # algorithm should buy as much baseload as possible, then add up with quarters
        products.sort(key=lambda p: (p[0] - p[1], p[0]))
        if self.use_portfolio_opt:
            orderbook = await self.formulate_bids_portfolio(
                market=market,
                products=products,
            )
        else:
            orderbook = await self.formulate_bids(
                market=market,
                products=products,
            )
        acl_metadata = {
            "performative": Performatives.inform,
            "sender_id": self.context.aid,
            "sender_addr": self.context.addr,
            "conversation_id": "conversation01",
        }
        await self.context.send_acl_message(
            content={
                "context": "submit_bids",
                "market": market.name,
                "orderbook": orderbook,
            },
            receiver_addr=market.addr,
            receiver_id=market.aid,
            acl_metadata=acl_metadata,
        )

    async def formulate_bids_portfolio(
        self, market: MarketConfig, products: list[tuple]
    ) -> Orderbook:
        """
        Takes information from all units that the unit operator manages and
        formulates the bid to the market from that according to the bidding strategy of the unit operator.

        This is the portfolio optimization version

        :param market: the market to formulate bids for
        :type market: MarketConfig
        :param products: the products to formulate bids for
        :type products: list[tuple]

        :return: OrderBook that is submitted as a bid to the market
        :rtype: OrderBook
        """
        orderbook: Orderbook = []
        # TODO sort units by priority
        # execute operator bidding strategy..?
        for unit_id, unit in self.units.items():
            unit.technology
            # TODO calculate bids from sum of available power

        return orderbook

    async def formulate_bids(
        self, market: MarketConfig, products: list[tuple]
    ) -> Orderbook:
        """
        Takes information from all units that the unit operator manages and
        formulates the bid to the market from that according to the bidding strategy of the unit itself.

        :param market: the market to formulate bids for
        :type market: MarketConfig
        :param products: the products to formulate bids for
        :type products: list[tuple]

        :return OrderBook that is submitted as a bid to the market
        :rtype OrderBook
        """

        orderbook: Orderbook = []

        for unit_id, unit in self.units.items():
            product_bids = unit.calculate_bids(
                market,
                product_tuples=products,
            )
            for i, order in enumerate(product_bids):
                if isinstance(order["volume"], dict):
                    if all(volume == 0 for volume in order["volume"].values()):
                        continue
                elif order["volume"] == 0:
                    continue
                order["agent_id"] = (self.context.addr, self.context.aid)
                if market.volume_tick:
                    order["volume"] = round(order["volume"] / market.volume_tick)
                if market.price_tick:
                    order["price"] = round(order["price"] / market.price_tick)

                order["bid_id"] = f"{unit_id}_{i+1}"
                orderbook.append(order)
                self.bids_map[order["bid_id"]] = unit_id

        return orderbook

    def write_learning_to_output(self, start: datetime, marketconfig: MarketConfig):
        output_agent_list = []
        for unit_id, unit in self.units.items():
            # rl only for energy market for now!
            if isinstance(
                unit.bidding_strategies.get(marketconfig.product_type),
                LearningStrategy,
            ):
                output_dict = {
                    "datetime": start,
                    "profit": unit.outputs["profit"].loc[start],
                    "reward": unit.outputs["reward"].loc[start],
                    "regret": unit.outputs["regret"].loc[start],
                    "learning_mode": unit.outputs["learning_mode"].loc[start],
                    "unit": unit_id,
                }
                noise_tuple = unit.outputs["rl_exploration_noise"].loc[start]
                action_tuple = unit.outputs["rl_actions"].loc[start]
                action_dim = len(action_tuple)
                for i in range(action_dim):
                    output_dict[f"exploration_noise_{i}"] = noise_tuple[i]
                    output_dict[f"actions_{i}"] = action_tuple[i]

                output_agent_list.append(output_dict)
        db_aid = self.context.data_dict.get("output_agent_id")
        db_addr = self.context.data_dict.get("output_agent_addr")
        if db_aid and db_addr:
            self.context.schedule_instant_acl_message(
                receiver_id=db_aid,
                receiver_addr=db_addr,
                content={
                    "context": "write_results",
                    "type": "rl_learning_params",
                    "data": output_agent_list,
                },
            )

    def write_to_learning(
        self,
        start: datetime,
        marketconfig: MarketConfig,
        action_dimension: int,
        learning_unit_count: int,
    ):
        learning_role_id = "learning_agent"
        learning_role_addr = self.context.addr

        all_observations = []
        all_rewards = []
        try:
            import torch as th

            all_actions = th.zeros(
                (learning_unit_count, action_dimension), device="cpu"
            )
        except ImportError:
            logger.error("tried writing learning_params, but torch is not installed")
            all_actions = np.zeros((learning_unit_count, action_dimension))

        i = 0
        for unit_id, unit in self.units.items():
            # rl only for energy market for now!
            if isinstance(
                unit.bidding_strategies.get(marketconfig.product_type),
                LearningStrategy,
            ):
                all_observations.append(
                    np.array(unit.outputs["rl_observations"][start])
                )
                all_actions[i, :] = unit.outputs["rl_actions"][start]
                all_rewards.append(unit.outputs["reward"][start])
                i += 1
        # convert all_actions list of tensor to numpy 2D array
        all_actions = all_actions.squeeze().cpu().numpy()
        all_rewards = np.array(all_rewards)
        rl_agent_data = (np.array(all_observations), all_actions, all_rewards)

        self.context.schedule_instant_acl_message(
            receiver_id=learning_role_id,
            receiver_addr=learning_role_addr,
            content={
                "context": "rl_training",
                "type": "replay_buffer",
                "data": rl_agent_data,
            },
        )

    def write_learning_params(self, orderbook: Orderbook, marketconfig: MarketConfig):
        """
        sends the current rl_strategy update to the output agent

        :param orderbook: the orderbook of the market
        :type orderbook: Orderbook
        :param marketconfig: the market configuration
        :type marketconfig: MarketConfig
        """
        learning_strategies = []
        action_dimension = 0
        for unit in self.units.values():
            bidding_strategy = unit.bidding_strategies.get(marketconfig.product_type)
            if isinstance(bidding_strategy, LearningStrategy):
                learning_strategies.append(bidding_strategy)
                # should be the same across all strategies
                action_dimension = bidding_strategy.act_dim
        # should write learning results if at least one bidding_strategy is a learning strategy
        write_learning_results = len(learning_strategies) > 0 and orderbook
        if write_learning_results:
            start = orderbook[0]["start_time"]
            # write learning output
            self.write_learning_to_output(start, marketconfig)

            # we are using the first learning_strategy to check learning_mode
            # as this should be the same value for all strategies
            if learning_strategies[0].learning_mode:
                # in learning mode we are sending data to learning
                self.write_to_learning(
                    start, marketconfig, action_dimension, len(learning_strategies)
                )<|MERGE_RESOLUTION|>--- conflicted
+++ resolved
@@ -220,15 +220,9 @@
             current_dispatch.name = "power"
             data = pd.DataFrame(current_dispatch)
             data["soc"] = unit.outputs["soc"][start:end]
-<<<<<<< HEAD
-            data["profits"] = unit.outputs["profits"][start:end]
-            for key in unit.outputs.keys():
-                if "cashflow" in key or "costs" in key:
-=======
             # TODO make that right for all products
             for key in unit.outputs.keys():
                 if "energy_cashflow" in key:
->>>>>>> fafebeed
                     data[key] = unit.outputs[key][start:end]
 
                 if "energy_marginal_costs" in key:
