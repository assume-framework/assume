import logging
from datetime import datetime
from itertools import groupby
from operator import itemgetter

import numpy as np
import pandas as pd
from mango import Role
from mango.messages.message import Performatives

from assume.common.market_objects import (
    ClearingMessage,
    MarketConfig,
    OpeningMessage,
    Orderbook,
)
from assume.common.utils import aggregate_step_amount
from assume.strategies import BaseStrategy, LearningStrategy
from assume.units import BaseUnit

logger = logging.getLogger(__name__)


class UnitsOperator(Role):
    """
    The UnitsOperator is the agent that manages the units.
    It receives the opening hours of the market and sends back the bids for the market.

    :param available_markets: the available markets
    :type available_markets: list[MarketConfig]
    :param opt_portfolio: optimized portfolio strategy
    :type opt_portfolio: tuple[bool, BaseStrategy] | None
    """

    def __init__(
        self,
        available_markets: list[MarketConfig],
        opt_portfolio: tuple[bool, BaseStrategy] | None = None,
    ):
        super().__init__()

        self.bids_map = {}
        self.available_markets = available_markets
        self.registered_markets: dict[str, MarketConfig] = {}
        self.last_sent_dispatch = 0

        if opt_portfolio is None:
            self.use_portfolio_opt = False
            self.portfolio_strategy = None
        else:
            self.use_portfolio_opt = opt_portfolio[0]
            self.portfolio_strategy = opt_portfolio[1]

        # should be a list per product_type
        self.valid_orders = []
        self.units: dict[str, BaseUnit] = {}

    def setup(self):
        self.id = self.context.aid
        self.context.subscribe_message(
            self,
            self.handle_opening,
            lambda content, meta: content.get("context") == "opening",
        )

        self.context.subscribe_message(
            self,
            self.handle_market_feedback,
            lambda content, meta: content.get("context") == "clearing",
        )

        for market in self.available_markets:
            if self.participate(market):
                self.register_market(market)
                self.registered_markets[market.name] = market

    async def add_unit(
        self,
        unit: BaseUnit,
    ):
        """
        Create a unit.

        :param unit: the unit to be added
        :type unit: BaseUnit
        """
        unit.reset()
        self.units[unit.id] = unit

        db_aid = self.context.data_dict.get("output_agent_id")
        db_addr = self.context.data_dict.get("output_agent_addr")
        if db_aid and db_addr:
            # send unit data to db agent to store it
            message = {
                "context": "write_results",
                "type": "store_units",
                "data": self.units[unit.id].as_dict(),
            }
            await self.context.send_acl_message(
                receiver_id=db_aid,
                receiver_addr=db_addr,
                content=message,
                acl_metadata={
                    "sender_addr": self.context.addr,
                    "sender_id": self.context.aid,
                },
            )

    def participate(self, market: MarketConfig):
        """
        Method which decides if we want to participate on a given Market.
        This always returns true for now

        :param market: the market to participate in
        :type market: MarketConfig
        """
        return True

    def register_market(self, market: MarketConfig):
        """
        Register a market.

        :param market: the market to register
        :type market: MarketConfig
        """
        self.context.schedule_timestamp_task(
            self.context.send_acl_message(
                {"context": "registration", "market": market.name},
                market.addr,
                receiver_id=market.aid,
                acl_metadata={
                    "sender_addr": self.context.addr,
                    "sender_id": self.context.aid,
                },
            ),
            1,  # register after time was updated for the first time
        )
        logger.debug(f"{self.id} tried to register at market {market.name}")

    def handle_opening(self, opening: OpeningMessage, meta: dict[str, str]):
        """
        When we receive an opening from the market, we schedule sending back
        our list of orders as a response

        :param opening: the opening message
        :type opening: OpeningMessage
        :param meta: the meta data of the market
        :type meta: dict[str, str]
        """
        logger.debug(
            f'{self.id} received opening from: {opening["market_id"]} {opening["start"]} until: {opening["stop"]}.'
        )
        self.context.schedule_instant_task(coroutine=self.submit_bids(opening))

    def handle_market_feedback(self, content: ClearingMessage, meta: dict[str, str]):
        """
        handles the feedback which is received from a market we did bid at
        stores accepted orders, sets the received power
        writes result back for the learning
        and executes the dispatch, including ramping for times in the past

        :param content: the content of the clearing message
        :type content: ClearingMessage
        :param meta: the meta data of the market
        :type meta: dict[str, str]
        """
        logger.debug(f"{self.id} got market result: {content}")
        orderbook: Orderbook = content["orderbook"]
        for order in orderbook:
            order["market_id"] = content["market_id"]
            # map bid id to unit id
            order["unit_id"] = self.bids_map[order["bid_id"]]
        self.valid_orders.extend(orderbook)
        marketconfig = self.registered_markets[content["market_id"]]
        self.set_unit_dispatch(orderbook, marketconfig)
        self.write_learning_params(orderbook, marketconfig)
        self.write_actual_dispatch()

    def set_unit_dispatch(self, orderbook: Orderbook, marketconfig: MarketConfig):
        """
        feeds the current market result back to the units
        this does not respect bids from multiple markets
        for the same time period, as we only have access to the current orderbook here

        :param orderbook: the orderbook of the market
        :type orderbook: Orderbook
        :param marketconfig: the market configuration
        :type marketconfig: MarketConfig
        """
        orderbook.sort(key=itemgetter("unit_id"))
        for unit_id, orders in groupby(orderbook, itemgetter("unit_id")):
            orderbook = list(orders)
            self.units[unit_id].set_dispatch_plan(
                marketconfig=marketconfig,
                orderbook=orderbook,
            )

    def write_actual_dispatch(self):
        """
        sends the actual aggregated dispatch curve
        works across multiple markets
        sends dispatch at or after it actually happens
        """

        last = self.last_sent_dispatch
        if self.context.current_timestamp == last:
            # stop if we exported at this time already
            return
        self.last_sent_dispatch = self.context.current_timestamp

        now = datetime.utcfromtimestamp(self.context.current_timestamp)
        start = datetime.utcfromtimestamp(last)

        market_dispatch = aggregate_step_amount(
            self.valid_orders, start, now, groupby=["market_id", "unit_id"]
        )
        unit_dispatch_dfs = []
        for unit_id, unit in self.units.items():
            current_dispatch = unit.execute_current_dispatch(start, now)
            end = now - unit.index.freq
            current_dispatch.name = "power"
            data = pd.DataFrame(current_dispatch)
            data["soc"] = unit.outputs["soc"][start:end]
            for key in unit.outputs.keys():
                if "cashflow" in key:
                    data[key] = unit.outputs[key][start:end]
            data["unit"] = unit_id
            unit_dispatch_dfs.append(data)

        db_aid = self.context.data_dict.get("output_agent_id")
        db_addr = self.context.data_dict.get("output_agent_addr")
        if db_aid and db_addr:
            self.context.schedule_instant_acl_message(
                receiver_id=db_aid,
                receiver_addr=db_addr,
                content={
                    "context": "write_results",
                    "type": "market_dispatch",
                    "data": market_dispatch,
                },
            )
            if unit_dispatch_dfs:
                unit_dispatch = pd.concat(unit_dispatch_dfs)
                self.context.schedule_instant_acl_message(
                    receiver_id=db_aid,
                    receiver_addr=db_addr,
                    content={
                        "context": "write_results",
                        "type": "unit_dispatch",
                        "data": unit_dispatch,
                    },
                )

        self.valid_orders = list(
            filter(lambda x: x["end_time"] >= now, self.valid_orders)
        )

    async def submit_bids(self, opening: OpeningMessage):
        """
        formulates an orderbook and sends it to the market.
        This will handle optional portfolio processing

        :param opening: the opening message
        :type opening: OpeningMessage
        """

        products = opening["products"]
        market = self.registered_markets[opening["market_id"]]
        logger.debug(f"{self.id} setting bids for {market.name} - {products}")

        # the given products just became available on our market
        # and we need to provide bids
        # [whole_next_hour, quarter1, quarter2, quarter3, quarter4]
        # algorithm should buy as much baseload as possible, then add up with quarters
        products.sort(key=lambda p: (p[0] - p[1], p[0]))
        if self.use_portfolio_opt:
            orderbook = await self.formulate_bids_portfolio(
                market=market,
                products=products,
            )
        else:
            orderbook = await self.formulate_bids(
                market=market,
                products=products,
            )
        acl_metadata = {
            "performative": Performatives.inform,
            "sender_id": self.context.aid,
            "sender_addr": self.context.addr,
            "conversation_id": "conversation01",
        }
        await self.context.send_acl_message(
            content={
                "context": "submit_bids",
                "market": market.name,
                "orderbook": orderbook,
            },
            receiver_addr=market.addr,
            receiver_id=market.aid,
            acl_metadata=acl_metadata,
        )

    async def formulate_bids_portfolio(
        self, market: MarketConfig, products: list[tuple]
    ) -> Orderbook:
        """
        Takes information from all units that the unit operator manages and
        formulates the bid to the market from that according to the bidding strategy of the unit operator.

        This is the portfolio optimization version

        :param market: the market to formulate bids for
        :type market: MarketConfig
        :param products: the products to formulate bids for
        :type products: list[tuple]

        :return: OrderBook that is submitted as a bid to the market
        :rtype: OrderBook
        """
        orderbook: Orderbook = []
        # TODO sort units by priority
        # execute operator bidding strategy..?
        for unit_id, unit in self.units.items():
            unit.technology
            # TODO calculate bids from sum of available power

        return orderbook

    async def formulate_bids(
        self, market: MarketConfig, products: list[tuple]
    ) -> Orderbook:
        """
        Takes information from all units that the unit operator manages and
        formulates the bid to the market from that according to the bidding strategy of the unit itself.

        :param market: the market to formulate bids for
        :type market: MarketConfig
        :param products: the products to formulate bids for
        :type products: list[tuple]

        :return OrderBook that is submitted as a bid to the market
        :rtype OrderBook
        """

        orderbook: Orderbook = []

        for unit_id, unit in self.units.items():
            product_bids = unit.calculate_bids(
                market,
                product_tuples=products,
            )
            for i, order in enumerate(product_bids):
                if order["volume"] == 0:
                    continue
<<<<<<< HEAD
                if order["profile"] is not None:
=======
                if "profile" in order.keys():
>>>>>>> d3aa6f45
                    if all(volume == 0 for volume in order["profile"].values()):
                        continue
                order["agent_id"] = (self.context.addr, self.context.aid)
                if market.volume_tick:
                    order["volume"] = round(order["volume"] / market.volume_tick)
                if market.price_tick:
                    order["price"] = round(order["price"] / market.price_tick)

                order["bid_id"] = f"{unit_id}_{i+1}"
                orderbook.append(order)
                self.bids_map[order["bid_id"]] = unit_id

        return orderbook

    def write_learning_params(self, orderbook: Orderbook, marketconfig: MarketConfig):
        """
        sends the current rl_strategy update to the output agent

        :param orderbook: the orderbook of the market
        :type orderbook: Orderbook
        :param marketconfig: the market configuration
        :type marketconfig: MarketConfig
        """
        learning_strategies = []
        action_dimension = 0
        for unit in self.units.values():
            bidding_strategy = unit.bidding_strategies.get(marketconfig.product_type)
            if isinstance(bidding_strategy, LearningStrategy):
                learning_strategies.append(bidding_strategy)
                # should be the same across all strategies
                action_dimension = bidding_strategy.act_dim
        if len(learning_strategies) > 0:
            start = orderbook[0]["start_time"]
            unit_rl_strategy_dfs = []
            learning_unit_count = len(learning_strategies)
            learning_mode = learning_strategies[0].learning_mode

            all_observations = []
            all_rewards = []
            try:
                import torch as th

                all_actions = th.zeros(
                    (learning_unit_count, action_dimension), device="cpu"
                )
            except ImportError:
                logger.error(
                    "tried writing learning_params, but torch is not installed"
                )
                all_actions = np.zeros((learning_unit_count, action_dimension))

            i = 0

            for unit_id, unit in self.units.items():
                # rl only for energy market for now!
                if isinstance(
                    unit.bidding_strategies.get(marketconfig.product_type),
                    LearningStrategy,
                ):
                    data = pd.DataFrame(
                        {
                            "profit": unit.outputs["profit"].loc[start],
                            "reward": unit.outputs["reward"].loc[start],
                            "regret": unit.outputs["regret"].loc[start],
                        },
                        index=[start],
                    )
                    data["unit"] = unit_id
                    unit_rl_strategy_dfs.append(data)
                    all_observations.append(
                        np.array(unit.outputs["rl_observations"][start])
                    )
                    all_actions[i, :] = unit.outputs["rl_actions"][start]
                    all_rewards.append(unit.outputs["rl_rewards"][start])

                    i += 1
            all_observations = np.array(all_observations)
            # convert all_actions list of tensor to numpy 2D array
            all_actions = all_actions.squeeze().cpu().numpy()
            all_rewards = np.array(all_rewards)

            data = (all_observations, all_actions, all_rewards)
            learning_data = pd.concat(unit_rl_strategy_dfs)

            db_aid = self.context.data_dict.get("output_agent_id")
            db_addr = self.context.data_dict.get("output_agent_addr")
            if db_aid and db_addr:
                self.context.schedule_instant_acl_message(
                    receiver_id=db_aid,
                    receiver_addr=db_addr,
                    content={
                        "context": "write_results",
                        "type": "rl_learning_params",
                        "data": learning_data[["profit", "reward", "regret", "unit"]],
                    },
                )

            learning_role_id = "learning_agent"
            learning_role_addr = self.context.addr

            if learning_mode:
                self.context.schedule_instant_acl_message(
                    receiver_id=learning_role_id,
                    receiver_addr=learning_role_addr,
                    content={
                        "context": "rl_training",
                        "type": "replay_buffer",
                        "start": start,
                        "data": data,
                    },
                )<|MERGE_RESOLUTION|>--- conflicted
+++ resolved
@@ -352,11 +352,7 @@
             for i, order in enumerate(product_bids):
                 if order["volume"] == 0:
                     continue
-<<<<<<< HEAD
-                if order["profile"] is not None:
-=======
                 if "profile" in order.keys():
->>>>>>> d3aa6f45
                     if all(volume == 0 for volume in order["profile"].values()):
                         continue
                 order["agent_id"] = (self.context.addr, self.context.aid)
