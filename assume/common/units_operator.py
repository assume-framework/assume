--- conflicted
+++ resolved
@@ -298,24 +298,6 @@
         unit_rl_strategy_dfs = []
         for unit_id, unit in self.units.items():
             # rl only for energy market for now!
-<<<<<<< HEAD
-            if "energy" in unit.bidding_strategies:
-                if unit.bidding_strategies["energy"].is_learning_strategy:
-                    data = pd.DataFrame(
-                        {
-                            "profit": unit.outputs["profit"].loc[start],
-                            "reward": unit.outputs["reward"].loc[start],
-                            "regret": unit.outputs["regret"].loc[start],
-                            "current_observation": unit.outputs[
-                                "current_observation"
-                            ].loc[start],
-                            "action": unit.outputs["action"].loc[start],
-                        },
-                        index=[start],
-                    )
-                    data["unit"] = unit_id
-                    unit_rl_strategy_dfs.append(data)
-=======
             if isinstance(unit.bidding_strategies.get("energy"), LearningStrategy):
                 data = pd.DataFrame(
                     {
@@ -327,7 +309,6 @@
                 )
                 data["unit"] = unit_id
                 unit_rl_strategy_dfs.append(data)
->>>>>>> 29dd1840
 
         if len(unit_rl_strategy_dfs):
             learning_data = pd.concat(unit_rl_strategy_dfs)
