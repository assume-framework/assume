--- conflicted
+++ resolved
@@ -28,7 +28,6 @@
     BaseStrategy,
     LearningStrategy,
     RLdamStrategy,
-    hourlyRLdamStrategy,
     RLStrategyBlocks,
 )
 from assume.units import BaseUnit
@@ -207,9 +206,6 @@
         self.valid_orders[marketconfig.product_type].extend(orderbook)
         self.set_unit_dispatch(orderbook, marketconfig)
         self.write_learning_params(orderbook, marketconfig)
-<<<<<<< HEAD
-        self.write_actual_dispatch(marketconfig)
-=======
         self.write_actual_dispatch(marketconfig.product_type)
 
     def handle_registration_feedback(
@@ -254,7 +250,6 @@
                 "in_reply_to": meta.get("reply_with"),
             },
         )
->>>>>>> afae9d8b
 
     def set_unit_dispatch(self, orderbook: Orderbook, marketconfig: MarketConfig):
         """
@@ -275,11 +270,7 @@
                 orderbook=orderbook,
             )
 
-<<<<<<< HEAD
-    def write_actual_dispatch(self, marketconfig: MarketConfig):
-=======
     def write_actual_dispatch(self, product_type: str):
->>>>>>> afae9d8b
         """
         sends the actual aggregated dispatch curve
         works across multiple markets
@@ -293,13 +284,7 @@
         self.last_sent_dispatch = self.context.current_timestamp
 
         now = datetime.utcfromtimestamp(self.context.current_timestamp)
-        # start = datetime.utcfromtimestamp(last)
-        start = now
-        end = (
-            start
-            + marketconfig.market_products[0].duration
-            * marketconfig.market_products[0].count
-        )
+        start = datetime.utcfromtimestamp(last)
 
         market_dispatch = aggregate_step_amount(
             self.valid_orders[product_type],
@@ -309,20 +294,10 @@
         )
         unit_dispatch_dfs = []
         for unit_id, unit in self.units.items():
-            end_excl = end - unit.index.freq
-            current_dispatch = unit.execute_current_dispatch(start, end_excl)
+            current_dispatch = unit.execute_current_dispatch(start, now)
+            end = now
             current_dispatch.name = "power"
             data = pd.DataFrame(current_dispatch)
-<<<<<<< HEAD
-            data["soc"] = unit.outputs["soc"][start:end_excl]
-            data["profit"] = unit.outputs["profit"][start:end_excl]
-            data["total_cost"] = unit.outputs["total_cost"][start:end_excl]
-            for key in unit.outputs.keys():
-                if "cashflow" in key:
-                    data[key] = unit.outputs[key][start:end_excl]
-                if "marginal_costs" in key:
-                    data[key] = unit.outputs[key][start:end_excl]
-=======
             unit.calculate_generation_cost(start, now, "energy")
             valid_outputs = ["soc", "cashflow", "marginal_costs", "total_costs"]
 
@@ -330,7 +305,6 @@
                 for output in valid_outputs:
                     if output in key:
                         data[key] = unit.outputs[key][start:end]
->>>>>>> afae9d8b
 
             data["unit"] = unit_id
             unit_dispatch_dfs.append(data)
@@ -472,14 +446,9 @@
                     order["volume"] = round(order["volume"] / market.volume_tick)
                 if market.price_tick:
                     order["price"] = round(order["price"] / market.price_tick)
-<<<<<<< HEAD
                 if "bid_id" not in order.keys() or order["bid_id"] is None:
                     order["bid_id"] = f"{unit_id}_{i+1}"
-=======
-
-                order["bid_id"] = f"{unit_id}_{i+1}"
                 order["unit_id"] = unit_id
->>>>>>> afae9d8b
                 orderbook.append(order)
 
         return orderbook
@@ -493,7 +462,7 @@
             # rl only for energy market for now!
             if isinstance(
                 unit.bidding_strategies.get(marketconfig.product_type),
-                (RLdamStrategy, RLStrategyBlocks)
+                (RLdamStrategy, RLStrategyBlocks),
             ):
                 # TODO: check whether to split the reward, profit and regret to different lines
                 output_dict = {
@@ -511,27 +480,6 @@
                     output_dict[f"actions_{i}"] = action_tuple[i]
 
                 output_agent_list.append(output_dict)
-
-            elif isinstance(
-                unit.bidding_strategies.get(marketconfig.product_type),
-                hourlyRLdamStrategy,
-            ):
-                for start in products_index:
-                    output_dict = {
-                        "datetime": start,
-                        "profit": unit.outputs["profit"].loc[products_index].sum(),
-                        "reward": unit.outputs["reward"].loc[products_index].sum(),
-                        "regret": unit.outputs["regret"].loc[products_index].sum(),
-                        "unit": unit_id,
-                    }
-                    noise_tuple = unit.outputs["rl_exploration_noise"].loc[start]
-                    action_tuple = unit.outputs["rl_actions"].loc[start]
-                    action_dim = len(action_tuple)
-                    for i in range(action_dim):
-                        output_dict[f"exploration_noise_{i}"] = noise_tuple[i]
-                        output_dict[f"actions_{i}"] = action_tuple[i]
-
-                    output_agent_list.append(output_dict)
 
             elif isinstance(
                 unit.bidding_strategies.get(marketconfig.product_type),
@@ -594,22 +542,12 @@
             # rl only for energy market for now!
             if isinstance(
                 unit.bidding_strategies.get(marketconfig.product_type),
-                (RLdamStrategy, RLStrategyBlocks)
+                (RLdamStrategy, RLStrategyBlocks),
             ):
                 all_observations[i, :] = unit.outputs["rl_observations"][start]
                 all_actions[i, :] = unit.outputs["rl_actions"][start]
                 all_rewards.append(sum(unit.outputs["reward"][products_index]))
                 i += 1
-
-            elif isinstance(
-                unit.bidding_strategies.get(marketconfig.product_type),
-                hourlyRLdamStrategy,
-            ):
-                for start in products_index:
-                    all_observations[i, :] = unit.outputs["rl_observations"][start]
-                    all_actions[i, :] = unit.outputs["rl_actions"][start]
-                    all_rewards.append(sum(unit.outputs["reward"][products_index]))
-                    i += 1
 
             elif isinstance(
                 unit.bidding_strategies.get(marketconfig.product_type),
@@ -650,7 +588,7 @@
         :type marketconfig: MarketConfig
         """
         learning_strategies = []
-        products_index = get_products_index(orderbook, marketconfig)
+        products_index = get_products_index(orderbook)
 
         for unit in self.units.values():
             bidding_strategy = unit.bidding_strategies.get(marketconfig.product_type)
