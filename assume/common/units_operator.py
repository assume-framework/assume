--- conflicted
+++ resolved
@@ -470,11 +470,7 @@
         Sends the current rl_strategy update to the output agent.
 
         Args:
-<<<<<<< HEAD
-            products_index (pd.DatetimeIndex): The index of all products.
-=======
             products_index (pandas.DatetimeIndex): The index of all products.
->>>>>>> 7380ef58
             marketconfig (MarketConfig): The market configuration.
         """
         try:
@@ -493,11 +489,7 @@
         for unit_id, unit in self.units.items():
             # rl only for energy market for now!
             if isinstance(
-<<<<<<< HEAD
-                unit.bidding_strategies.get(marketconfig.product_type),
-=======
                 unit.bidding_strategies.get(marketconfig.market_id),
->>>>>>> 7380ef58
                 (RLAdvancedOrderStrategy),
             ):
                 # TODO: check whether to split the reward, profit and regret to different lines
@@ -518,11 +510,7 @@
                 output_agent_list.append(output_dict)
 
             elif isinstance(
-<<<<<<< HEAD
-                unit.bidding_strategies.get(marketconfig.product_type),
-=======
                 unit.bidding_strategies.get(marketconfig.market_id),
->>>>>>> 7380ef58
                 LearningStrategy,
             ):
                 output_dict = {
@@ -595,11 +583,7 @@
         for unit in self.units.values():
             # rl only for energy market for now!
             if isinstance(
-<<<<<<< HEAD
-                unit.bidding_strategies.get(marketconfig.product_type),
-=======
                 unit.bidding_strategies.get(marketconfig.market_id),
->>>>>>> 7380ef58
                 (RLAdvancedOrderStrategy),
             ):
                 all_observations[i, :] = unit.outputs["rl_observations"][start]
@@ -608,11 +592,7 @@
                 i += 1
 
             elif isinstance(
-<<<<<<< HEAD
-                unit.bidding_strategies.get(marketconfig.product_type),
-=======
                 unit.bidding_strategies.get(marketconfig.market_id),
->>>>>>> 7380ef58
                 LearningStrategy,
             ):
                 all_observations[i, :] = unit.outputs["rl_observations"][start]
