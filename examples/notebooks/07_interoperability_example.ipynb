{
 "cells": [
  {
   "cell_type": "markdown",
   "metadata": {
    "id": "4JeBorbE6FYr"
   },
   "source": [
    "# 7. Interoperability and Input-Output\n",
    "\n",
    "This tutorial describes how ASSUME can be used to create market simulations from energy system simulations as well as other market simulations like AMIRIS.\n",
    "A broad comparison towards AMIRIS is submitted to the EEM2024.\n",
    "\n",
    "This tutorial describes how one can create scenarios from different input sets and use existing scenarios from it.\n",
    "\n",
    "\n",
    "**As a whole, this tutorial covers the following**\n",
    "\n",
    "1. [running a small scenario from CSV folder with the CLI](#1-scenario-from-cli)\n",
    "\n",
    "2. [creating a small simulation from scratch as shown in tutorial 01](#2-run-from-a-script-to-customize-scenario-yourself)\n",
    "\n",
    "3. [load a scenario from an AMIRIS scenario.yaml](#3-load-amiris-scenario)\n",
    "\n",
    "4. [load a scenario from a pypsa network](#4-load-pypsa-scenario)"
   ]
  },
  {
   "cell_type": "markdown",
   "metadata": {},
   "source": [
    "## 1. Scenario from CLI"
   ]
  },
  {
   "cell_type": "markdown",
   "metadata": {},
   "source": [
    "First we need to install assume"
   ]
  },
  {
   "cell_type": "code",
   "execution_count": null,
   "metadata": {},
   "outputs": [],
   "source": [
    "# Install the ASSUME framework with the PyPSA library for network optimization\n",
    "import importlib.util\n",
    "\n",
    "# Check if 'google.colab' is available\n",
    "IN_COLAB = importlib.util.find_spec(\"google.colab\") is not None\n",
    "if IN_COLAB:\n",
    "    !pip install assume-framework[network]"
   ]
  },
  {
   "cell_type": "markdown",
   "metadata": {},
   "source": [
    "If we run in Google Colab, we need to first clone the ASSUME repository there to access the tutorial data"
   ]
  },
  {
   "cell_type": "code",
   "execution_count": null,
   "metadata": {},
   "outputs": [],
   "source": [
    "if IN_COLAB:\n",
    "    !git clone --depth=1 https://github.com/assume-framework/assume.git assume-repo"
   ]
  },
  {
   "cell_type": "markdown",
   "metadata": {},
   "source": [
    "Now we can use the CLI script to run a simulation - relative to the examples folder"
   ]
  },
  {
   "cell_type": "code",
   "execution_count": null,
   "metadata": {},
   "outputs": [],
   "source": [
    "if IN_COLAB:\n",
    "    !cd assume-repo && assume -s example_01a -c tiny -db \"sqlite:///local_db/assume_db.db\""
   ]
  },
  {
   "cell_type": "markdown",
   "metadata": {},
   "source": [
    "Protip: with argcomplete - one can create very nice tab completion for python scripts.\n",
    "\n",
    "Though one has to run `eval \"$(register-python-argcomplete assume)\"` once in the env before (for Linux and Mac). On Windows, one needs to run:\n",
    "`register-python-argcomplete --shell powershell assume | Out-String | Invoke-Expression`"
   ]
  },
  {
   "cell_type": "markdown",
   "metadata": {},
   "source": [
    "We did not use the postgresql database - therefore we can not use our visualization - lets fix this. **You need to have have postgresql and grafana installed (available through docker).** Please make sure that you have Docker running. Otherwise this code will not work and only run endlessly."
   ]
  },
  {
   "cell_type": "code",
   "execution_count": null,
   "metadata": {
    "vscode": {
     "languageId": "shellscript"
    }
   },
   "outputs": [],
   "source": [
    "if not IN_COLAB:\n",
    "    !cd ../.. && assume -s example_01a -c base -db \"postgresql://assume:assume@localhost:5432/assume\"\n",
    "else:\n",
    "    !assume -s example_01a -c base -db \"postgresql://assume:assume@localhost:5432/assume\""
   ]
  },
  {
   "cell_type": "markdown",
   "metadata": {},
   "source": [
    "If you are running locally and have our docker with the database and the Grafan dashboards installed, we can now look at the results here:\n",
    "\n",
    "http://localhost:3000/?orgId=1&var-simulation=example_01a_base&from=1546300800000&to=1548892800000&refresh=5s"
   ]
  },
  {
   "cell_type": "markdown",
   "metadata": {},
   "source": [
    "## 2. Run from a script to customize scenario yourself\n",
    "\n",
    "This is a more advanced option - though it gives full control on what we are doing here:"
   ]
  },
  {
   "cell_type": "code",
   "execution_count": null,
   "metadata": {},
   "outputs": [],
   "source": [
    "import logging\n",
    "import os\n",
    "from datetime import datetime, timedelta\n",
    "\n",
    "import pandas as pd\n",
    "from dateutil import rrule as rr\n",
    "\n",
    "from assume import World\n",
    "from assume.common.forecaster import DemandForecaster, PowerplantForecaster\n",
    "from assume.common.market_objects import MarketConfig, MarketProduct\n",
    "\n",
    "log = logging.getLogger(__name__)\n",
    "\n",
    "os.makedirs(\"./local_db\", exist_ok=True)\n",
    "\n",
    "db_uri = \"sqlite:///./local_db/assume_db.db\"\n",
    "\n",
    "world = World(database_uri=db_uri)\n",
    "\n",
    "start = datetime(2023, 1, 1)\n",
    "end = datetime(2023, 3, 31)\n",
    "index = pd.date_range(\n",
    "    start=start,\n",
    "    end=end + timedelta(hours=24),\n",
    "    freq=\"h\",\n",
    ")\n",
    "simulation_id = \"world_script_simulation\"\n",
    "\n",
    "\n",
    "world.setup(\n",
    "    start=start,\n",
    "    end=end,\n",
    "    save_frequency_hours=48,\n",
    "    simulation_id=simulation_id,\n",
    "    index=index,\n",
    ")\n",
    "\n",
    "\n",
    "marketdesign = [\n",
    "    MarketConfig(\n",
    "        market_id=\"EOM\",\n",
    "        opening_hours=rr.rrule(rr.HOURLY, interval=24, dtstart=start, until=end),\n",
    "        opening_duration=timedelta(hours=1),\n",
    "        market_mechanism=\"pay_as_clear\",\n",
    "        market_products=[MarketProduct(timedelta(hours=1), 24, timedelta(hours=1))],\n",
    "        additional_fields=[\"block_id\", \"link\", \"exclusive_id\"],\n",
    "    )\n",
    "]\n",
    "\n",
    "mo_id = \"market_operator\"\n",
    "world.add_market_operator(id=mo_id)\n",
    "\n",
    "for market_config in marketdesign:\n",
    "    world.add_market(market_operator_id=mo_id, market_config=market_config)\n",
    "\n",
    "    world.add_unit_operator(\"demand_operator\")\n",
    "\n",
    "demand_forecast = DemandForecaster(index, demand=-100)\n",
    "\n",
    "world.add_unit(\n",
    "    id=\"demand_unit\",\n",
    "    unit_type=\"demand\",\n",
    "    unit_operator_id=\"demand_operator\",\n",
    "    unit_params={\n",
    "        \"min_power\": 0,\n",
    "        \"max_power\": -1000,\n",
    "        \"bidding_strategies\": {\"EOM\": \"demand_energy_naive\"},\n",
    "        \"technology\": \"demand\",\n",
    "    },\n",
    "    forecaster=demand_forecast,\n",
    ")\n",
    "\n",
    "world.add_unit_operator(\"unit_operator\")\n",
    "\n",
    "nuclear_forecast = PowerplantForecaster(\n",
    "    index, availability=1, fuel_prices={\"uranium\": 3, \"co2\": 0.1}\n",
    ")\n",
    "\n",
    "world.add_unit(\n",
    "    id=\"nuclear_unit\",\n",
    "    unit_type=\"power_plant\",\n",
    "    unit_operator_id=\"unit_operator\",\n",
    "    unit_params={\n",
    "        \"min_power\": 200,\n",
    "        \"max_power\": 1000,\n",
<<<<<<< HEAD
    "        \"bidding_strategies\": {\"EOM\": \"powerplant_energy_naive\"},\n",
=======
    "        \"fuel_type\": \"uranium\",\n",
    "        \"bidding_strategies\": {\"EOM\": \"naive_eom\"},\n",
>>>>>>> 770c0b2e
    "        \"technology\": \"nuclear\",\n",
    "    },\n",
    "    forecaster=nuclear_forecast,\n",
    ")\n",
    "\n",
    "world.run()"
   ]
  },
  {
   "cell_type": "markdown",
   "metadata": {},
   "source": [
    "## 3. Load AMIRIS scenario\n",
    "\n",
    "First we need to download the examples repository from amiris"
   ]
  },
  {
   "cell_type": "code",
   "execution_count": null,
   "metadata": {
    "vscode": {
     "languageId": "shellscript"
    }
   },
   "outputs": [],
   "source": [
    "!cd inputs && git clone https://gitlab.com/dlr-ve/esy/amiris/examples.git amiris-examples"
   ]
  },
  {
   "cell_type": "markdown",
   "metadata": {},
   "source": [
    "Now that we have the repository at the right place, we can run the amiris scenario:"
   ]
  },
  {
   "cell_type": "code",
   "execution_count": null,
   "metadata": {},
   "outputs": [],
   "source": [
    "from assume import World\n",
    "from assume.scenario.loader_amiris import load_amiris\n",
    "\n",
    "scenario = \"Simple\"  # Germany20{15-19}, Austria2019 or Simple\n",
    "base_path = f\"inputs/amiris-examples/{scenario}/\"\n",
    "\n",
    "# make sure that you have a database server up and running - preferabely in docker\n",
    "# DB_URI = \"postgresql://assume:assume@localhost:5432/assume\"\n",
    "# but you can use a file-based sqlite database too:\n",
    "data_format = \"local_db\"  # \"local_db\" or \"timescale\"\n",
    "\n",
    "if data_format == \"local_db\":\n",
    "    db_uri = \"sqlite:///local_db/assume_db.db\"\n",
    "elif data_format == \"timescale\":\n",
    "    db_uri = \"postgresql://assume:assume@localhost:5432/assume\"\n",
    "\n",
    "world = World(database_uri=db_uri)\n",
    "load_amiris(\n",
    "    world,\n",
    "    \"amiris\",\n",
    "    scenario.lower(),\n",
    "    base_path,\n",
    ")\n",
    "print(f\"did load {scenario} - now simulating\")\n",
    "world.run()"
   ]
  },
  {
   "cell_type": "markdown",
   "metadata": {},
   "source": [
    "If you are running locally and have our docker with the database and the Grafana dashboards installed, we can now look at the results here:\n",
    "\n",
    "http://localhost:3000/d/mQ3Lvkr4k/assume3a-main-overview?orgId=1&var-simulation=amiris_simple&from=1609459200000&to=1609545600000&refresh=5s"
   ]
  },
  {
   "cell_type": "markdown",
   "metadata": {},
   "source": [
    "## 4. Load PyPSA scenario"
   ]
  },
  {
   "cell_type": "code",
   "execution_count": null,
   "metadata": {},
   "outputs": [],
   "source": [
    "from collections import defaultdict\n",
    "from datetime import timedelta\n",
    "\n",
    "import pypsa\n",
    "\n",
    "# python-dateutil\n",
    "from dateutil import rrule as rr\n",
    "\n",
    "from assume import MarketConfig, MarketProduct, World\n",
    "from assume.scenario.loader_pypsa import load_pypsa\n",
    "\n",
    "# make sure that you have a database server up and running - preferabely in docker\n",
    "# DB_URI = \"postgresql://assume:assume@localhost:5432/assume\"\n",
    "# but you can use a file-based sqlite database too:\n",
    "data_format = \"local_db\"  # \"local_db\" or \"timescale\"\n",
    "\n",
    "if data_format == \"local_db\":\n",
    "    db_uri = \"sqlite:///local_db/assume_db.db\"\n",
    "elif data_format == \"timescale\":\n",
    "    db_uri = \"postgresql://assume:assume@localhost:5432/assume\"\n",
    "\n",
    "\n",
    "world = World(database_uri=db_uri)\n",
    "\n",
    "scenario = \"world_pypsa\"\n",
    "study_case = \"ac_dc_meshed\"\n",
    "# \"pay_as_clear\", \"redispatch\" or \"nodal\"\n",
    "market_mechanism = \"pay_as_clear\"\n",
    "\n",
    "network = pypsa.examples.ac_dc_meshed(from_master=True)\n",
    "# network = pypsa.examples.storage_hvdc(True)\n",
    "# network = pypsa.examples.scigrid_de(True, from_master=True)\n",
    "\n",
    "start = network.snapshots[0]\n",
    "end = network.snapshots[-1]\n",
    "marketdesign = [\n",
    "    MarketConfig(\n",
    "        \"EOM\",\n",
    "        rr.rrule(rr.HOURLY, interval=1, dtstart=start, until=end),\n",
    "        timedelta(hours=1),\n",
    "        market_mechanism,\n",
    "        [MarketProduct(timedelta(hours=1), 1, timedelta(hours=1))],\n",
    "        additional_fields=[\"node\", \"max_power\", \"min_power\"],\n",
    "        maximum_bid_volume=1e9,\n",
    "        maximum_bid_price=1e9,\n",
    "    )\n",
    "]\n",
    "default_strategies = {\n",
    "    mc.market_id: (\n",
    "        \"powerplant_energy_naive_redispatch\" if mc.market_mechanism == \"redispatch\" else \"powerplant_energy_naive\"\n",
    "    )\n",
    "    for mc in marketdesign\n",
    "}\n",
    "default_demand_strategies = {\n",
    "    mc.market_id: (\n",
    "        \"demand_energy_naive_redispatch\" if mc.market_mechanism == \"redispatch\" else \"demand_energy_naive\"\n",
    "    )\n",
    "    for mc in marketdesign\n",
    "}\n",
    "\n",
    "bidding_strategies = {\n",
    "    \"power_plant\": defaultdict(lambda: default_strategies),\n",
    "    \"demand\": defaultdict(lambda: default_demand_strategies),\n",
    "    \"storage\": defaultdict(lambda: default_strategies),\n",
    "}\n",
    "\n",
    "load_pypsa(world, scenario, study_case, network, marketdesign, bidding_strategies)\n",
    "\n",
    "world.run()"
   ]
  },
  {
   "cell_type": "markdown",
   "metadata": {},
   "source": [
    "If you are running locally and have our docker with the database and the Grafana dashboards installed, we can now look at the results here:\n",
    "\n",
    "http://localhost:3000/d/nodalview/assume-nodal-view?orgId=1&var-simulation=world_pypsa_ac_dc_meshed&var-market=EOM\n",
    "\n",
    "This also shows a visualization of the grid."
   ]
  },
  {
   "cell_type": "markdown",
   "metadata": {},
   "source": [
    "# Conclusion\n",
    "\n",
    "In this tutorial, we have shown how different input formats can be used with ASSUME to create interoperability between different energy market simulations.\n",
    "It can also be used to load data from your personal existing simulations created in one of the other cases.\n"
   ]
  }
 ],
 "metadata": {
  "colab": {
   "include_colab_link": true,
   "provenance": [],
   "toc_visible": true
  },
  "kernelspec": {
   "display_name": "assume",
   "language": "python",
   "name": "python3"
  },
  "language_info": {
   "codemirror_mode": {
    "name": "ipython",
    "version": 3
   },
   "file_extension": ".py",
   "mimetype": "text/x-python",
   "name": "python",
   "nbconvert_exporter": "python",
   "pygments_lexer": "ipython3",
   "version": "3.12.6"
  },
  "nbsphinx": {
   "execute": "never"
  }
 },
 "nbformat": 4,
 "nbformat_minor": 2
}<|MERGE_RESOLUTION|>--- conflicted
+++ resolved
@@ -230,12 +230,8 @@
     "    unit_params={\n",
     "        \"min_power\": 200,\n",
     "        \"max_power\": 1000,\n",
-<<<<<<< HEAD
+    "        \"fuel_type\": \"uranium\",\n",
     "        \"bidding_strategies\": {\"EOM\": \"powerplant_energy_naive\"},\n",
-=======
-    "        \"fuel_type\": \"uranium\",\n",
-    "        \"bidding_strategies\": {\"EOM\": \"naive_eom\"},\n",
->>>>>>> 770c0b2e
     "        \"technology\": \"nuclear\",\n",
     "    },\n",
     "    forecaster=nuclear_forecast,\n",
