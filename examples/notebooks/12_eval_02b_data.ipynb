{
 "cells": [
  {
   "cell_type": "markdown",
   "metadata": {},
   "source": [
    "# Obtaining data for MA-DPG evaluation form example 02b\n"
   ]
  },
  {
   "cell_type": "code",
   "execution_count": null,
   "metadata": {},
   "outputs": [],
   "source": [
    "# Module imports\n",
    "import os\n",
    "import shutil\n",
    "from pathlib import Path\n",
    "\n",
    "import matplotlib.pyplot as plt\n",
    "import numpy as np\n",
    "import pandas as pd\n",
    "import yaml\n",
    "from sqlalchemy import create_engine\n",
    "\n",
    "# assume module imports\n",
    "import examples.examples as examples\n",
    "from assume import World\n",
    "from assume.scenario.loader_csv import (\n",
    "    load_file,\n",
    "    load_scenario_folder,\n",
    "    run_learning,\n",
    ")"
   ]
  },
  {
   "cell_type": "markdown",
   "metadata": {},
   "source": [
    "## 1. Running example"
   ]
  },
  {
   "cell_type": "code",
   "execution_count": null,
   "metadata": {},
   "outputs": [],
   "source": [
    "example = \"small_learning_1\"\n",
    "db_uri = \"postgresql://assume:assume@localhost:5432/assume\"\n",
    "inputs_dir = \"examples/inputs\"\n",
    "\n",
    "scenario = examples.available_examples[example][\"scenario\"]\n",
    "study_case = examples.available_examples[example][\"study_case\"]\n",
    "csv_path = \"examples/outputs/\" + scenario + \"/\" + study_case"
   ]
  },
  {
   "cell_type": "code",
   "execution_count": null,
   "metadata": {},
   "outputs": [],
   "source": [
    "if current_dir := os.path.basename(os.getcwd()) == \"notebooks\":\n",
    "    %cd ../.."
   ]
  },
  {
   "cell_type": "code",
   "execution_count": null,
   "metadata": {},
   "outputs": [],
   "source": [
<<<<<<< HEAD
    "# Run example 02b\n",
    "world = World(database_uri=db_uri)\n",
    "load_scenario_folder(world, inputs_dir, scenario, study_case)\n",
    "run_learning(world)\n",
=======
    "# Run example\n",
    "world = World(database_uri=db_uri, export_csv_path=csv_path)\n",
    "load_scenario_folder(world, inputs_dir, scenario, study_case)\n",
    "run_learning(\n",
    "    world,\n",
    ")\n",
>>>>>>> 55233e89
    "world.run()"
   ]
  },
  {
   "cell_type": "markdown",
   "metadata": {},
   "source": [
    "## 2. Retrieving the data from the best run"
   ]
  },
  {
   "cell_type": "code",
   "execution_count": null,
   "metadata": {},
   "outputs": [],
   "source": [
    "# Best actors directory\n",
    "best_actors_dir = os.path.join(\n",
    "    inputs_dir,\n",
    "    scenario,\n",
    "    \"learned_strategies\",\n",
    "    study_case,\n",
    "    \"avg_reward_eval_policies/actors/\",\n",
    ")\n",
    "actors = os.listdir(best_actors_dir)\n",
    "actors"
   ]
  },
  {
   "cell_type": "markdown",
   "metadata": {},
   "source": [
    "### 2.1 Retrieving best run actions:"
   ]
  },
  {
   "cell_type": "code",
   "execution_count": null,
   "metadata": {},
   "outputs": [],
   "source": [
    "# Get the config file\n",
    "config_path = os.path.join(inputs_dir, scenario, \"config.yaml\")\n",
    "\n",
    "# Read the number of validation episodes from the config file\n",
    "with open(config_path) as file:\n",
    "    config = yaml.safe_load(file)[study_case]\n",
    "learning_config = config[\"learning_config\"]\n",
    "no_of_val_episodes = (\n",
    "    learning_config[\"training_episodes\"]\n",
    "    - learning_config[\"episodes_collecting_initial_experience\"]\n",
    ") // learning_config.get(\"validation_episodes_interval\", 5)"
   ]
  },
  {
   "cell_type": "code",
   "execution_count": null,
   "metadata": {},
   "outputs": [],
   "source": [
    "# Set up the database connection\n",
    "db = create_engine(db_uri)\n",
    "simulation = f\"{scenario}_{study_case}_eval\"\n",
    "\n",
    "# Get the average reward for each episode in order to determine the best episode.\n",
    "reward_df = pd.DataFrame(columns=[\"avg_reward\"], index=range(1, no_of_val_episodes + 1))\n",
    "for episode in range(1, no_of_val_episodes + 1):\n",
    "    query = f\"SELECT AVG(reward) as avg_reward FROM rl_params where simulation = '{simulation}_{episode}'\"\n",
    "    reward_df.at[episode, \"avg_reward\"] = pd.read_sql(query, db).values[0][0]\n",
    "reward_df.head()"
   ]
  },
  {
   "cell_type": "code",
   "execution_count": null,
   "metadata": {},
   "outputs": [],
   "source": [
    "# Use the episode with the best reward to get the respective actions\n",
    "episode = reward_df[\"avg_reward\"].idxmax()\n",
    "query = f\"SELECT datetime as dt, unit, actions_0, actions_1 FROM rl_params where simulation = '{simulation}_{episode}'\"\n",
    "actions_df = pd.read_sql(query, db)\n",
    "actions_df.index = pd.to_datetime(actions_df[\"dt\"])\n",
    "actions_df.drop(columns=[\"dt\"], inplace=True)\n",
    "actions_df"
   ]
  },
  {
   "cell_type": "markdown",
   "metadata": {},
   "source": [
    "## 2.2 Getting the demand dataframe and power plant units"
   ]
  },
  {
   "cell_type": "code",
   "execution_count": null,
   "metadata": {},
   "outputs": [],
   "source": [
    "start = pd.Timestamp(config[\"start_date\"])\n",
    "end = pd.Timestamp(config[\"end_date\"])\n",
    "\n",
    "index = pd.date_range(\n",
    "    start=start,\n",
    "    end=end,\n",
    "    freq=config[\"time_step\"],\n",
    ")\n",
    "\n",
    "demand_df = load_file(\n",
    "    os.path.join(inputs_dir, scenario), config, file_name=\"demand_df\", index=index\n",
    ")\n",
    "demand_df"
   ]
  },
  {
   "cell_type": "code",
   "execution_count": null,
   "metadata": {},
   "outputs": [],
   "source": [
    "pp_units = pd.read_csv(\n",
    "    os.path.join(inputs_dir, scenario, \"powerplant_units.csv\"), index_col=0\n",
    ")\n",
    "pp_units"
   ]
  },
  {
   "cell_type": "code",
   "execution_count": null,
   "metadata": {},
   "outputs": [],
   "source": [
    "# TODO: ich brauche die Daten für den dispatch vom best run\n",
    "# heißt hier muss die normale simulation (kein eval run) noch mal laufen gelassen werden mit den best_actors von vorher, sonst speichert er die dispatch Daten nicht\n",
    "# sofern ich das richtig sehe\n",
    "\n",
    "episode = reward_df[\"avg_reward\"].idxmax()\n",
    "query = f\"SELECT * FROM unit_dispatch where simulation = '{scenario}_{study_case}'\"\n",
    "dispatch_df = pd.read_sql(query, db)\n",
    "\n",
    "# drop duplicates time and unit and keep second\n",
    "# TODO: fix double logging of dispatch_df (future I guess, ich hab nen quick fix gemacht)\n",
    "dispatch_df = dispatch_df.sort_values('time')\n",
    "dispatch_df"
   ]
  },
  {
   "cell_type": "code",
   "execution_count": null,
   "metadata": {},
   "outputs": [],
   "source": [
    "# Get data of best dispatch run:\n",
    "class NoAliasDumper(yaml.SafeDumper):\n",
    "    def ignore_aliases(self, data):\n",
    "        return True\n",
    "\n",
    "\n",
    "# Read the existing config file\n",
    "with open(config_path) as file:\n",
    "    config = yaml.safe_load(file)\n",
    "\n",
    "if \"base_dispatch\" in config:\n",
    "    del config[\"base_dispatch\"]\n",
    "# Copy the base and new base_dispatch configuration\n",
    "base_config = config[\"base\"].copy()\n",
    "base_dispatch = config[\"base\"].copy()\n",
    "base_dispatch[\"learning_config\"] = base_config[\"learning_config\"].copy()\n",
    "\n",
    "# Modify learning config parameters for base_dispatch\n",
    "base_dispatch[\"learning_config\"].update(\n",
    "    {\n",
    "        \"continue_learning\": True,\n",
    "        \"trained_policies_save_path\": \"learned_strategies/base_dispatch/last_policies\",\n",
    "        \"trained_policies_load_path\": \"learned_strategies/base_dispatch/avg_reward_eval_policies\",\n",
    "        \"training_episodes\": 0,\n",
    "        \"episodes_collecting_initial_experience\": 0,\n",
    "    }\n",
    ")\n",
    "\n",
    "# Update the config with both sections\n",
    "config[\"base\"] = base_config\n",
    "config[\"base_dispatch\"] = base_dispatch\n",
    "\n",
    "# Write the updated config back to file\n",
    "with open(config_path, \"w\") as file:\n",
    "    yaml.dump(\n",
    "        config,\n",
    "        file,\n",
    "        Dumper=NoAliasDumper,\n",
    "        default_flow_style=False,\n",
    "        sort_keys=False,\n",
    "    )\n",
    "\n",
    "# Define paths\n",
    "base_dir = Path(os.path.join(inputs_dir, scenario, \"learned_strategies/base\"))\n",
    "dispatch_dir = Path(\n",
    "    os.path.join(inputs_dir, scenario, \"learned_strategies/base_dispatch\")\n",
    ")\n",
    "\n",
    "# Check if source directory exists\n",
    "if not base_dir.exists():\n",
    "    print(f\"Source directory {base_dir} does not exist!\")\n",
    "elif dispatch_dir.exists():\n",
    "    print(f\"Target directory {dispatch_dir} already exists!\")\n",
    "else:\n",
    "    # Create target directory if it doesn't exist\n",
    "    dispatch_dir.parent.mkdir(parents=True, exist_ok=True)\n",
    "\n",
    "    # Copy directory\n",
    "    shutil.copytree(base_dir, dispatch_dir)\n",
    "    print(f\"Successfully copied {base_dir} to {dispatch_dir}\")\n",
    "\n",
    "world = World(database_uri=db_uri)\n",
    "\n",
    "load_scenario_folder(world, inputs_dir, scenario, \"base_dispatch\")\n",
    "run_learning(world)\n",
    "\n",
    "world.run()"
   ]
  },
  {
   "cell_type": "code",
   "execution_count": null,
   "metadata": {},
   "outputs": [],
   "source": [
    "query = \"SELECT * FROM unit_dispatch where simulation = 'base_dispatch'\"\n",
    "dispatch_df2 = pd.read_sql(query, db)\n",
    "dispatch_df2 = dispatch_df2.drop_duplicates(subset=[\"time\", \"unit\"], keep=\"first\")\n",
    "dispatch_df2[\"time\"] = pd.to_datetime(dispatch_df[\"time\"])\n",
    "dispatch_df2 = dispatch_df2[\n",
    "    dispatch_df2[\"time\"] != pd.to_datetime(\"2019-03-01 00:00:00\")\n",
    "]\n",
    "dispatch_df2"
   ]
  },
  {
   "cell_type": "code",
   "execution_count": null,
   "metadata": {},
   "outputs": [],
   "source": [
    "episode = reward_df[\"avg_reward\"].idxmax()\n",
    "query = f\"SELECT * FROM market_orders where simulation = '{scenario}_{study_case}'\"\n",
    "market_orders_df = pd.read_sql(query, db)\n",
    "\n",
    "market_orders_df"
   ]
  },
  {
   "cell_type": "markdown",
   "metadata": {},
   "source": [
    "# 3. Establish Sampling of days to be analysed\n",
    "\n",
    "Here we sample from the entire training data a subset of days, for which we test if the profit of all drl agents is similar to their MPEC formulation. "
   ]
  },
  {
   "cell_type": "code",
   "execution_count": null,
   "metadata": {},
   "outputs": [],
   "source": [
    "def sample_seasonal_weeks(datetime_index):\n",
    "    \"\"\"\n",
    "    Sample one random complete week from each season.\n",
    "\n",
    "    Args:\n",
    "        datetime_index (pd.DatetimeIndex): DatetimeIndex of the DataFrame\n",
    "\n",
    "    Returns:\n",
    "        pd.DatetimeIndex: Combined index of four sampled weeks (one per season)\n",
    "    \"\"\"\n",
    "    import random\n",
    "\n",
    "    # Define seasons by month numbers\n",
    "    seasons = {\n",
    "        \"Spring\": [3, 4, 5],\n",
    "        \"Summer\": [6, 7, 8],\n",
    "        \"Fall\": [9, 10, 11],\n",
    "        \"Winter\": [12, 1, 2],\n",
    "    }\n",
    "\n",
    "    sampled_dates = []\n",
    "\n",
    "    for season, months in seasons.items():\n",
    "        # Get seasonal data indices\n",
    "        seasonal_idx = datetime_index[datetime_index.month.isin(months)]\n",
    "\n",
    "        # Find complete weeks within season\n",
    "        complete_weeks = []\n",
    "        for week in seasonal_idx.isocalendar().week.unique():\n",
    "            week_idx = datetime_index[datetime_index.isocalendar().week == week]\n",
    "            # Check if week is complete (168 hours) and fully within season\n",
    "            if len(week_idx) == 168 and all(\n",
    "                month in months for month in week_idx.month.unique()\n",
    "            ):\n",
    "                complete_weeks.append(week)\n",
    "\n",
    "        if complete_weeks:\n",
    "            random_week = random.choice(complete_weeks)\n",
    "            week_idx = datetime_index[datetime_index.isocalendar().week == random_week]\n",
    "            sampled_dates.extend([d.date() for d in week_idx])\n",
    "\n",
    "        print(f\"{season} complete weeks: {complete_weeks}\")\n",
    "\n",
    "    return sorted(list(set(sampled_dates)))\n",
    "\n",
    "\n",
    "sampled_indices = sample_seasonal_weeks(demand_df.index)\n",
    "sampled_indices"
   ]
  },
  {
   "cell_type": "markdown",
   "metadata": {},
   "source": [
    "## 3.1 Get sample subset"
   ]
  },
  {
   "cell_type": "code",
   "execution_count": null,
   "metadata": {},
   "outputs": [],
   "source": [
    "demand_df[\"date\"] = demand_df.index.date\n",
    "sample_demand_df = demand_df.loc[demand_df[\"date\"].isin(sampled_indices)]\n",
    "rest_demand_df = demand_df.loc[~demand_df[\"date\"].isin(sampled_indices)]\n",
    "sample_demand_df"
   ]
  },
  {
   "cell_type": "code",
   "execution_count": null,
   "metadata": {},
   "outputs": [],
   "source": [
    "actions_df[\"date\"] = actions_df.index.date\n",
    "\n",
    "sample_actions_df = actions_df.loc[actions_df[\"date\"].isin(sampled_indices)]\n",
    "rest_actions_df = actions_df.loc[~actions_df[\"date\"].isin(sampled_indices)]\n",
    "sample_actions_df"
   ]
  },
  {
   "cell_type": "code",
   "execution_count": null,
   "metadata": {},
   "outputs": [],
   "source": [
    "dispatch_df"
   ]
  },
  {
   "cell_type": "code",
   "execution_count": null,
   "metadata": {},
   "outputs": [],
   "source": [
    "dispatch_df.index = pd.to_datetime(dispatch_df['time'])\n",
    "dispatch_df.drop(columns=['time'], inplace=True)\n",
    "dispatch_df[\"date\"] = dispatch_df.index.date\n",
    "\n",
    "sample_dispatch_df = dispatch_df.loc[dispatch_df[\"date\"].isin(sampled_indices)]\n",
    "rest_dispatch_df = dispatch_df.loc[~dispatch_df[\"date\"].isin(sampled_indices)]\n",
    "sample_dispatch_df"
   ]
  },
  {
   "cell_type": "code",
   "execution_count": null,
   "metadata": {},
   "outputs": [],
   "source": [
    "# sample market orders as well\n",
    "market_orders_df.index = pd.to_datetime(market_orders_df[\"start_time\"])\n",
    "market_orders_df = market_orders_df.drop(columns=[\"start_time\"])\n",
    "market_orders_df[\"date\"] = market_orders_df.index.date\n",
    "\n",
    "sample_market_orders_df = market_orders_df.loc[\n",
    "    market_orders_df[\"date\"].isin(sampled_indices)\n",
    "]\n",
    "rest_market_orders_df = market_orders_df.loc[\n",
    "    ~market_orders_df[\"date\"].isin(sampled_indices)\n",
    "]\n",
    "sample_market_orders_df"
   ]
  },
  {
   "cell_type": "markdown",
   "metadata": {},
   "source": [
    "## 3.2 Analyse sample distribution in comparison to entire dataset"
   ]
  },
  {
   "cell_type": "code",
   "execution_count": null,
   "metadata": {},
   "outputs": [],
   "source": [
    "colors = list([\"green\"] * len(rest_demand_df)) + list([\"blue\"] * len(sample_demand_df))\n",
    "\n",
    "# Scatter matrix\n",
    "fig = pd.plotting.scatter_matrix(\n",
    "    pd.concat([rest_demand_df, sample_demand_df], sort=False),\n",
    "    c=colors,\n",
    "    figsize=(7, 7),\n",
    "    range_padding=0.2,\n",
    "    hist_kwds={\"bins\": 20},  # Generic histogram configuration\n",
    "    s=30,\n",
    "    alpha=0.5,\n",
    ")\n",
    "\n",
    "# Customize histogram colors for each diagonal\n",
    "hist_colors = [\"green\", \"blue\"]\n",
    "for i, ax in enumerate(fig.diagonal()):\n",
    "    data_combined = pd.concat([rest_demand_df.iloc[:, i], sample_demand_df.iloc[:, i]])\n",
    "    ax.hist(\n",
    "        [rest_demand_df.iloc[:, i], sample_demand_df.iloc[:, i]],\n",
    "        bins=20,\n",
    "        color=hist_colors,\n",
    "        stacked=True,\n",
    "        alpha=0.7,\n",
    "    )\n",
    "\n",
    "# Show plot\n",
    "plt.show()"
   ]
  },
  {
   "cell_type": "markdown",
   "metadata": {},
   "source": [
    "## 2.3 Bi-Level Optimisation "
   ]
  },
  {
   "cell_type": "code",
   "execution_count": null,
   "metadata": {},
   "outputs": [],
   "source": [
    "from examples.notebooks.MPEC.bilevel_opt import find_optimal_dispatch\n",
    "from examples.notebooks.MPEC.uc_problem import solve_uc_problem\n",
    "from examples.notebooks.MPEC.utils import calculate_profits"
   ]
  },
  {
   "cell_type": "markdown",
   "metadata": {},
   "source": [
    "### Defintion for case"
   ]
  },
  {
   "cell_type": "code",
   "execution_count": null,
   "metadata": {},
   "outputs": [],
   "source": [
    "case = \"test_case\"\n",
    "\n",
    "big_w = 100000  # weight for duality gap objective\n",
    "k_max = 2  # maximum multiplier for strategic bidding\n",
    "\n",
    "start = pd.to_datetime(\"2019-03-11 00:00\")\n",
    "end = pd.to_datetime(\"2019-03-11 23:00\")\n",
    "\n",
    "# gens\n",
    "gens_df = pp_units.copy()\n",
    "\n",
    "# 24 hours of demand first increasing and then decreasing\n",
    "demand_df = sample_demand_df.copy()\n",
    "demand_df.index = pd.to_datetime(demand_df.index)\n",
    "demand_df = demand_df.loc[start:end]\n",
    "# reset index to start at 0\n",
    "demand_df = demand_df.reset_index(drop=True)\n",
    "demand_df"
   ]
  },
  {
   "cell_type": "markdown",
   "metadata": {},
   "source": [
    "## Input data transformation for Optimisation Problem "
   ]
  },
  {
   "cell_type": "code",
   "execution_count": null,
   "metadata": {},
   "outputs": [],
   "source": [
    "# Transform gen_df into the format that is expected by the optimization problem\n",
    "# g_max\tmc\tu_0\tg_0\tr_up\tr_down\tk_up\tk_down\n",
    "gens_df = gens_df.reset_index()\n",
    "gens_df = gens_df.rename(columns={\"max_power\": \"g_max\", \"min_power\": \"u_0\"})\n",
    "gens_df[\"r_up\"] = gens_df[\"g_max\"]  # ramping up constraints\n",
    "gens_df[\"r_down\"] = gens_df[\"g_max\"]  # ramping down constraints\n",
    "gens_df[\"k_up\"] = 0  # start up costs\n",
    "gens_df[\"k_down\"] = 0  # shut down costs\n",
    "gens_df[\"g_0\"] = 0  # start with no power output\n",
    "\n",
    "# get average mc from dispatch_df per unit name\n",
    "mc = dispatch_df.groupby(\"unit\")[\"energy_marginal_costs\"].mean()\n",
    "\n",
    "# based on name and unit column join mc into gens_df\n",
    "gens_df = gens_df.merge(mc, left_on=\"name\", right_on=\"unit\", how=\"left\")\n",
    "gens_df = gens_df.rename(columns={\"energy_marginal_costs\": \"mc\"})\n",
    "gens_df"
   ]
  },
  {
   "cell_type": "code",
   "execution_count": null,
   "metadata": {},
   "outputs": [],
   "source": [
    "dispatch_df[\"energy_marginal_costs\"]"
   ]
  },
  {
   "cell_type": "markdown",
   "metadata": {},
   "source": [
    "### Translate actions of RL model into k_values"
   ]
  },
  {
   "cell_type": "code",
   "execution_count": null,
   "metadata": {},
   "outputs": [],
   "source": [
    "# Merge on both 'unit_id' and 'time' columns\n",
    "merged_df = sample_market_orders_df.merge(\n",
    "    sample_dispatch_df.reset_index(),\n",
    "    left_on=[\"unit_id\", \"start_time\"],\n",
    "    right_on=[\"unit\", \"time\"],\n",
    "    how=\"right\",\n",
    ")\n",
    "merged_df"
   ]
  },
  {
   "cell_type": "code",
   "execution_count": null,
   "metadata": {},
   "outputs": [],
   "source": [
    "# TODO: how to translate the 2 actions per unit into one k_value? Currently:\n",
    "# get max price per unit_id and date in the dataframe\n",
    "id_k = merged_df.groupby([\"unit_id\", \"time\"])[\"price\"].idxmax()\n",
    "k_df = merged_df.loc[id_k]\n",
    "k_df = k_df[k_df[\"unit_id\"].isin(gens_df[\"name\"])]\n",
    "\n",
    "k_df"
   ]
  },
  {
   "cell_type": "code",
   "execution_count": null,
   "metadata": {},
   "outputs": [],
   "source": [
    "mc_mapping = dict(zip(gens_df[\"name\"], gens_df[\"mc\"]))\n",
    "k_df[\"gens_df_mc\"] = k_df[\"unit_id\"].map(mc_mapping)\n",
    "\n",
    "# transformed actions into k_values, one per generator\n",
    "k_df[\"k\"] = k_df[\"price\"] / (k_df[\"energy_marginal_costs\"] * k_df[\"gens_df_mc\"])\n",
    "\n",
    "# replace inf with 0\n",
    "k_df[\"k\"] = k_df[\"k\"].replace(np.inf, 0)\n",
    "\n",
    "k_values_df = k_df.pivot(index=\"time\", columns=\"unit_id\", values=\"k\")\n",
    "# k_values_df.reset_index(inplace=True)\n",
    "k_values_df"
   ]
  },
  {
   "cell_type": "code",
   "execution_count": null,
   "metadata": {},
   "outputs": [],
   "source": [
    "gens_df"
   ]
  },
  {
   "cell_type": "code",
   "execution_count": null,
   "metadata": {},
   "outputs": [],
   "source": [
    "# drop demand_EOM column\n",
    "# demand_df=demand_df.drop(columns=['demand_EOM'])\n",
    "\n",
    "# sort columns to match the order of the columns in the gens_df\n",
    "k_values_df = k_values_df[gens_df[\"name\"].values]\n",
    "\n",
    "# rename columns to match index of gens_df\n",
    "k_values_df.columns = gens_df.index\n",
    "k_values_df.reset_index(inplace=True)\n",
    "k_values_df"
   ]
  },
  {
   "cell_type": "markdown",
   "metadata": {},
   "source": [
    "### Join demand and price bid"
   ]
  },
  {
   "cell_type": "code",
   "execution_count": null,
   "metadata": {},
   "outputs": [],
   "source": [
    "# join sample demand df and sample market orders where unit id is demand_EOM based on index\n",
    "sample_demand_df[\"price\"] = sample_market_orders_df[\n",
    "    sample_market_orders_df[\"unit_id\"] == \"demand_EOM\"\n",
    "][\"price\"]\n",
    "\n",
    "# drop date column\n",
    "sample_demand_df = sample_demand_df.drop(columns=[\"date\"])\n",
    "\n",
    "# rename index and columns\n",
    "sample_demand_df.index.name = \"datetime\"\n",
    "sample_demand_df.columns = [\"volume\", \"price\"]\n",
    "demand_df = sample_demand_df.copy()\n",
    "demand_df = demand_df.reset_index(drop=True)"
   ]
  },
  {
   "cell_type": "markdown",
   "metadata": {},
   "source": [
    "## Run MPEC"
   ]
  },
  {
   "cell_type": "code",
   "execution_count": null,
   "metadata": {},
   "outputs": [],
   "source": [
    "\n",
    "opt_gen = 5  # generator index that is allowed to bid strategically\n",
    "print(\"We now optimize the decison for unit \", gens_df.index[opt_gen])\n",
    "\n",
    "main_df, supp_df, k_values = find_optimal_dispatch(\n",
    "    gens_df=gens_df,\n",
    "    k_values_df=k_values_df,\n",
    "    demand_df=demand_df,\n",
    "    k_max=k_max,\n",
    "    opt_gen=opt_gen,\n",
    "    big_w=big_w,\n",
    "    time_limit=3600,\n",
    "    print_results=True,\n",
    "    K=5,\n",
    "    big_M=10e6,\n",
    ")\n",
    "\n",
    "# %%\n",
    "# calculate actual market clearing prices\n",
    "k_values_df_2 = k_values_df.copy()\n",
    "k_values_df_2[opt_gen] = k_values\n",
    "\n",
    "updated_main_df_2, updated_supp_df_2 = solve_uc_problem(\n",
    "    gens_df, demand_df, k_values_df_2\n",
    ")\n",
    "\n",
    "# %%\n",
    "# Calculate profits\n",
    "profits_1 = calculate_profits(main_df=main_df, supp_df=supp_df, gens_df=gens_df)\n",
    "profits_2 = calculate_profits(\n",
    "    main_df=updated_main_df_2, supp_df=updated_supp_df_2, gens_df=gens_df\n",
    ")\n",
    "\n",
    "print(f\"Estimated Profits: {profits_1[opt_gen].sum():.2f}\")\n",
    "print(f\"True profits: {profits_2[opt_gen].sum():.2f}\")\n",
    "\n",
    "# in percentage\n",
    "# print(\n",
    "#    f\"Profits difference: {100 * (profits_2[opt_gen].sum() - profits_1[opt_gen].sum()) / profits_1[opt_gen].sum():.2f}%\"\n",
    "# )"
   ]
  },
  {
   "cell_type": "code",
   "execution_count": null,
   "metadata": {},
   "outputs": [],
   "source": [
    "import numpy as np\n",
    "import pandas as pd\n",
    "\n",
    "# Set random seed for reproducibility\n",
    "np.random.seed(42)\n",
    "\n",
    "# Create index from 0 to 71\n",
    "index = range(72)\n",
    "\n",
    "# Create 5 power plant columns\n",
    "columns = [f\"pp_{i}\" for i in range(1, 6)]\n",
    "\n",
    "# Create random data between 200 and 300\n",
    "df_rl = pd.DataFrame(\n",
    "    np.random.uniform(200, 300, size=(72, 5)), index=index, columns=columns\n",
    ")\n",
    "\n",
    "df_mpec = pd.DataFrame(\n",
    "    np.random.uniform(200, 300, size=(72, 5)), index=index, columns=columns\n",
    ")\n",
    "\n",
    "print(\"RL Profits:\")\n",
    "print(df_rl.head())\n",
    "print(\"\\nMPEC Profits:\")\n",
    "print(df_mpec.head())"
   ]
  },
  {
   "cell_type": "code",
   "execution_count": null,
   "metadata": {},
   "outputs": [],
   "source": [
    "def create_profit_comparison_plot(df_rl, df_mpec, bound=-10):\n",
    "    # Calculate percentage deviation\n",
    "    percent_deviation = ((df_rl - df_mpec) / df_mpec) * 100\n",
    "\n",
    "    # Create figure\n",
    "    fig, ax = plt.subplots(figsize=(12, 6))\n",
    "\n",
    "    # Create violin plot\n",
    "    parts = ax.violinplot(\n",
    "        [percent_deviation[col].values for col in percent_deviation.columns],\n",
    "        showmeans=False,\n",
    "        showmedians=False,\n",
    "        showextrema=False,\n",
    "    )\n",
    "\n",
    "    # Customize violin plot colors\n",
    "    for pc in parts[\"bodies\"]:\n",
    "        pc.set_facecolor(\"lightblue\")\n",
    "        pc.set_alpha(0.7)\n",
    "\n",
    "    # Add box plot inside violin plot\n",
    "    ax.boxplot(\n",
    "        [percent_deviation[col].values for col in percent_deviation.columns],\n",
    "        positions=range(1, len(percent_deviation.columns) + 1),\n",
    "        widths=0.2,\n",
    "        showfliers=True,\n",
    "        notch=True,\n",
    "    )\n",
    "\n",
    "    # Add horizontal lines and colored regions\n",
    "    ax.axhline(y=0, color=\"black\", linestyle=\"--\", alpha=0.7, linewidth=1.5)\n",
    "    ax.axhline(y=bound, color=\"black\", linestyle=\"--\", alpha=0.7, linewidth=1.5)\n",
    "\n",
    "    # Create background colors for different regions\n",
    "    plt.axhspan(\n",
    "        0,\n",
    "        max(percent_deviation.max()) + 10,\n",
    "        color=\"lightgreen\",\n",
    "        alpha=0.3,\n",
    "        label=\"RL profit > MPEC profit\",\n",
    "    )\n",
    "    plt.axhspan(\n",
    "        bound,\n",
    "        0,\n",
    "        color=\"yellow\",\n",
    "        alpha=0.3,\n",
    "        label=\"RL profit < MPEC profit but in bounds\",\n",
    "    )\n",
    "    plt.axhspan(\n",
    "        min(percent_deviation.min()) - 5,\n",
    "        bound,\n",
    "        color=\"lightcoral\",\n",
    "        alpha=0.3,\n",
    "        label=\"RL profit < MPEC profit outside bounds\",\n",
    "    )\n",
    "\n",
    "    # Customize plot\n",
    "    ax.set_xlabel(\"Power Plant Units\")\n",
    "    ax.set_ylabel(\"Deviation (%)\\n(RL - MPEC) / MPEC\")\n",
    "    ax.set_title(\"Profit Deviation Distribution (Combined Violin and Box Plot)\")\n",
    "    ax.grid(True, alpha=0.3)\n",
    "\n",
    "    # Set x-ticks\n",
    "    ax.set_xticks(range(1, len(percent_deviation.columns) + 1))\n",
    "    ax.set_xticklabels(percent_deviation.columns)\n",
    "\n",
    "    handles, labels = plt.gca().get_legend_handles_labels()\n",
    "    plt.legend(handles, labels, loc=\"upper right\")\n",
    "\n",
    "    # Adjust layout\n",
    "    plt.tight_layout()\n",
    "\n",
    "    return fig\n",
    "\n",
    "\n",
    "# Create and show the plot\n",
    "fig = create_profit_comparison_plot(df_rl, df_mpec)\n",
    "plt.show()"
   ]
  },
  {
   "cell_type": "code",
   "execution_count": null,
   "metadata": {},
   "outputs": [],
   "source": []
  }
 ],
 "metadata": {
  "kernelspec": {
   "display_name": "Python 3",
   "language": "python",
   "name": "python3"
  },
  "language_info": {
   "codemirror_mode": {
    "name": "ipython",
    "version": 3
   },
   "file_extension": ".py",
   "mimetype": "text/x-python",
   "name": "python",
   "nbconvert_exporter": "python",
   "pygments_lexer": "ipython3",
   "version": "3.12.8"
  }
 },
 "nbformat": 4,
 "nbformat_minor": 2
}<|MERGE_RESOLUTION|>--- conflicted
+++ resolved
@@ -52,8 +52,7 @@
     "inputs_dir = \"examples/inputs\"\n",
     "\n",
     "scenario = examples.available_examples[example][\"scenario\"]\n",
-    "study_case = examples.available_examples[example][\"study_case\"]\n",
-    "csv_path = \"examples/outputs/\" + scenario + \"/\" + study_case"
+    "study_case = examples.available_examples[example][\"study_case\"]\n"
    ]
   },
   {
@@ -72,19 +71,10 @@
    "metadata": {},
    "outputs": [],
    "source": [
-<<<<<<< HEAD
     "# Run example 02b\n",
     "world = World(database_uri=db_uri)\n",
     "load_scenario_folder(world, inputs_dir, scenario, study_case)\n",
     "run_learning(world)\n",
-=======
-    "# Run example\n",
-    "world = World(database_uri=db_uri, export_csv_path=csv_path)\n",
-    "load_scenario_folder(world, inputs_dir, scenario, study_case)\n",
-    "run_learning(\n",
-    "    world,\n",
-    ")\n",
->>>>>>> 55233e89
     "world.run()"
    ]
   },
@@ -226,8 +216,6 @@
     "query = f\"SELECT * FROM unit_dispatch where simulation = '{scenario}_{study_case}'\"\n",
     "dispatch_df = pd.read_sql(query, db)\n",
     "\n",
-    "# drop duplicates time and unit and keep second\n",
-    "# TODO: fix double logging of dispatch_df (future I guess, ich hab nen quick fix gemacht)\n",
     "dispatch_df = dispatch_df.sort_values('time')\n",
     "dispatch_df"
    ]
@@ -603,15 +591,6 @@
    ]
   },
   {
-   "cell_type": "code",
-   "execution_count": null,
-   "metadata": {},
-   "outputs": [],
-   "source": [
-    "dispatch_df[\"energy_marginal_costs\"]"
-   ]
-  },
-  {
    "cell_type": "markdown",
    "metadata": {},
    "source": [
@@ -646,15 +625,6 @@
     "k_df = merged_df.loc[id_k]\n",
     "k_df = k_df[k_df[\"unit_id\"].isin(gens_df[\"name\"])]\n",
     "\n",
-    "k_df"
-   ]
-  },
-  {
-   "cell_type": "code",
-   "execution_count": null,
-   "metadata": {},
-   "outputs": [],
-   "source": [
     "mc_mapping = dict(zip(gens_df[\"name\"], gens_df[\"mc\"]))\n",
     "k_df[\"gens_df_mc\"] = k_df[\"unit_id\"].map(mc_mapping)\n",
     "\n",
@@ -667,15 +637,6 @@
     "k_values_df = k_df.pivot(index=\"time\", columns=\"unit_id\", values=\"k\")\n",
     "# k_values_df.reset_index(inplace=True)\n",
     "k_values_df"
-   ]
-  },
-  {
-   "cell_type": "code",
-   "execution_count": null,
-   "metadata": {},
-   "outputs": [],
-   "source": [
-    "gens_df"
    ]
   },
   {
@@ -908,7 +869,7 @@
  ],
  "metadata": {
   "kernelspec": {
-   "display_name": "Python 3",
+   "display_name": "assume",
    "language": "python",
    "name": "python3"
   },
@@ -922,7 +883,7 @@
    "name": "python",
    "nbconvert_exporter": "python",
    "pygments_lexer": "ipython3",
-   "version": "3.12.8"
+   "version": "3.11.9"
   }
  },
  "nbformat": 4,
