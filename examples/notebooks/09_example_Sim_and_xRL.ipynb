--- conflicted
+++ resolved
@@ -629,11 +629,7 @@
     "\n",
     "            world.run()\n",
     "\n",
-<<<<<<< HEAD
-    "            total_rewards = world.output_role.get_sum_reward(episode=eval_episode)\n",
-=======
     "            total_rewards = world.output_role.get_sum_reward(eval_episode)\n",
->>>>>>> fee77ffd
     "\n",
     "            if len(total_rewards) == 0:\n",
     "                raise AssumeException(\"No rewards were collected during evaluation run\")\n",
@@ -1457,11 +1453,7 @@
    "notebook_metadata_filter": "-all"
   },
   "kernelspec": {
-<<<<<<< HEAD
-   "display_name": "Python 3 (ipykernel)",
-=======
    "display_name": "assume-framework",
->>>>>>> fee77ffd
    "language": "python",
    "name": "python3"
   },
@@ -1475,11 +1467,7 @@
    "name": "python",
    "nbconvert_exporter": "python",
    "pygments_lexer": "ipython3",
-<<<<<<< HEAD
-   "version": "3.11.7"
-=======
    "version": "3.11.9"
->>>>>>> fee77ffd
   }
  },
  "nbformat": 4,
