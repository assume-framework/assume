{
 "cells": [
  {
   "cell_type": "markdown",
   "id": "3efad297",
   "metadata": {
    "id": "e62e00c9"
   },
   "source": [
    "# 9. Explainable Reinforcement Learning Tutorial"
   ]
  },
  {
   "cell_type": "markdown",
   "id": "20db7561",
   "metadata": {
    "id": "fb3aa803"
   },
   "source": [
    "Welcome to this tutorial on **Explainable Reinforcement Learning (XRL)**! In this guide, we will explore how to interpret and explain the decisions made by reinforcement learning agents using the SHAP (SHapley Additive exPlanations) library. Through a practical example involving a simulation in a reinforcement learning setting, we'll demonstrate how to compute and visualize feature attributions for the agent's actions."
   ]
  },
  {
   "cell_type": "markdown",
   "id": "046a32c0",
   "metadata": {
    "id": "0d793362"
   },
   "source": [
    "**Table of Contents**"
   ]
  },
  {
   "cell_type": "markdown",
   "id": "f45c2689",
   "metadata": {
    "id": "87bdf688"
   },
   "source": [
    "1. [Introduction](#1-Introduction)\n",
    "\n",
    "    1.1. [Multi-Agent Deep Reinforcement Learning with Market Splitting](#11-multi-agent-deep-reinforcement-learning)\n",
    "\n",
    "2. [Explainable AI and SHAP Values](#2-explainable-ai-and-shap-values)\n",
    "\n",
    "    2.1 [Understanding Explainable AI](#21-understanding-explainable-ai)\n",
    "\n",
    "    2.2 [Introduction to SHAP Values](#22-introduction-to-shap-values)\n",
    "\n",
    "3. [Calculating SHAP Values](#3-calculating-shap-values)\n",
    "\n",
    "    3.1. [Loading and Preparing Data](#loading-and-preparing-data)\n",
    "\n",
    "    3.2. [Creating a SHAP Explainer](#32-creating-a-shap-explainer)\n",
    "\n",
    "4. [Visualizing SHAP Values](#visualizing-shap-values)\n",
    "5. [Conclusion](#conclusion)\n",
    "6. [Additional Resources](#additional-resources)"
   ]
  },
  {
   "cell_type": "markdown",
   "id": "5adc5d28",
   "metadata": {
    "id": "5e8c7fec"
   },
   "source": [
    "## 1. Introduction"
   ]
  },
  {
   "cell_type": "markdown",
   "id": "a5b2ef10",
   "metadata": {
    "id": "06e91420"
   },
   "source": [
    "Reinforcement Learning (RL) has achieved remarkable success in various domains, such as game playing, robotics, and autonomous systems. However, RL models, particularly those using deep neural networks, are often seen as **black boxes** due to their complex architectures and non-linear computations. This opacity makes it challenging to understand and trust the decisions made by RL agents, especially in critical applications where transparency is essential."
   ]
  },
  {
   "cell_type": "markdown",
   "id": "d1fcbef6",
   "metadata": {
    "id": "47b1e7ab"
   },
   "source": [
    "**Explainable Reinforcement Learning (XRL)** aims to bridge this gap by providing insights into an agent's decision-making process. By leveraging explainability techniques, we can:\n",
    "- Interpret the actions of an RL agent.\n",
    "- Understand the influence of input features on decisions.\n",
    "- Potentially improve the model's performance, fairness, and transparency."
   ]
  },
  {
   "cell_type": "markdown",
   "id": "5ced3235",
   "metadata": {
    "id": "ec0717c1"
   },
   "source": [
    "In this tutorial, we will demonstrate how to apply SHAP values to a trained actor neural network in an RL framework to explain the agent's actions."
   ]
  },
  {
   "cell_type": "markdown",
   "id": "49f01746",
   "metadata": {
    "id": "0d59bb0a",
    "lines_to_next_cell": 0
   },
   "source": [
    "### 1.1 Running a MADRL Simulation <a name=\"MARL\"></a>\n",
    "\n",
    "In this tutorial, we will simulate RL agents using a Multi-Agent Deep Reinforcement Learning (MADRL) approach. The agents operate in a market-splitting environment where they interact and learn optimal strategies over time. Here’s a breakdown of the key components:\n",
    "\n",
    "- **Observations**: Each agent receives observations, including market forecasts, unit-specific information, and past actions.\n",
    "- **Actions**: The agents decide on bidding strategies, such as bid prices for both inflexible and flexible capacities.\n",
    "- **Rewards**: The agents are rewarded based on profits and opportunity costs, helping them learn optimal bidding strategies.\n",
    "- **Algorithm**: We utilize a multi-agent version of the TD3 (Twin Delayed Deep Deterministic Policy Gradient) algorithm, which ensures stable learning even in non-stationary environments.\n",
    "\n",
    "For a more detailed explanation of the RL configurations, refer to the [Deep Reinforcement Learning Tutorial](04_reinforcement_learning_example.ipynb).\n",
    "\n",
    "### Key Aspects of the Simulation\n",
    "\n",
    "Agents require **observations** to make informed decisions, which include:\n",
    "\n",
    "- **Residual Load Forecast**: Forecasted net demand (electricity demand minus renewable generation) over the next 24 hours.\n",
    "- **Price Forecast**: Forecasted market prices over the next 24 hours.\n",
    "- **Marginal Cost**: The current marginal cost of operating the agent's power-generating unit.\n",
    "- **Previous Output**: The agent’s dispatched capacity (energy production) from the previous time step.\n",
    "\n",
    "### Agent Actions\n",
    "\n",
    "The action space for the agents is two-dimensional and consists of:\n",
    "\n",
    "- **Bid Price for Inflexible Capacity (p_inflex)**: The price at which the agent offers its minimum power output (must-run capacity) to the market.\n",
    "- **Bid Price for Flexible Capacity (p_flex)**: The price for the additional capacity above the minimum output that the agent can flexibly adjust.\n"
   ]
  },
  {
   "cell_type": "markdown",
   "id": "f3b17e49",
   "metadata": {
    "id": "e62e00c9"
   },
   "source": [
    "#### 1.1.1 Install Assume and Required Packages\n",
    "\n",
    "In this section, we will install the necessary packages to run the **Assume framework** along with other dependencies.\n",
    "The process is similar to the other tutorial on Assume.\n",
    "\n",
    "The following commands will install Assume and its dependencies for reinforcement learning, along with additional libraries such as Plotly for visualization.\n",
    "Make sure to install these before running the main code."
   ]
  },
  {
   "cell_type": "code",
   "execution_count": null,
   "id": "647079b9",
   "metadata": {
    "colab": {
     "base_uri": "https://localhost:8080/",
     "height": 1000
    },
    "id": "ee220130",
    "outputId": "ffd98b47-2b07-41cd-dfe4-ff0381571825"
   },
   "outputs": [],
   "source": [
    "import importlib.util\n",
    "\n",
    "# Check if 'google.colab' is available\n",
    "IN_COLAB = importlib.util.find_spec(\"google.colab\") is not None\n",
    "\n",
    "if IN_COLAB:\n",
    "    !pip install 'assume-framework[learning]'\n",
    "    !git clone --depth=1 https://github.com/assume-framework/assume.git assume-repo\n",
    "    # Colab currently has issues with pyomo version 6.8.2, causing the notebook to crash\n",
    "    # Installing an older version resolves this issue. This should only be considered a temporary fix.\n",
    "    !pip install pyomo==6.8.0\n",
    "!pip install plotly\n",
    "!pip install nbconvert"
   ]
  },
  {
   "cell_type": "markdown",
   "id": "e28add86",
   "metadata": {},
   "source": [
    "Define paths to differentiate between Colab or local usage.\n",
    "If you're running this on Google Colab, the paths might differ slightly from your local environment.\n",
    "You can configure the paths accordingly based on where you're executing the code."
   ]
  },
  {
   "cell_type": "code",
   "execution_count": null,
   "id": "b7c91474",
   "metadata": {
    "id": "e62e00c9"
   },
   "outputs": [],
   "source": [
    "import pandas as pd\n",
    "\n",
    "# import plotly for visualization\n",
    "import plotly.graph_objects as go\n",
    "\n",
    "# import yaml for reading and writing YAML files\n",
    "import yaml"
   ]
  },
  {
   "cell_type": "markdown",
   "id": "d95724ea",
   "metadata": {
    "id": "636ea9ae"
   },
   "source": [
    "#### 1.1.2 Create and Load Example Files from Market Splitting Tutorial\n",
    "\n",
    "To define the RL Agent, we need to obtain the results from the **Market Zone Splitting** tutorial.\n",
    "This tutorial provides essential data that the RL agent will use for decision-making.\n",
    "\n",
    "If you are working in **Google Colab**, execute the following cells to download and run the necessary notebook automatically. \n",
    "If you are working on your **local machine**, simply open the respective tutorial notebook and execute it manually."
   ]
  },
  {
   "cell_type": "code",
   "execution_count": null,
   "id": "85fdfe19",
   "metadata": {
    "lines_to_next_cell": 2
   },
   "outputs": [],
   "source": [
    "if IN_COLAB:\n",
    "    # For execution in Google Colab:\n",
    "    %cd assume-repo/examples/notebooks/\n",
    "\n",
    "# Execute the Market Zone Splitting tutorial:\n",
    "!jupyter nbconvert --to notebook --execute --ExecutePreprocessor.timeout=60 --output output.ipynb 08_market_zone_coupling.ipynb\n",
    "\n",
    "if IN_COLAB:\n",
    "    # Return to content folder (for Colab):\n",
    "    %cd /content\n",
    "\n",
    "    # Copy inputs directory to the working folder (for Colab):\n",
    "    !cp -r assume-repo/examples/notebooks/inputs ."
   ]
  },
  {
   "cell_type": "code",
   "execution_count": null,
   "id": "1ca7eab9",
   "metadata": {
    "colab": {
     "base_uri": "https://localhost:8080/"
    },
    "id": "233f315b",
    "outputId": "f98da7d4-0080-4546-c642-838f722965b0"
   },
   "outputs": [],
   "source": [
    "import os\n",
    "\n",
    "# Define the input directory\n",
    "input_dir = os.path.join(\"inputs\", \"tutorial_08\")\n",
    "\n",
    "# Read the DataFrames from CSV files\n",
    "powerplant_units = pd.read_csv(os.path.join(input_dir, \"powerplant_units.csv\"))\n",
    "demand_df = pd.read_csv(os.path.join(input_dir, \"demand_df.csv\"))\n",
    "\n",
    "print(\"Input CSV files have been read from 'inputs/tutorial_08'.\")"
   ]
  },
  {
   "cell_type": "markdown",
   "id": "a9fc51a8",
   "metadata": {
    "id": "6985289b"
   },
   "source": [
    "#### 1.1.3 Transform the Scenario into a Learning Example\n",
    "\n",
    "The following cells show how we can convert any pre-configured scenario in Assume into a learning example.\n",
    "\n",
    "**Define a Learning Power Plant**\n",
    "\n",
    "In this example, we place a learning nuclear power plant in the southern zone. This plant has five times the maximum power of a typical plant, which allows us to create a scenario where its actions have a noticeable impact on market prices."
   ]
  },
  {
   "cell_type": "code",
   "execution_count": null,
   "id": "8c4153fa",
   "metadata": {
    "colab": {
     "base_uri": "https://localhost:8080/",
     "height": 676
    },
    "id": "b205256f",
    "outputId": "b9bb887b-f534-4a50-dd5b-229be1012600"
   },
   "outputs": [],
   "source": [
    "# Create scarcity in southern Germany by limiting the number of power plants\n",
    "powerplant_units = powerplant_units[:20]\n",
    "\n",
    "# Assign the RL-controlled power plant and give it market power\n",
    "powerplant_units.loc[19, \"bidding_zonal\"] = \"pp_learning\"\n",
    "powerplant_units.loc[19, \"max_power\"] = 5000  # Set maximum power to 5000 MW\n",
    "\n",
    "# Assign a specific RL unit operator to the plant\n",
    "powerplant_units.loc[19, \"unit_operator\"] = \"Operator-RL\"\n",
    "\n",
    "# Set the 'name' column as the index\n",
    "powerplant_units.set_index(\"name\", inplace=True, drop=True)\n",
    "\n",
    "# Save the updated power plant units to a CSV file\n",
    "powerplant_units.to_csv(input_dir + \"/powerplant_units.csv\")\n",
    "\n",
    "# Show the last 10 entries\n",
    "powerplant_units.tail(10)"
   ]
  },
  {
   "cell_type": "markdown",
   "id": "c8a22a61",
   "metadata": {
    "id": "cce0e8b4"
   },
   "source": [
    "**Configure Learning Hyperparameters in YAML**\n",
    "\n",
    "The following YAML configuration contains the learning-specific hyperparameters that will guide the RL agent's training process. Below is a brief description of these hyperparameters:\n",
    "\n",
    "- **continue_learning** (`False`): \n",
    "  - Whether to continue training from a previously saved state or start fresh.\n",
    "\n",
    "- **max_bid_price** (`100`): \n",
    "  - The maximum allowable bid price for the agent, used to scale the actor's output.\n",
    "\n",
    "- **algorithm** (`\"matd3\"`): \n",
    "  - The learning algorithm to be used, in this case `MATD3` (Multi-Agent Twin Delayed Deep Deterministic Policy Gradient).\n",
    "\n",
    "- **learning_rate** (`0.001`): \n",
    "  - The rate at which the model’s parameters are updated during training.\n",
    "\n",
    "- **training_episodes** (`50`): \n",
    "  - The total number of episodes for training the agent.\n",
    "\n",
    "- **episodes_collecting_initial_experience** (`3`): \n",
    "  - Number of episodes dedicated to collecting initial experience before actual training begins, during which the agent follows a random policy.\n",
    "\n",
    "- **train_freq** (`\"4h\"`): \n",
    "  - Frequency of model training, in this case, every 4 hours.\n",
    "\n",
    "- **gradient_steps** (`4`): \n",
    "  - The number of gradient updates to perform at each training step.\n",
    "\n",
    "- **batch_size** (`256`): \n",
    "  - The size of the mini-batch used for training.\n",
    "\n",
    "- **gamma** (`0.99`): \n",
    "  - The discount factor for future rewards, balancing short-term vs. long-term reward importance.\n",
    "\n",
    "- **device** (`\"cpu\"`): \n",
    "  - The computational device for training. In this case, the CPU is used.\n",
    "\n",
    "- **noise_sigma** (`0.1`): \n",
    "  - The standard deviation of the exploration noise added to actions.\n",
    "\n",
    "- **noise_scale** (`1`) and **noise_dt** (`1`): \n",
    "  - Parameters controlling the scale and time step of the exploration noise. Since both are set to 1, no decay is applied.\n",
    "\n",
    "- **validation_episodes_interval** (`3`): \n",
    "  - The interval (in episodes) at which validation is performed during training."
   ]
  },
  {
   "cell_type": "code",
   "execution_count": null,
   "id": "f6c64dc2",
   "metadata": {
    "colab": {
     "base_uri": "https://localhost:8080/"
    },
    "id": "9c555ce9",
    "outputId": "473126ae-3c3e-4698-e3a5-347cc00e5108"
   },
   "outputs": [],
   "source": [
    "# YAML configuration for the RL training\n",
    "config = {\n",
    "    \"zonal_case\": {\n",
    "        \"start_date\": \"2019-01-01 00:00\",\n",
    "        \"end_date\": \"2019-01-01 23:00\",\n",
    "        \"time_step\": \"1h\",\n",
    "        \"save_frequency_hours\": 4,\n",
    "        \"learning_mode\": \"True\",\n",
    "        \"markets_config\": {\n",
    "            \"zonal\": {\n",
    "                \"operator\": \"EOM_operator\",\n",
    "                \"product_type\": \"energy\",\n",
    "                \"products\": [{\"duration\": \"1h\", \"count\": 1, \"first_delivery\": \"1h\"}],\n",
    "                \"opening_frequency\": \"1h\",\n",
    "                \"opening_duration\": \"1h\",\n",
    "                \"volume_unit\": \"MWh\",\n",
    "                \"maximum_bid_volume\": 100000,\n",
    "                \"maximum_bid_price\": 3000,\n",
    "                \"minimum_bid_price\": -500,\n",
    "                \"price_unit\": \"EUR/MWh\",\n",
    "                \"market_mechanism\": \"complex_clearing\",\n",
    "                \"additional_fields\": [\"bid_type\", \"node\"],\n",
    "                \"param_dict\": {\"network_path\": \".\", \"zones_identifier\": \"zone_id\"},\n",
    "            }\n",
    "        },\n",
    "        \"learning_config\": {\n",
    "            \"continue_learning\": False,\n",
    "            \"max_bid_price\": 100,\n",
    "            \"algorithm\": \"matd3\",\n",
    "            \"learning_rate\": 0.001,\n",
    "            \"training_episodes\": 15,\n",
    "            \"episodes_collecting_initial_experience\": 3,\n",
    "            \"train_freq\": \"4h\",\n",
    "            \"gradient_steps\": 4,\n",
    "            \"batch_size\": 256,\n",
    "            \"gamma\": 0.99,\n",
    "            \"device\": \"cpu\",\n",
    "            \"noise_sigma\": 0.1,\n",
    "            \"noise_scale\": 1,\n",
    "            \"noise_dt\": 1,\n",
    "            \"validation_episodes_interval\": 3,\n",
    "        },\n",
    "    }\n",
    "}\n",
    "\n",
    "# Define the path for the configuration file\n",
    "config_path = os.path.join(input_dir, \"config.yaml\")\n",
    "\n",
    "# Save the configuration to a YAML file\n",
    "with open(config_path, \"w\") as file:\n",
    "    yaml.dump(config, file, sort_keys=False)\n",
    "\n",
    "print(f\"Configuration YAML file has been saved to '{config_path}'.\")"
   ]
  },
  {
   "cell_type": "markdown",
   "id": "052cbdb4",
   "metadata": {
    "id": "3f0f38fb"
   },
   "source": [
    "In order to make this setup compatible with XRL, we need to enhance the logging of the learning process. \n",
    "ASSUME does not have this feature natively, so we will override some functions to enable this logging for the purpose of this tutorial."
   ]
  },
  {
   "cell_type": "code",
   "execution_count": null,
   "id": "a01977d5",
   "metadata": {
    "cellView": "form",
    "id": "201251c6"
   },
   "outputs": [],
   "source": [
    "# @title Overwrite run_learning function with enhanced logging\n",
    "\n",
    "import json\n",
    "import logging\n",
    "import os\n",
    "import shutil\n",
    "from collections import defaultdict\n",
    "from pathlib import Path\n",
    "\n",
    "import numpy as np\n",
    "from tqdm import tqdm\n",
    "\n",
    "from assume.common.exceptions import AssumeException\n",
    "from assume.scenario.loader_csv import (\n",
    "    load_config_and_create_forecaster,\n",
    "    setup_world,\n",
    ")\n",
    "from assume.world import World\n",
    "\n",
    "logger = logging.getLogger(__name__)\n",
    "\n",
    "\n",
    "def run_learning(\n",
    "    world: World,\n",
    "    inputs_path: str,\n",
    "    scenario: str,\n",
    "    study_case: str,\n",
    "    verbose: bool = False,\n",
    ") -> None:\n",
    "    \"\"\"\n",
    "    Train Deep Reinforcement Learning (DRL) agents to act in a simulated market environment.\n",
    "\n",
    "    This function runs multiple episodes of simulation to train DRL agents, performs evaluation, and saves the best runs. It maintains the buffer and learned agents in memory to avoid resetting them with each new run.\n",
    "\n",
    "    Args:\n",
    "        world (World): An instance of the World class representing the simulation environment.\n",
    "        inputs_path (str): The path to the folder containing input files necessary for the simulation.\n",
    "        scenario (str): The name of the scenario for the simulation.\n",
    "        study_case (str): The specific study case for the simulation.\n",
    "\n",
    "    Note:\n",
    "        - The function uses a ReplayBuffer to store experiences for training the DRL agents.\n",
    "        - It iterates through training episodes, updating the agents and evaluating their performance at regular intervals.\n",
    "        - Initial exploration is active at the beginning and is disabled after a certain number of episodes to improve the performance of DRL algorithms.\n",
    "        - Upon completion of training, the function performs an evaluation run using the best policy learned during training.\n",
    "        - The best policies are chosen based on the average reward obtained during the evaluation runs, and they are saved for future use.\n",
    "    \"\"\"\n",
    "    from assume.reinforcement_learning.buffer import ReplayBuffer\n",
    "\n",
    "    if not verbose:\n",
    "        logger.setLevel(logging.WARNING)\n",
    "\n",
    "    # remove csv path so that nothing is written while learning\n",
    "    temp_csv_path = world.export_csv_path\n",
    "    world.export_csv_path = \"\"\n",
    "\n",
    "    # initialize policies already here to set the obs_dim and act_dim in the learning role\n",
    "    actors_and_critics = None\n",
    "    world.learning_role.initialize_policy(actors_and_critics=actors_and_critics)\n",
    "    world.output_role.delete_similar_runs()\n",
    "\n",
    "    # check if we already stored policies for this simulation\n",
    "    save_path = world.learning_config[\"trained_policies_save_path\"]\n",
    "\n",
    "    if Path(save_path).is_dir():\n",
    "        # we are in learning mode and about to train new policies, which might overwrite existing ones\n",
    "        accept = input(\n",
    "            f\"{save_path=} exists - should we overwrite current learnings? (y/N) \"\n",
    "        )\n",
    "        if accept.lower().startswith(\"y\"):\n",
<<<<<<< HEAD
    "            # remove existing tensorboard log directory\n",
=======
    "            # remove existing policies\n",
>>>>>>> b57652f0
    "            if os.path.exists(save_path):\n",
    "                shutil.rmtree(save_path, ignore_errors=True)\n",
    "        else:\n",
    "            # stop here - do not start learning or save anything\n",
    "            raise AssumeException(\"don't overwrite existing strategies\")\n",
    "\n",
    "    # -----------------------------------------\n",
    "    # Load scenario data to reuse across episodes\n",
    "    scenario_data = load_config_and_create_forecaster(inputs_path, scenario, study_case)\n",
    "\n",
    "    # -----------------------------------------\n",
    "    # Information that needs to be stored across episodes, aka one simulation run\n",
    "    inter_episodic_data = {\n",
    "        \"buffer\": ReplayBuffer(\n",
    "            buffer_size=int(world.learning_config.get(\"replay_buffer_size\", 5e5)),\n",
    "            obs_dim=world.learning_role.rl_algorithm.obs_dim,\n",
    "            act_dim=world.learning_role.rl_algorithm.act_dim,\n",
    "            n_rl_units=len(world.learning_role.rl_strats),\n",
    "            device=world.learning_role.device,\n",
    "            float_type=world.learning_role.float_type,\n",
    "        ),\n",
    "        \"actors_and_critics\": None,\n",
    "        \"max_eval\": defaultdict(lambda: -1e9),\n",
    "        \"all_eval\": defaultdict(list),\n",
    "        \"avg_all_eval\": [],\n",
    "        \"episodes_done\": 0,\n",
    "        \"eval_episodes_done\": 0,\n",
    "        \"noise_scale\": world.learning_config.get(\"noise_scale\", 1.0),\n",
    "    }\n",
    "\n",
    "    # -----------------------------------------\n",
    "\n",
    "    validation_interval = min(\n",
    "        world.learning_role.training_episodes,\n",
    "        world.learning_config.get(\"validation_episodes_interval\", 5),\n",
    "    )\n",
    "\n",
    "    eval_episode = 1\n",
    "\n",
    "    for episode in tqdm(\n",
    "        range(1, world.learning_role.training_episodes + 1),\n",
    "        desc=\"Training Episodes\",\n",
    "    ):\n",
    "        setup_world(\n",
    "            world=world,\n",
    "            scenario_data=scenario_data,\n",
    "            episode=episode,\n",
    "        )\n",
    "\n",
    "        # -----------------------------------------\n",
    "        # Give the newly initialized learning role the needed information across episodes\n",
    "        world.learning_role.load_inter_episodic_data(inter_episodic_data)\n",
    "\n",
    "        world.run()\n",
    "\n",
    "        # -----------------------------------------\n",
    "        # Store updated information across episodes\n",
    "        inter_episodic_data = world.learning_role.get_inter_episodic_data()\n",
    "        inter_episodic_data[\"episodes_done\"] = episode\n",
    "\n",
    "        # evaluation run:\n",
    "        if (\n",
    "            episode % validation_interval == 0\n",
    "            and episode\n",
    "            >= world.learning_role.episodes_collecting_initial_experience\n",
    "            + validation_interval\n",
    "        ):\n",
    "            world.reset()\n",
    "\n",
    "            # load evaluation run\n",
    "            setup_world(\n",
    "                world=world,\n",
    "                scenario_data=scenario_data,\n",
    "                perform_evaluation=True,\n",
    "                eval_episode=eval_episode,\n",
    "            )\n",
    "\n",
    "            world.learning_role.load_inter_episodic_data(inter_episodic_data)\n",
    "\n",
    "            world.run()\n",
    "\n",
    "            total_rewards = world.output_role.get_sum_reward()\n",
    "            avg_reward = np.mean(total_rewards)\n",
    "            # check reward improvement in evaluation run\n",
    "            # and store best run in eval folder\n",
    "            terminate = world.learning_role.compare_and_save_policies(\n",
    "                {\"avg_reward\": avg_reward}\n",
    "            )\n",
    "\n",
    "            inter_episodic_data[\"eval_episodes_done\"] = eval_episode\n",
    "\n",
    "            # if we have not improved in the last x evaluations, we stop loop\n",
    "            if terminate:\n",
    "                break\n",
    "\n",
    "            eval_episode += 1\n",
    "\n",
    "        world.reset()\n",
    "\n",
    "        # if at end of simulation save last policies\n",
    "        if episode == (world.learning_role.training_episodes):\n",
    "            world.learning_role.rl_algorithm.save_params(\n",
    "                directory=f\"{world.learning_role.trained_policies_save_path}/last_policies\"\n",
    "            )\n",
    "\n",
    "            # export buffer_obs.json in the last training episode to get observations later\n",
    "            export = inter_episodic_data[\"buffer\"].observations.tolist()\n",
    "            path = f\"{world.learning_role.trained_policies_save_path}/buffer_obs\"\n",
    "            os.makedirs(path, exist_ok=True)\n",
    "            with open(os.path.join(path, \"buffer_obs.json\"), \"w\") as f:\n",
    "                json.dump(export, f)\n",
    "\n",
    "        # container shutdown implicitly with new initialisation\n",
    "    logger.info(\"################\")\n",
    "    logger.info(\"Training finished, Start evaluation run\")\n",
    "    world.export_csv_path = temp_csv_path\n",
    "\n",
    "    world.reset()\n",
    "\n",
    "    # load scenario for evaluation\n",
    "    setup_world(\n",
    "        world=world,\n",
    "        scenario_data=scenario_data,\n",
    "        terminate_learning=True,\n",
    "    )\n",
    "\n",
    "    world.learning_role.load_inter_episodic_data(inter_episodic_data)"
   ]
  },
  {
   "cell_type": "markdown",
   "id": "29fa6b82",
   "metadata": {
    "id": "dcacfe26"
   },
   "source": [
    "**Run the Example Case**\n",
    "\n",
    "Now we run the example case as done previously in the market zone tutorial. \n",
    "The main difference here is that we call the `run_learning()` function, which iterates multiple times over the simulation horizon for reinforcement learning."
   ]
  },
  {
   "cell_type": "code",
   "execution_count": null,
   "id": "0c1c9334",
   "metadata": {
    "colab": {
     "base_uri": "https://localhost:8080/",
     "height": 1000
    },
    "id": "bfadf522",
    "outputId": "7c91ab13-a3c2-4e89-d8ac-d20be95391f6"
   },
   "outputs": [],
   "source": [
    "# Import necessary classes and functions from the Assume framework\n",
    "from assume import World\n",
    "from assume.scenario.loader_csv import load_scenario_folder\n",
    "\n",
    "# Define paths for input and output data\n",
    "csv_path = \"outputs\"\n",
    "\n",
    "# Define the data format and database URI for storing results\n",
    "# Use \"local_db\" for SQLite or \"timescale\" for TimescaleDB\n",
    "os.makedirs(csv_path, exist_ok=True)\n",
    "os.makedirs(\"local_db\", exist_ok=True)\n",
    "\n",
    "data_format = \"local_db\"  # Options: \"local_db\" (SQLite) or \"timescale\" (TimescaleDB)\n",
    "\n",
    "# Set the database URI based on the selected data format\n",
    "if data_format == \"local_db\":\n",
    "    db_uri = \"sqlite:///local_db/assume_db.db\"  # SQLite database\n",
    "elif data_format == \"timescale\":\n",
    "    db_uri = \"postgresql://assume:assume@localhost:5432/assume\"  # TimescaleDB\n",
    "\n",
    "# Create the World instance with the specified database\n",
    "world = World(database_uri=db_uri, export_csv_path=csv_path)\n",
    "\n",
    "# Load the scenario configuration\n",
    "# - world: World instance\n",
    "# - inputs_path: Folder containing input data\n",
    "# - scenario: Scenario subfolder in inputs\n",
    "# - study_case: Which configuration (case) to use for the simulation\n",
    "load_scenario_folder(\n",
    "    world,\n",
    "    inputs_path=\"inputs\",\n",
    "    scenario=\"tutorial_08\",\n",
    "    study_case=\"zonal_case\",\n",
    ")\n",
    "\n",
    "# If learning mode is enabled, run the reinforcement learning loop\n",
    "if world.learning_config.get(\"learning_mode\", False):\n",
    "    run_learning(\n",
    "        world,\n",
    "        inputs_path=\"inputs\",\n",
    "        scenario=\"tutorial_08\",\n",
    "        study_case=\"zonal_case\",\n",
    "    )\n",
    "\n",
    "# Run the simulation\n",
    "world.run()"
   ]
  },
  {
   "cell_type": "markdown",
   "id": "02ec3968",
   "metadata": {
    "id": "2194f71b"
   },
   "source": [
    "**Compare the Results**\n",
    "\n",
    "Next, we use the same code from the market zone tutorial to generate a Plotly graph displaying market clearing prices over time for each zone."
   ]
  },
  {
   "cell_type": "code",
   "execution_count": null,
   "id": "762acdfe",
   "metadata": {
    "id": "bdb21cbe",
    "lines_to_next_cell": 2
   },
   "outputs": [],
   "source": [
    "# Import Plotly for creating interactive visualizations\n",
    "import plotly.graph_objects as go\n",
    "\n",
    "# Define the path to the simulation output directory\n",
    "output_dir = \"outputs/tutorial_08_zonal_case\"\n",
    "market_meta_path = os.path.join(output_dir, \"market_meta.csv\")\n",
    "\n",
    "# Load the market metadata from the CSV file\n",
    "market_meta = pd.read_csv(market_meta_path, index_col=\"time\", parse_dates=True)\n",
    "market_meta = market_meta.drop(\n",
    "    columns=market_meta.columns[0]\n",
    ")  # Drop the first unnamed column\n",
    "\n",
    "# Extract unique zones from the \"node\" column\n",
    "zones = market_meta[\"node\"].unique()\n",
    "\n",
    "# Initialize an empty DataFrame to store clearing prices for each zone\n",
    "clearing_prices_df = pd.DataFrame()\n",
    "\n",
    "# Populate the DataFrame with clearing prices for each zone\n",
    "for zone in zones:\n",
    "    zone_data = market_meta[market_meta[\"node\"] == zone][[\"price\"]]\n",
    "    zone_data = zone_data.rename(columns={\"price\": f\"{zone}_price\"})\n",
    "    clearing_prices_df = (\n",
    "        pd.merge(\n",
    "            clearing_prices_df,\n",
    "            zone_data,\n",
    "            left_index=True,\n",
    "            right_index=True,\n",
    "            how=\"outer\",\n",
    "        )\n",
    "        if not clearing_prices_df.empty\n",
    "        else zone_data\n",
    "    )\n",
    "\n",
    "# Sort the DataFrame by time\n",
    "clearing_prices_df = clearing_prices_df.sort_index()\n",
    "\n",
    "# Initialize the Plotly figure\n",
    "fig = go.Figure()\n",
    "\n",
    "# Plot clearing prices for each zone\n",
    "for zone in zones:\n",
    "    fig.add_trace(\n",
    "        go.Scatter(\n",
    "            x=clearing_prices_df.index,\n",
    "            y=clearing_prices_df[f\"{zone}_price\"],\n",
    "            mode=\"lines\",\n",
    "            name=f\"{zone} - Simulation\",\n",
    "            line=dict(width=2),\n",
    "        )\n",
    "    )\n",
    "\n",
    "# Customize the layout for better aesthetics and interaction\n",
    "fig.update_layout(\n",
    "    title=\"Clearing Prices per Zone Over Time: Simulation Results\",\n",
    "    xaxis_title=\"Time\",\n",
    "    yaxis_title=\"Clearing Price (EUR/MWh)\",\n",
    "    legend_title=\"Market Zones\",\n",
    "    xaxis=dict(\n",
    "        tickangle=45,  # Rotate x-axis labels for readability\n",
    "        type=\"date\",  # Ensure x-axis is treated as dates\n",
    "    ),\n",
    "    hovermode=\"x unified\",  # Unified hover to compare values across zones at the same time\n",
    "    template=\"plotly_white\",  # Use a clean white background\n",
    "    width=1000,\n",
    "    height=600,\n",
    ")\n",
    "\n",
    "# Display the interactive plot\n",
    "fig.show()"
   ]
  },
  {
   "cell_type": "markdown",
   "id": "ed563ab7",
   "metadata": {
    "id": "e77c41cf"
   },
   "source": [
    "## 2. Explainable AI and SHAP Values <a name=\"explainable-ai-and-shap-values\"></a>\n",
    "\n",
    "### Prerequisites"
   ]
  },
  {
   "cell_type": "markdown",
   "id": "d5ee9432",
   "metadata": {
    "id": "cbf18570"
   },
   "source": [
    "To follow along with this tutorial, we need some additional libraries."
   ]
  },
  {
   "cell_type": "markdown",
   "id": "be1a11a6",
   "metadata": {
    "id": "a5ac592c"
   },
   "source": [
    "- `matplotlib`\n",
    "- `shap`\n",
    "- `scikit-learn`"
   ]
  },
  {
   "cell_type": "code",
   "execution_count": null,
   "id": "55e097c0",
   "metadata": {
    "id": "ae266ecb",
    "vscode": {
     "languageId": "shellscript"
    }
   },
   "outputs": [],
   "source": [
    "!pip install matplotlib\n",
    "!pip install shap==0.42.1\n",
    "!pip install scikit-learn==1.3.0"
   ]
  },
  {
   "cell_type": "markdown",
   "id": "c3463ee2",
   "metadata": {
    "id": "5069ff93"
   },
   "source": [
    "### 2.1 Understanding Explainable AI\n",
    "Explainable AI (XAI) refers to techniques and methods that make the behavior and decisions of AI systems understandable to humans. In the context of complex models like deep neural networks, XAI helps to:\n",
    "- Increase Transparency: Providing insights into how models make decisions.\n",
    "- Build Trust: Users and stakeholders can trust AI systems if they understand them.\n",
    "- Ensure Compliance: Regulatory requirements often demand explainability.\n",
    "- Improve Models: Identifying weaknesses or biases in models.\n",
    "\n",
    "\n",
    "### 2.2 Introduction to SHAP Values\n",
    "Shapley values are a method from cooperative game theory used to explain the contribution of each feature to the prediction of a machine learning model, such as a neural network. They provide an interpretability technique by distributing the \"payout\" (the prediction) among the input features, attributing the importance of each feature to the prediction.\n",
    "\n",
    "For a given prediction, the Shapley value of a feature represents the average contribution of that feature to the prediction, considering all possible combinations of other features.\n",
    "\n",
    "1. **Marginal Contribution**:\n",
    "   The marginal contribution of a feature is the difference between the prediction with and without that feature.\n",
    "\n",
    "2. **Average over all subsets**:\n",
    "   The Shapley value is calculated by averaging the marginal contributions over all possible subsets of features.\n",
    "\n",
    "The formula for the Shapley value of feature $i$ is:\n",
    "\n",
    "$$\n",
    "\\phi_i = \\sum_{S \\subseteq N \\setminus \\{i\\}} \\frac{|S|!(|N| - |S| - 1)!}{|N|!} \\cdot \\left( f(S \\cup \\{i\\}) - f(S) \\right)\n",
    "$$\n",
    "\n",
    "Where:\n",
    "- $N$ is the set of all features.\n",
    "- $S$ is a subset of features.\n",
    "- $f(S)$ is the model’s prediction when using only the features in subset $S$.\n",
    "\n",
    "\n",
    "The `shap` library is a popular tool for computing Shapley values for machine learning models, including neural networks.\n",
    "\n",
    "\n",
    "\n",
    "Why Use SHAP in RL?\n",
    "- Model-Agnostic: Applicable to any machine learning model, including neural networks.\n",
    "- Local Explanations: Provides explanations for individual predictions (actions).\n",
    "- Consistency: Ensures that features contributing more to the prediction have higher Shapley values.\n",
    "\n",
    "\n",
    "Properties of SHAP:\n",
    "1. Local Accuracy: The sum of Shapley values equals the difference between the model output and the expected output.\n",
    "2. Missingness: Features not present in the model have zero Shapley value.\n",
    "3. Consistency: If a model changes so that a feature contributes more to the prediction, the Shapley value of that feature should not decrease."
   ]
  },
  {
   "cell_type": "markdown",
   "id": "9ade4682",
   "metadata": {
    "id": "21d49573"
   },
   "source": [
    "## 3. Calculating SHAP values <a name=\"calculating-shap-values\"></a>"
   ]
  },
  {
   "cell_type": "markdown",
   "id": "a3758646",
   "metadata": {
    "id": "d16712fc"
   },
   "source": [
    "We will work with:"
   ]
  },
  {
   "cell_type": "markdown",
   "id": "481d5898",
   "metadata": {
    "id": "2c0c1262"
   },
   "source": [
    "- **Observations (`input_data`)**: These are the inputs to our actor neural network, representing the state of the environment.\n",
    "- **Trained Actor Model**: A neural network representing the decision making of one RL power plant that outputs actions based on the observations."
   ]
  },
  {
   "cell_type": "markdown",
   "id": "6b77094d",
   "metadata": {
    "id": "2fb6fc14"
   },
   "source": [
    "Our goal is to:"
   ]
  },
  {
   "cell_type": "markdown",
   "id": "73e2fbc9",
   "metadata": {
    "id": "e0b69db6"
   },
   "source": [
    "1. Load the observations and the trained actor model.\n",
    "2. Use the model to predict actions.\n",
    "3. Apply SHAP to explain the model's predictions."
   ]
  },
  {
   "cell_type": "markdown",
   "id": "191e0416",
   "metadata": {
    "id": "f870b3e8"
   },
   "source": [
    "### 3.1. Loading and Preparing Data <a name=\"loading-and-preparing-data\"></a>"
   ]
  },
  {
   "cell_type": "markdown",
   "id": "fe8b5965",
   "metadata": {
    "id": "aaa7c3d3"
   },
   "source": [
    "First, let's load the necessary libraries and the data."
   ]
  },
  {
   "cell_type": "code",
   "execution_count": null,
   "id": "26c6f33b",
   "metadata": {
    "id": "b6ee4f28"
   },
   "outputs": [],
   "source": [
    "import matplotlib.pyplot as plt\n",
    "import pandas as pd\n",
    "import shap\n",
    "import torch as th\n",
    "from sklearn.model_selection import train_test_split"
   ]
  },
  {
   "cell_type": "markdown",
   "id": "946f095c",
   "metadata": {
    "id": "ddfe95d9"
   },
   "source": [
    "We define a utility function to load observations and input data from a specified path."
   ]
  },
  {
   "cell_type": "code",
   "execution_count": null,
   "id": "ab89d972",
   "metadata": {
    "id": "44862f06"
   },
   "outputs": [],
   "source": [
    "# @title Load observations function\n",
    "\n",
    "\n",
    "def load_observations(path, feature_names):\n",
    "    # Load observations\n",
    "    obs_path = f\"{path}/buffer_obs.json\"\n",
    "\n",
    "    with open(obs_path) as file:\n",
    "        json_data = json.load(file)\n",
    "\n",
    "    # Convert the list of lists into a 2D numpy array\n",
    "    input_data = np.array(json_data)\n",
    "    input_data = np.squeeze(input_data)\n",
    "\n",
    "    # filter out arrays where all value are 0\n",
    "    input_data = input_data[~np.all(input_data == 0, axis=1)]\n",
    "\n",
    "    return pd.DataFrame(input_data, columns=feature_names), input_data"
   ]
  },
  {
   "cell_type": "markdown",
   "id": "747f6681",
   "metadata": {
    "id": "6c5f1986"
   },
   "source": [
    "**Load Observations and Input Data**"
   ]
  },
  {
   "cell_type": "markdown",
   "id": "05b084bb",
   "metadata": {
    "id": "36ae8f9e"
   },
   "source": [
    "Load the observations and input data using the utility function."
   ]
  },
  {
   "cell_type": "code",
   "execution_count": null,
   "id": "6e142be2",
   "metadata": {
    "id": "d522969d"
   },
   "outputs": [],
   "source": [
    "# path to extra loggedobservation values\n",
    "path = input_dir + \"/learned_strategies/zonal_case/buffer_obs\"\n",
    "\n",
    "# Define feature names (replace with actual feature names)\n",
    "# make columns names\n",
    "names_1 = [\"price forecast t+\" + str(x) for x in range(1, 25)]\n",
    "names_2 = [\"residual load forecast t+\" + str(x) for x in range(1, 25)]\n",
    "feature_names = names_1 + names_2 + [\"total capacity t-1\"] + [\"marginal costs t-1\"]\n",
    "\n",
    "df_obs, input_data = load_observations(path, feature_names)\n",
    "\n",
    "df_obs"
   ]
  },
  {
   "cell_type": "markdown",
   "id": "8add0715",
   "metadata": {
    "id": "5d8b9dcf"
   },
   "source": [
    "**Load the Trained Actor Model**"
   ]
  },
  {
   "cell_type": "markdown",
   "id": "d7a9e67d",
   "metadata": {
    "id": "b1b50488"
   },
   "source": [
    "We initialize and load the trained actor neural network. Therefore, we define the actor neural network class that will be used to predict actions based on observations."
   ]
  },
  {
   "cell_type": "code",
   "execution_count": null,
   "id": "cca85e13",
   "metadata": {
    "id": "4da4de57"
   },
   "outputs": [],
   "source": [
    "from assume.reinforcement_learning.neural_network_architecture import MLPActor\n",
    "\n",
    "# Initialize the model\n",
    "obs_dim = len(feature_names)\n",
    "act_dim = 2  # Adjust if your model outputs a different number of actions\n",
    "model = MLPActor(obs_dim=obs_dim, act_dim=act_dim, float_type=th.float)"
   ]
  },
  {
   "cell_type": "code",
   "execution_count": null,
   "id": "1cd3b7e6",
   "metadata": {
    "id": "37adecfa"
   },
   "outputs": [],
   "source": [
    "# which actor is the RL actor\n",
    "ACTOR_NUM = len(powerplant_units)  # 20\n",
    "\n",
    "# Path to actor we want to analyse\n",
    "actor_path = os.path.join(\n",
    "    input_dir,\n",
    "    f\"learned_strategies/zonal_case/avg_reward_eval_policies/actors/actor_Unit {ACTOR_NUM}.pt\",\n",
    ")\n",
    "\n",
    "# Load the trained model parameters\n",
    "model_state = th.load(actor_path, map_location=th.device(\"cpu\"))\n",
    "model.load_state_dict(model_state[\"actor\"])"
   ]
  },
  {
   "cell_type": "markdown",
   "id": "85d43a1b",
   "metadata": {
    "id": "d4a63712"
   },
   "source": [
    "Get the actions base on observation tensor we just loaded."
   ]
  },
  {
   "cell_type": "code",
   "execution_count": null,
   "id": "c507d331",
   "metadata": {
    "id": "e6460cfb"
   },
   "outputs": [],
   "source": [
    "actions = []\n",
    "for obs in input_data:\n",
    "    obs_tensor = th.tensor(obs, dtype=th.float)\n",
    "    action = model(obs_tensor)\n",
    "    actions.append(action)"
   ]
  },
  {
   "cell_type": "markdown",
   "id": "579665bc",
   "metadata": {
    "id": "ddd1ab1e"
   },
   "source": [
    "## 3.2. Creating a SHAP Explainer <a name=\"creating-a-shap-explainer\"></a>\n",
    "\n",
    "In the next step we create the Shap explainer. In this example we facilitat the Kernel Shap method. You can easily switch it out for Deep Shap. The SHAP Kernel Explainer is a model-agnostic method for computing SHAP values, which can be applied to any machine learning model, including black-box models like neural networks, decision trees, or ensemble models. It uses a simplified linear approximation based on the Kernel SHAP method to estimate the SHAP values, allowing you to interpret how each feature contributes to a particular model’s prediction. Basically the SHAP Kernel Explainer builds a weighted linear regression model around each prediction, using different combinations (coalitions) of input features to simulate their presence or absence. This results in SHAP values that represent the marginal contribution of each feature.\n",
    "\n",
    "As we fit a linear regression, we split the observatoin and action data into test and train data sets."
   ]
  },
  {
   "cell_type": "code",
   "execution_count": null,
   "id": "b0758eb5",
   "metadata": {},
   "outputs": [],
   "source": [
    "# @ Title Split the data into training and testing sets\n",
    "X_train, X_test, y_train, y_test = train_test_split(\n",
    "    input_data, actions, test_size=0.15, random_state=42\n",
    ")\n",
    "\n",
    "# Convert data to tensors\n",
    "y_train = th.stack(y_train)\n",
    "y_test = th.stack(y_test)\n",
    "\n",
    "X_train_tensor = th.tensor(X_train, dtype=th.float32)\n",
    "y_train_tensor = th.tensor(y_train, dtype=th.float32)\n",
    "X_test_tensor = th.tensor(X_test, dtype=th.float32)\n",
    "y_test_tensor = th.tensor(y_test, dtype=th.float32)"
   ]
  },
  {
   "cell_type": "markdown",
   "id": "abbaa45f",
   "metadata": {
    "id": "ae7b108b",
    "lines_to_next_cell": 2
   },
   "source": [
    "We define a prediction function compatible with SHAP and create a Kernel SHAP explainer."
   ]
  },
  {
   "cell_type": "code",
   "execution_count": null,
   "id": "40e12192",
   "metadata": {
    "id": "6d9be211"
   },
   "outputs": [],
   "source": [
    "# @ Title Define a prediction function for generating actions for SHAP Explainer\n",
    "def model_predict(X):\n",
    "    X_tensor = th.tensor(X, dtype=th.float32)\n",
    "    model.eval()\n",
    "    with th.no_grad():\n",
    "        return model(X_tensor).numpy()"
   ]
  },
  {
   "cell_type": "code",
   "execution_count": null,
   "id": "56a32f41",
   "metadata": {
    "id": "84bb96cf"
   },
   "outputs": [],
   "source": [
    "# Create the SHAP Kernel Explainer\n",
    "explainer = shap.KernelExplainer(model_predict, X_train)"
   ]
  },
  {
   "cell_type": "code",
   "execution_count": null,
   "id": "4279910b",
   "metadata": {
    "id": "2a7929e4"
   },
   "outputs": [],
   "source": [
    "# Calculate SHAP values for the test set\n",
    "shap_values = explainer.shap_values(X_test)"
   ]
  },
  {
   "cell_type": "markdown",
   "id": "db4ca286",
   "metadata": {
    "id": "c1f3d550"
   },
   "source": [
    "## 4. Visualizing SHAP Values <a name=\"visualizing-shap-values\"></a>"
   ]
  },
  {
   "cell_type": "markdown",
   "id": "23cecbfe",
   "metadata": {
    "id": "3a0f0cbe"
   },
   "source": [
    "We generate summary plots to visualize feature importance for each output dimension."
   ]
  },
  {
   "cell_type": "code",
   "execution_count": null,
   "id": "d9d3d533",
   "metadata": {
    "id": "2e318a5b"
   },
   "outputs": [],
   "source": [
    "# Summary plot for the first output dimension\n",
    "shap.summary_plot(shap_values[0], X_test, feature_names=feature_names, show=False)\n",
    "plt.title(\"Summary Plot for Output Dimension 0, p_inflex\")\n",
    "plt.show()\n",
    "\n",
    "# Summary plot for the second output dimension\n",
    "shap.summary_plot(shap_values[1], X_test, feature_names=feature_names, show=False)\n",
    "plt.title(\"Summary Plot for Output Dimension 1, p_flex\")\n",
    "plt.show()\n",
    "\n",
    "shap.summary_plot(\n",
    "    shap_values[0],\n",
    "    X_test,\n",
    "    feature_names=feature_names,\n",
    "    plot_type=\"bar\",\n",
    "    title=\"Summary Bar Plot for Output Dimension 0\",\n",
    ")\n",
    "\n",
    "shap.summary_plot(\n",
    "    shap_values[1],\n",
    "    X_test,\n",
    "    feature_names=feature_names,\n",
    "    plot_type=\"bar\",\n",
    "    title=\"Summary Bar Plot for Output Dimension 1\",\n",
    ")"
   ]
  },
  {
   "cell_type": "markdown",
   "id": "7ee7ebfb",
   "metadata": {
    "id": "9a888f8b"
   },
   "source": [
    "The SHAP summary plots show the impact of each feature on the model's predictions for each output dimension (action). Features with larger absolute SHAP values have a more significant influence on the decision-making process of the RL agent."
   ]
  },
  {
   "cell_type": "markdown",
   "id": "555afa84",
   "metadata": {
    "id": "c6c4ce8c"
   },
   "source": [
    "- **Positive SHAP Value**: Indicates that the feature contributes positively to the predicted action value.\n",
    "- **Negative SHAP Value**: Indicates that the feature contributes negatively to the predicted action value."
   ]
  },
  {
   "cell_type": "markdown",
   "id": "5dc307ed",
   "metadata": {
    "id": "86545200"
   },
   "source": [
    "By analyzing these plots, we can identify which features are most influential and understand how changes in feature values affect the agent's actions."
   ]
  },
  {
   "cell_type": "markdown",
   "id": "740b57e2",
   "metadata": {
    "id": "06f3977c"
   },
   "source": [
    "## 5. Conclusion <a name=\"conclusion\"></a>"
   ]
  },
  {
   "cell_type": "markdown",
   "id": "0f79634a",
   "metadata": {
    "id": "dadd0a0c"
   },
   "source": [
    "In this tutorial, we've demonstrated how to apply SHAP to a reinforcement learning agent to explain its decision-making process. By interpreting the SHAP values, we gain valuable insights into which features influence the agent's actions, enhancing transparency and trust in the model."
   ]
  },
  {
   "cell_type": "markdown",
   "id": "d0035820",
   "metadata": {
    "id": "37633c16"
   },
   "source": [
    "Explainability is crucial, especially when deploying RL agents in real-world applications where understanding the rationale behind decisions is essential for safety, fairness, and compliance."
   ]
  },
  {
   "cell_type": "markdown",
   "id": "80c10373",
   "metadata": {
    "id": "8735d66f"
   },
   "source": [
    "## 6. Additional Resources <a name=\"additional-resources\"></a>"
   ]
  },
  {
   "cell_type": "markdown",
   "id": "80754bea",
   "metadata": {
    "id": "d6b0332f"
   },
   "source": [
    "- **SHAP Documentation**: [https://shap.readthedocs.io/en/latest/](https://shap.readthedocs.io/en/latest/)\n",
    "- **PyTorch Documentation**: [https://pytorch.org/docs/stable/index.html](https://pytorch.org/docs/stable/index.html)\n",
    "- **Reinforcement Learning Introduction**: [Richard S. Sutton and Andrew G. Barto, \"Reinforcement Learning: An Introduction\"](http://incompleteideas.net/book/the-book-2nd.html)\n",
    "- **Interpretable Machine Learning Book**: [https://christophm.github.io/interpretable-ml-book/](https://christophm.github.io/interpretable-ml-book/)"
   ]
  },
  {
   "cell_type": "markdown",
   "id": "0b873097",
   "metadata": {
    "id": "a8cdea5f"
   },
   "source": [
    "**Feel free to experiment with the code and explore different explainability techniques. Happy learning!**"
   ]
  }
 ],
 "metadata": {
  "jupytext": {
   "cell_metadata_filter": "vscode,outputId,colab,cellView,id,-all",
   "main_language": "python",
   "notebook_metadata_filter": "-all"
  },
  "kernelspec": {
<<<<<<< HEAD
   "display_name": "Python (assume)",
=======
   "display_name": "assume",
>>>>>>> b57652f0
   "language": "python",
   "name": "assume"
  },
  "language_info": {
   "codemirror_mode": {
    "name": "ipython",
    "version": 3
   },
   "file_extension": ".py",
   "mimetype": "text/x-python",
   "name": "python",
   "nbconvert_exporter": "python",
   "pygments_lexer": "ipython3",
   "version": "3.12.8"
  }
 },
 "nbformat": 4,
 "nbformat_minor": 5
}<|MERGE_RESOLUTION|>--- conflicted
+++ resolved
@@ -538,11 +538,7 @@
     "            f\"{save_path=} exists - should we overwrite current learnings? (y/N) \"\n",
     "        )\n",
     "        if accept.lower().startswith(\"y\"):\n",
-<<<<<<< HEAD
-    "            # remove existing tensorboard log directory\n",
-=======
     "            # remove existing policies\n",
->>>>>>> b57652f0
     "            if os.path.exists(save_path):\n",
     "                shutil.rmtree(save_path, ignore_errors=True)\n",
     "        else:\n",
@@ -1452,13 +1448,9 @@
    "notebook_metadata_filter": "-all"
   },
   "kernelspec": {
-<<<<<<< HEAD
-   "display_name": "Python (assume)",
-=======
    "display_name": "assume",
->>>>>>> b57652f0
    "language": "python",
-   "name": "assume"
+   "name": "python3"
   },
   "language_info": {
    "codemirror_mode": {
