--- conflicted
+++ resolved
@@ -55,13 +55,8 @@
         # the unit_params have no hints
         {
             "min_power": 0,
-<<<<<<< HEAD
-            "max_power": 1000,
+            "max_power": -1000,
             "bidding_strategies": {"EOM": "demand_energy_naive"},
-=======
-            "max_power": -1000,
-            "bidding_strategies": {"EOM": "naive_eom"},
->>>>>>> 770c0b2e
             "technology": "demand",
         },
         DemandForecaster(index, demand=-1000),
