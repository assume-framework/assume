# SPDX-FileCopyrightText: ASSUME Developers
#
# SPDX-License-Identifier: AGPL-3.0-or-later

# %%
import logging
import os

from assume import World
from assume.scenario.loader_csv import load_scenario_folder, run_learning

log = logging.getLogger(__name__)

csv_path = ""

os.makedirs("./examples/local_db", exist_ok=True)

<<<<<<< HEAD
available_examples = {
=======
availabe_examples = {
    # small examples for easier understanding of different features and configurations
>>>>>>> c32b4d1f
    "small": {"scenario": "example_01a", "study_case": "base"},
    "small_dam": {"scenario": "example_01a", "study_case": "dam"},
    "small_with_opt_clearing": {
        "scenario": "example_01a",
        "study_case": "dam_with_complex_clearing",
    },
    "small_with_vre": {"scenario": "example_01b", "study_case": "base"},
    "small_with_vre_and_storage": {
        "scenario": "example_01c",
        "study_case": "eom_only",
    },
    "small_with_BB_and_LB": {
        "scenario": "example_01c",
        "study_case": "dam_with_complex_opt_clearing",
    },
    "small_with_vre_and_storage_and_complex_clearing": {
        "scenario": "example_01c",
        "study_case": "dam_with_complex_opt_clearing",
    },
    "small_with_crm": {
        "scenario": "example_01c",
        "study_case": "eom_and_crm",
    },
    "small_with_redispatch": {
        "scenario": "example_01d",
        "study_case": "base",
    },
    "small_with_nodal_clearing": {
        "scenario": "example_01d",
        "study_case": "nodal_case",
    },
    "small_with_zonal_clearing": {
        "scenario": "example_01d",
        "study_case": "zonal_case",
    },
    # example_01e is used in the tutorial notebook #3: Custom unit and bidding strategy example
    "market_study_eom": {
        "scenario": "example_01f",
        "study_case": "eom_case",
    },
    "market_study_eom_and_ltm": {
        "scenario": "example_01f",
        "study_case": "ltm_case",
    },
    # example_01f is used in the tutorial notebook #5: Market configuration comparison example
    # example_01g is used in the tutorial notebook #6: Advanced order types example
    #
    # DRL references case for learning advancement testing
    "small_learning_1": {"scenario": "example_02a", "study_case": "base"},
    "small_learning_2": {"scenario": "example_02b", "study_case": "base"},
    "small_learning_3": {"scenario": "example_02c", "study_case": "base"},
    # Further DRL example simulation showcasing learning features
    "learning_with_complex_bids": {"scenario": "example_02d", "study_case": "base"},
    #
    # full year examples to show real-world scenarios
    "large_2019_eom": {"scenario": "example_03", "study_case": "base_case_2019"},
    "large_2019_eom_crm": {
        "scenario": "example_03",
        "study_case": "eom_crm_case_2019",
    },
    "large_2019_day_ahead": {
        "scenario": "example_03",
        "study_case": "dam_case_2019",
    },
<<<<<<< HEAD
    "small_learning_1": {"scenario": "example_02a", "study_case": "base"},
    "small_learning_1_lstm": {"scenario": "example_02a", "study_case": "base_lstm"},
    "small_learning_2": {"scenario": "example_02b", "study_case": "base"},
    "small_learning_2_lstm": {"scenario": "example_02b", "study_case": "base_lstm"},
    "small_learning_3": {"scenario": "example_02c", "study_case": "base"},
    "learning_with_complex_bids": {
        "scenario": "example_02e",
        "study_case": "base",
=======
    "large_2019_with_DSM": {
        "scenario": "example_03",
        "study_case": "base_case_2019_with_DSM",
>>>>>>> c32b4d1f
    },
    "large_2019_rl": {"scenario": "example_03a", "study_case": "base_case_2019"},
    "large_2021_rl": {"scenario": "example_03b", "study_case": "base_case_2021"},
}


# %%
if __name__ == "__main__":
    """
    Available examples:
    - local_db: without database and grafana
    - timescale: with database and grafana (note: you need docker installed)
    """
    data_format = "local_db"  # "local_db" or "timescale"
    example = "small"

    if data_format == "local_db":
        db_uri = f"sqlite:///./examples/local_db/assume_db_{example}.db"
    elif data_format == "timescale":
        db_uri = "postgresql://assume:assume@localhost:5432/assume"

    # create world
    world = World(database_uri=db_uri, export_csv_path=csv_path)

    # load scenario
    load_scenario_folder(
        world,
        inputs_path="examples/inputs",
        scenario=available_examples[example]["scenario"],
        study_case=available_examples[example]["study_case"],
    )

    # to add custom bidding strategies, you need to import them
    # and add them to the world as follows:
    # from custom_bidding_strategy import CustomBiddingStrategy
    # world.bidding_strategies["custom_bidding_strategy"] = CustomBiddingStrategy

    # to add a custom unit type, you need to import it
    # and add it to the world as follows:
    # from custom_unit import CustomUnit
    # world.unit_types["custom_unit"] = CustomUnit

    # next you need to load and add the custom units to the scenario
    # from assume import load_custom_units
    # load_custom_units(
    #     world,
    #     inputs_path="examples/inputs",
    #     scenario=availabe_examples[example]["scenario"],
    #     file_name="custom_units",
    #     unit_type="custom_unit",
    # )

    if world.learning_config.get("learning_mode", False):
        # run learning if learning mode is enabled
        run_learning(
            world,
            inputs_path="examples/inputs",
            scenario=available_examples[example]["scenario"],
            study_case=available_examples[example]["study_case"],
        )

    world.run()<|MERGE_RESOLUTION|>--- conflicted
+++ resolved
@@ -15,12 +15,8 @@
 
 os.makedirs("./examples/local_db", exist_ok=True)
 
-<<<<<<< HEAD
 available_examples = {
-=======
-availabe_examples = {
     # small examples for easier understanding of different features and configurations
->>>>>>> c32b4d1f
     "small": {"scenario": "example_01a", "study_case": "base"},
     "small_dam": {"scenario": "example_01a", "study_case": "dam"},
     "small_with_opt_clearing": {
@@ -72,6 +68,9 @@
     "small_learning_1": {"scenario": "example_02a", "study_case": "base"},
     "small_learning_2": {"scenario": "example_02b", "study_case": "base"},
     "small_learning_3": {"scenario": "example_02c", "study_case": "base"},
+    # DRL cases with lstm instead of mlp as actor neural network architecture
+    "small_learning_1_lstm": {"scenario": "example_02a", "study_case": "base_lstm"},
+    "small_learning_2_lstm": {"scenario": "example_02b", "study_case": "base_lstm"},
     # Further DRL example simulation showcasing learning features
     "learning_with_complex_bids": {"scenario": "example_02d", "study_case": "base"},
     #
@@ -85,20 +84,9 @@
         "scenario": "example_03",
         "study_case": "dam_case_2019",
     },
-<<<<<<< HEAD
-    "small_learning_1": {"scenario": "example_02a", "study_case": "base"},
-    "small_learning_1_lstm": {"scenario": "example_02a", "study_case": "base_lstm"},
-    "small_learning_2": {"scenario": "example_02b", "study_case": "base"},
-    "small_learning_2_lstm": {"scenario": "example_02b", "study_case": "base_lstm"},
-    "small_learning_3": {"scenario": "example_02c", "study_case": "base"},
-    "learning_with_complex_bids": {
-        "scenario": "example_02e",
-        "study_case": "base",
-=======
     "large_2019_with_DSM": {
         "scenario": "example_03",
         "study_case": "base_case_2019_with_DSM",
->>>>>>> c32b4d1f
     },
     "large_2019_rl": {"scenario": "example_03a", "study_case": "base_case_2019"},
     "large_2021_rl": {"scenario": "example_03b", "study_case": "base_case_2021"},
