--- conflicted
+++ resolved
@@ -65,11 +65,7 @@
     - timescale: with database and grafana (note: you need docker installed)
     """
     data_format = "local_db"  # "local_db" or "timescale"
-<<<<<<< HEAD
     example = "network_clear"
-=======
-    example = "small_with_crm"
->>>>>>> 2bc9c5c2
 
     if data_format == "local_db":
         db_uri = f"sqlite:///./examples/local_db/assume_db_{example}.db"
