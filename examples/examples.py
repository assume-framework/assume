--- conflicted
+++ resolved
@@ -58,8 +58,9 @@
         "scenario": "example_02",
         "study_case": "dam_case_2019",
     },
-<<<<<<< HEAD
-    "rl": {"scenario": "example_01_rl", "study_case": "base"},
+    "small_learning_1": {"scenario": "example_02a", "study_case": "base"},
+    "small_learning_2": {"scenario": "example_02b", "study_case": "base"},
+    "small_learning_3": {"scenario": "example_02c", "study_case": "dam"},
     "uc_clearing": {
         "scenario": "example_01_uc",
         "study_case": "dam_with_uc_clearing",
@@ -68,11 +69,6 @@
         "scenario": "example_01_uc",
         "study_case": "dam_with_uc_clearing_rl",
     },
-=======
-    "small_learning_1": {"scenario": "example_02a", "study_case": "base"},
-    "small_learning_2": {"scenario": "example_02b", "study_case": "base"},
-    "small_learning_3": {"scenario": "example_02c", "study_case": "dam"},
->>>>>>> 6ef25e0a
 }
 
 # %%
@@ -82,13 +78,8 @@
     - local_db: without database and grafana
     - timescale: with database and grafana (note: you need docker installed)
     """
-<<<<<<< HEAD
     data_format = "timescale"  # "local_db" or "timescale"
     example = "uc_clearing_with_rl"
-=======
-    data_format = "local_db"  # "local_db" or "timescale"
-    example = "small"
->>>>>>> 6ef25e0a
 
     if data_format == "local_db":
         db_uri = f"sqlite:///./examples/local_db/assume_db_{example}.db"
