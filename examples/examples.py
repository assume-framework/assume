--- conflicted
+++ resolved
@@ -113,13 +113,7 @@
     # select to store the simulation results in a local database or in timescale
     # when using timescale, you need to have docker installed and can access the grafana dashboard
     data_format = "local_db"  # "local_db" or "timescale"
-<<<<<<< HEAD
     example = "experiment"
-=======
-
-    # select the example to run from the available examples above
-    example = "small"
->>>>>>> be4b849c
 
     if data_format == "local_db":
         db_uri = "sqlite:///./examples/local_db/assume_db.db"
