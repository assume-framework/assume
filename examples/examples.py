--- conflicted
+++ resolved
@@ -68,7 +68,10 @@
     "small_learning_3": {"scenario": "example_02c", "study_case": "base"},
     # DRL cases with lstm instead of mlp as actor neural network architecture
     "small_learning_1_lstm": {"scenario": "example_02a", "study_case": "base_lstm"},
-    "small_learning_1_lstm_original": {"scenario": "example_02a", "study_case": "base_lstm_original"},
+    "small_learning_1_lstm_original": {
+        "scenario": "example_02a",
+        "study_case": "base_lstm_original",
+    },
     "small_learning_2_lstm": {"scenario": "example_02b", "study_case": "base_lstm"},
     # Further DRL example simulation showcasing learning features
     "learning_with_complex_bids": {"scenario": "example_02d", "study_case": "dam"},
@@ -106,18 +109,17 @@
     data_format = "timescale"  # "local_db" or "timescale"
 
     # select the example to run from the available examples above
-<<<<<<< HEAD
-    examples = ["small_learning_1", "small_learning_1_lstm", "small_learning_1_lstm_original"]
-=======
-    example = "small_with_vre_and_storage"
->>>>>>> b53a650a
+    examples = [
+        "small_learning_1",
+        "small_learning_1_lstm",
+        "small_learning_1_lstm_original",
+    ]
 
     if data_format == "local_db":
         db_uri = "sqlite:///./examples/local_db/assume_db.db"
     elif data_format == "timescale":
         db_uri = "postgresql://assume:assume@localhost:5432/assume"
 
-<<<<<<< HEAD
     for example in examples:
         # create world
         world = World(database_uri=db_uri, export_csv_path=csv_path)
@@ -129,42 +131,6 @@
             scenario=available_examples[example]["scenario"],
             study_case=available_examples[example]["study_case"],
         )
-=======
-    # create world
-    world = World(database_uri=db_uri, export_csv_path=csv_path)
-
-    # load scenario
-    load_scenario_folder(
-        world,
-        inputs_path="examples/inputs",
-        scenario=available_examples[example]["scenario"],
-        study_case=available_examples[example]["study_case"],
-    )
-
-    # to add custom bidding strategies, you need to import them
-    # and add them to the world as follows:
-    # from custom_bidding_strategy import CustomBiddingStrategy
-    # world.bidding_strategies["custom_bidding_strategy"] = CustomBiddingStrategy
-
-    # to add a custom unit type, you need to import it
-    # and add it to the world as follows:
-    # from custom_unit import CustomUnit
-    # world.unit_types["custom_unit"] = CustomUnit
-
-    # next you need to load and add the custom units to the scenario
-    # from assume import load_custom_units
-    # load_custom_units(
-    #     world,
-    #     inputs_path="examples/inputs",
-    #     scenario=availabe_examples[example]["scenario"],
-    #     file_name="custom_units",
-    #     unit_type="custom_unit",
-    # )
-
-    if world.learning_config.get("learning_mode", False):
-        # run learning if learning mode is enabled
-        run_learning(world)
->>>>>>> b53a650a
 
         # to add custom bidding strategies, you need to import them
         # and add them to the world as follows:
