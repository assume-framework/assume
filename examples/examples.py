# %%
import logging
import os

from assume import World, load_scenario_folder

log = logging.getLogger(__name__)

csv_path = "./examples/outputs"
os.makedirs(csv_path, exist_ok=True)

os.makedirs("./examples/local_db", exist_ok=True)

availabe_examples = {
    "small": {"scenario": "example_01a", "study_case": "base"},
    "small_dam": {"scenario": "example_01a", "study_case": "dam"},
    "small_with_opt_clearing": {
        "scenario": "example_01a",
        "study_case": "dam_with_complex_clearing",
    },
    "small_with_vre": {"scenario": "example_01b", "study_case": "base"},
    "small_with_vre_and_storage": {
        "scenario": "example_01c",
        "study_case": "eom_only",
    },
    "small_with_crm": {
        "scenario": "example_01c",
        "study_case": "eom_and_crm",
    },
    "small_with_heatpumps": {
        "scenario": "example_01_heatpumps",
        "study_case": "with_heat_pumps",
    },
    "large_2019_eom": {"scenario": "example_02", "study_case": "base_case_2019"},
    "large_2019_eom_crm": {
        "scenario": "example_02",
        "study_case": "eom_crm_case_2019",
    },
    "large_2019_day_ahead": {
        "scenario": "example_02",
        "study_case": "dam_case_2019",
    },
    "rl": {"scenario": "example_01_rl", "study_case": "base"},
}

# %%
if __name__ == "__main__":
<<<<<<< HEAD
=======

>>>>>>> c34d7fcd
    """
    Available examples:
    - local_db: without database and grafana
    - timescale: with database and grafana (note: you need docker installed)
    """
    data_format = "local_db"  # "local_db" or "timescale"
    example = "small"

    if data_format == "local_db":
        db_uri = f"sqlite:///./examples/local_db/assume_db_{example}.db"
    elif data_format == "timescale":
        db_uri = "postgresql://assume:assume@localhost:5432/assume"

    world = World(database_uri=db_uri, export_csv_path=csv_path)
    load_scenario_folder(
        world,
        inputs_path="examples/inputs",
        scenario=availabe_examples[example]["scenario"],
        study_case=availabe_examples[example]["study_case"],
    )
    world.run()<|MERGE_RESOLUTION|>--- conflicted
+++ resolved
@@ -45,10 +45,7 @@
 
 # %%
 if __name__ == "__main__":
-<<<<<<< HEAD
-=======
 
->>>>>>> c34d7fcd
     """
     Available examples:
     - local_db: without database and grafana
