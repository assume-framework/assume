--- conflicted
+++ resolved
@@ -48,14 +48,10 @@
         "scenario": "example_02",
         "study_case": "dam_case_2019",
     },
-<<<<<<< HEAD
-    "learning_small": {"scenario": "example_02a", "study_case": "base"},
-    "learning_medium": {"scenario": "example_02b", "study_case": "base"},
-    "learning_advanced_orders": {"scenario": "example_02c", "study_case": "dam"},
-=======
+
     "small_learning_1": {"scenario": "example_02a", "study_case": "base"},
     "small_learning_2": {"scenario": "example_02b", "study_case": "base"},
->>>>>>> 42512c8b
+    "small_learning_3": {"scenario": "example_02c", "study_case": "dam"},
 }
 
 # %%
@@ -66,7 +62,7 @@
     - timescale: with database and grafana (note: you need docker installed)
     """
     data_format = "timescale"  # "local_db" or "timescale"
-    example = "small_with_BB_and_LB"
+    example = "small_learning_3"
 
     if data_format == "local_db":
         db_uri = f"sqlite:///./examples/local_db/assume_db_{example}.db"
