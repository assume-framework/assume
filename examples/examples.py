--- conflicted
+++ resolved
@@ -157,31 +157,8 @@
         study_case=available_examples[example]["study_case"],
     )
 
-<<<<<<< HEAD
-    if world.learning_config.get("learning_mode", False):
-=======
-    # to add custom bidding strategies, you need to import them
-    # and add them to the world as follows:
-    # from custom_bidding_strategy import CustomBiddingStrategy
-    # world.bidding_strategies["custom_bidding_strategy"] = CustomBiddingStrategy
-
-    # to add a custom unit type, you need to import it
-    # and add it to the world as follows:
-    # from custom_unit import CustomUnit
-    # world.unit_types["custom_unit"] = CustomUnit
-
-    # next you need to load and add the custom units to the scenario
-    # from assume import load_custom_units
-    # load_custom_units(
-    #     world,
-    #     inputs_path="examples/inputs",
-    #     scenario=availabe_examples[example]["scenario"],
-    #     file_name="custom_units",
-    #     unit_type="custom_unit",
-    # )
 
     if world.learning_mode:
->>>>>>> 975fa0b1
         # run learning if learning mode is enabled
         run_learning(world)
 
