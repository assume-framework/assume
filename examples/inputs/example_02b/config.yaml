base:
  start_date: 2019-03-01 00:00
  end_date: 2019-08-01 00:00
  time_step: 1h
  save_frequency_hours: null
  learning_mode: true
  learning_config:
    continue_learning: true
    trained_policies_load_path: learned_strategies/base/last_policies
    trained_policies_save_path: null
    trained_policies_load_path: null
    max_bid_price: 100
    algorithm: matd3
    learning_rate: 0.001
<<<<<<< HEAD
    training_episodes: 100
    episodes_collecting_initial_experience: 5
    train_freq: 100h
    gradient_steps: 10
    batch_size: 128
=======
    training_episodes: 50
    episodes_collecting_initial_experience: 3
    train_freq: 24h
    gradient_steps: 24
    batch_size: 256
>>>>>>> b8235061
    gamma: 0.99
    device: cpu
    action_noise_schedule: linear
    noise_sigma: 0.1
    noise_scale: 1
    noise_dt: 1
    validation_episodes_interval: 5
<<<<<<< HEAD

=======
    early_stopping_steps: 10
    early_stopping_threshold: 0.05
>>>>>>> b8235061
  markets_config:
    EOM:
      operator: EOM_operator
      product_type: energy
      products:
      - duration: 1h
        count: 1
        first_delivery: 1h
      opening_frequency: 1h
      opening_duration: 1h
      volume_unit: MWh
      maximum_bid_volume: 100000
      maximum_bid_price: 3000
      minimum_bid_price: -500
      price_unit: EUR/MWh
      market_mechanism: pay_as_clear
base_lstm:
  start_date: 2019-03-01 00:00
  end_date: 2019-04-01 00:00
  time_step: 1h
  save_frequency_hours: null
  learning_mode: true
  learning_config:
    continue_learning: false
    trained_policies_save_path: null
    max_bid_price: 100
    algorithm: matd3
    actor_architecture: lstm
    learning_rate: 0.001
    training_episodes: 100
    episodes_collecting_initial_experience: 3
    train_freq: 24h
    gradient_steps: 1
    batch_size: 256
    gamma: 0.99
    device: cpu
    noise_sigma: 0.1
    noise_scale: 1
    noise_dt: 1
    validation_episodes_interval: 5
    early_stopping_steps: 10
    early_stopping_threshold: 0.05
  markets_config:
    EOM:
      operator: EOM_operator
      product_type: energy
      products:
      - duration: 1h
        count: 1
        first_delivery: 1h
      opening_frequency: 1h
      opening_duration: 1h
      volume_unit: MWh
      maximum_bid_volume: 100000
      maximum_bid_price: 3000
      minimum_bid_price: -500
      price_unit: EUR/MWh
      market_mechanism: pay_as_clear
base_dispatch:
  start_date: 2019-03-01 00:00
  end_date: 2019-08-01 00:00
  time_step: 1h
  save_frequency_hours: null
  learning_mode: false
  learning_config:
    continue_learning: false
    trained_policies_load_path: learned_strategies/base_dispatch/avg_reward_eval_policies
    trained_policies_save_path: learned_strategies/base_dispatch/last_policies
    max_bid_price: 100
    algorithm: matd3
    learning_rate: 0.001
    training_episodes: 0
    episodes_collecting_initial_experience: 0
    train_freq: 24h
    gradient_steps: 24
    batch_size: 256
    gamma: 0.99
    device: cpu
    action_noise_schedule: linear
    noise_sigma: 0.1
    noise_scale: 1
    noise_dt: 1
    validation_episodes_interval: 5
    early_stopping_steps: 10
    early_stopping_threshold: 0.05
  markets_config:
    EOM:
      operator: EOM_operator
      product_type: energy
      products:
      - duration: 1h
        count: 1
        first_delivery: 1h
      opening_frequency: 1h
      opening_duration: 1h
      volume_unit: MWh
      maximum_bid_volume: 100000
      maximum_bid_price: 3000
      minimum_bid_price: -500
      price_unit: EUR/MWh
      market_mechanism: pay_as_clear<|MERGE_RESOLUTION|>--- conflicted
+++ resolved
@@ -12,19 +12,11 @@
     max_bid_price: 100
     algorithm: matd3
     learning_rate: 0.001
-<<<<<<< HEAD
     training_episodes: 100
     episodes_collecting_initial_experience: 5
     train_freq: 100h
     gradient_steps: 10
     batch_size: 128
-=======
-    training_episodes: 50
-    episodes_collecting_initial_experience: 3
-    train_freq: 24h
-    gradient_steps: 24
-    batch_size: 256
->>>>>>> b8235061
     gamma: 0.99
     device: cpu
     action_noise_schedule: linear
@@ -32,12 +24,7 @@
     noise_scale: 1
     noise_dt: 1
     validation_episodes_interval: 5
-<<<<<<< HEAD
 
-=======
-    early_stopping_steps: 10
-    early_stopping_threshold: 0.05
->>>>>>> b8235061
   markets_config:
     EOM:
       operator: EOM_operator
