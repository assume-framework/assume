# SPDX-FileCopyrightText: ASSUME Developers
#
# SPDX-License-Identifier: AGPL-3.0-or-later

base:
  start_date: 2019-03-01 00:00
  end_date: 2019-04-01 00:00
  time_step: 1h
  save_frequency_hours: null
<<<<<<< HEAD
  learning_mode: true
=======

>>>>>>> 975fa0b1
  learning_config:
    learning_mode: True
    continue_learning: false
    trained_policies_load_path: null
    trained_policies_save_path: null
    max_bid_price: 100
    algorithm: matd3
    learning_rate: 0.001
    training_episodes: 10
    episodes_collecting_initial_experience: 2
    train_freq: 100h
    gradient_steps: 10
    batch_size: 128
    gamma: 0.99
    device: cpu
    action_noise_schedule: linear
    noise_sigma: 0.1
    noise_scale: 1
    noise_dt: 1
    validation_episodes_interval: 5
  markets_config:
    EOM:
      operator: EOM_operator
      product_type: energy
      products:
      - duration: 1h
        count: 1
        first_delivery: 1h
      opening_frequency: 1h
      opening_duration: 1h
      volume_unit: MWh
      maximum_bid_volume: 100000
      maximum_bid_price: 3000
      minimum_bid_price: -500
      price_unit: EUR/MWh
      market_mechanism: pay_as_clear
base_lstm:
  start_date: 2019-03-01 00:00
  end_date: 2019-04-01 00:00
  time_step: 1h
  save_frequency_hours: null
<<<<<<< HEAD
  learning_mode: true
  learning_config:
    continue_learning: false
=======

  learning_config:
    learning_mode: True
    continue_learning: False
>>>>>>> 975fa0b1
    trained_policies_save_path: null
    max_bid_price: 100
    algorithm: matd3
    actor_architecture: lstm
    learning_rate: 0.001
    training_episodes: 100
    episodes_collecting_initial_experience: 3
    train_freq: 24h
    gradient_steps: 1
    batch_size: 256
    gamma: 0.99
    device: cpu
    noise_sigma: 0.1
    noise_scale: 1
    noise_dt: 1
    validation_episodes_interval: 5
    early_stopping_steps: 10
    early_stopping_threshold: 0.05
  markets_config:
    EOM:
      operator: EOM_operator
      product_type: energy
      products:
      - duration: 1h
        count: 1
        first_delivery: 1h
      opening_frequency: 1h
      opening_duration: 1h
      volume_unit: MWh
      maximum_bid_volume: 100000
      maximum_bid_price: 3000
      minimum_bid_price: -500
      price_unit: EUR/MWh
      market_mechanism: pay_as_clear
base_dispatch:
  start_date: 2019-03-01 00:00
  end_date: 2019-04-01 00:00
  time_step: 1h
  save_frequency_hours: null
  learning_mode: false
  learning_config:
    continue_learning: false
    trained_policies_load_path: learned_strategies/base_dispatch/avg_reward_eval_policies
    trained_policies_save_path: learned_strategies/base_dispatch/last_policies
    max_bid_price: 100
    algorithm: matd3
    learning_rate: 0.001
    training_episodes: 0
    episodes_collecting_initial_experience: 0
    train_freq: 100h
    gradient_steps: 10
    batch_size: 128
    gamma: 0.99
    device: cpu
    action_noise_schedule: linear
    noise_sigma: 0.1
    noise_scale: 1
    noise_dt: 1
    validation_episodes_interval: 5
  markets_config:
    EOM:
      operator: EOM_operator
      product_type: energy
      products:
      - duration: 1h
        count: 1
        first_delivery: 1h
      opening_frequency: 1h
      opening_duration: 1h
      volume_unit: MWh
      maximum_bid_volume: 100000
      maximum_bid_price: 3000
      minimum_bid_price: -500
      price_unit: EUR/MWh
      market_mechanism: pay_as_clear<|MERGE_RESOLUTION|>--- conflicted
+++ resolved
@@ -7,11 +7,7 @@
   end_date: 2019-04-01 00:00
   time_step: 1h
   save_frequency_hours: null
-<<<<<<< HEAD
-  learning_mode: true
-=======
 
->>>>>>> 975fa0b1
   learning_config:
     learning_mode: True
     continue_learning: false
@@ -53,16 +49,10 @@
   end_date: 2019-04-01 00:00
   time_step: 1h
   save_frequency_hours: null
-<<<<<<< HEAD
-  learning_mode: true
-  learning_config:
-    continue_learning: false
-=======
 
   learning_config:
     learning_mode: True
     continue_learning: False
->>>>>>> 975fa0b1
     trained_policies_save_path: null
     max_bid_price: 100
     algorithm: matd3
