--- conflicted
+++ resolved
@@ -4,11 +4,7 @@
  
 base:
   start_date: 2023-01-01 00:00
-<<<<<<< HEAD
   end_date: 2023-01-03 23:00
-=======
-  end_date: 2023-01-05 23:00
->>>>>>> 9168b68a
   time_step: 1h
   save_frequency_hours: 24
  
@@ -89,10 +85,67 @@
         network_path: .
         solver: highs
         payment_mechanism: pay_as_bid
-<<<<<<< HEAD
         backup_marginal_cost: 10000
- 
- 
-=======
+
+
+nodal_case:
+  start_date: 2023-01-01 00:00
+  end_date: 2023-01-02 23:00
+  time_step: 1h
+  save_frequency_hours: 24
+
+  markets_config:
+    DAM:
+      operator: EOM_operator
+      product_type: energy
+      products:
+        - duration: 1h
+          count: 24
+          first_delivery: 24h
+      opening_frequency: 24h
+      opening_duration: 20h
+      volume_unit: MWh
+      maximum_bid_volume: 100000
+      maximum_bid_price: 3000
+      minimum_bid_price: -500
+      price_unit: EUR/MWh
+      market_mechanism: nodal
+      additional_fields:
+        - node
+        - min_power
+        - max_power
+      param_dict:
+        network_path: .
+        solver: highs
+        payment_mechanism: pay_as_clear
         backup_marginal_cost: 10000
->>>>>>> 9168b68a
+
+zonal_case:
+  start_date: 2023-01-01 00:00
+  end_date: 2023-01-02 23:00
+  time_step: 1h
+  save_frequency_hours: 24
+
+  markets_config:
+    DAM:
+      operator: EOM_operator
+      product_type: energy
+      products:
+        - duration: 1h
+          count: 24
+          first_delivery: 24h
+      opening_frequency: 24h
+      opening_duration: 24h
+      volume_unit: MWh
+      maximum_bid_volume: 100000
+      maximum_bid_price: 3000
+      minimum_bid_price: -500
+      price_unit: EUR/MWh
+      market_mechanism: pay_as_clear_complex
+      additional_fields:
+        - bid_type
+        - node
+      param_dict:
+        network_path: .
+        solver: glpk
+        zones_identifier: zone_id