--- conflicted
+++ resolved
@@ -4,15 +4,26 @@
 
 base:
   start_date: 2023-01-01 00:00
-<<<<<<< HEAD
   end_date: 2023-01-07 23:00
-=======
-  end_date: 2023-01-02 23:00
->>>>>>> e27b2ad8
   time_step: 1h
   save_frequency_hours: 24
 
   markets_config:
+    EOM:
+      start_date: 2023-01-01 00:00
+      products:
+        - duration: 4h
+          count: 1
+          first_delivery: 22h
+      opening_frequency: 4h
+      opening_duration: 1h
+      volume_unit: MW
+      maximum_bid_volume: 100000
+      maximum_bid_price: 9999
+      minimum_bid_price: -9999
+      price_unit: EUR/MW
+      market_mechanism: pay_as_bid
+
     EOM:
       start_date: 2023-01-01 00:00
       operator: EOM_operator
@@ -31,6 +42,7 @@
       market_mechanism: pay_as_clear
 
     redispatch:
+      start_date: 2023-01-01 21:00
       start_date: 2023-01-01 21:00
       operator: network_operator
       product_type: energy
