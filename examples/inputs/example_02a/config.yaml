--- conflicted
+++ resolved
@@ -1,12 +1,17 @@
 base:
   end_date: 2019-07-31 00:00
   learning_config:
-<<<<<<< HEAD
     continue_learning: false
     trained_policies_save_path: null
     trained_policies_load_path: null
     max_bid_price: 100
     algorithm: matd3
+    batch_size: 256
+    continue_learning: true
+    device: cpu
+    episodes_collecting_initial_experience: 5
+    gamma: 0.99
+    gradient_steps: 24
     learning_rate: 0.001
     training_episodes: 100
     episodes_collecting_initial_experience: 5
@@ -14,21 +19,8 @@
     gradient_steps: 10
     batch_size: 128
     gamma: 0.99
-=======
+    device: cpu
     action_noise_schedule: linear
-    algorithm: matd3
-    batch_size: 256
-    continue_learning: true
->>>>>>> b8235061
-    device: cpu
-    episodes_collecting_initial_experience: 5
-    gamma: 0.99
-    gradient_steps: 24
-    learning_rate: 0.001
-    learning_rate_schedule: linear
-    max_bid_price: 100
-    noise_dt: 1
-    noise_scale: 1
     noise_sigma: 0.1
     train_freq: 24h
     trained_policies_load_path: learned_strategies/example_02a_base/last_policies
