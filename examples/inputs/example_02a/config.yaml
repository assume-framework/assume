--- conflicted
+++ resolved
@@ -60,13 +60,8 @@
     max_bid_price: 100
     algorithm: matd3
     learning_rate: 0.001
-<<<<<<< HEAD
     training_episodes: 2
     episodes_collecting_initial_experience: 1
-=======
-    training_episodes: 50
-    episodes_collecting_initial_experience: 5
->>>>>>> 9f9c20f7
     train_freq: 24
     gradient_steps: -1
     batch_size: 256
