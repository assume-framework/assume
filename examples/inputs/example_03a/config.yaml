--- conflicted
+++ resolved
@@ -1,55 +1,51 @@
-# SPDX-FileCopyrightText: ASSUME Developers
-#
-# SPDX-License-Identifier: AGPL-3.0-or-later
-
-base_case_2019:
-  simulation_id: example_03a_with_storage_2
-  start_date: 2019-03-01 00:00
-  end_date: 2019-05-30 00:00
-  time_step: 1h
-  save_frequency_hours: null
-
-  learning_config:
-<<<<<<< HEAD
-    continue_learning: true
-=======
-    learning_mode: true
-    continue_learning: false
->>>>>>> 975fa0b1
-    trained_policies_save_path: null
-    trained_policies_load_path: learned_strategies\example_03a_with_storage\avg_reward_eval_policies
-    max_bid_price: 100
-    algorithm: matd3
-    learning_rate: 0.001
-    learning_rate_schedule: linear
-    training_episodes: 100
-    episodes_collecting_initial_experience: 5
-    train_freq: 720h
-    gradient_steps: 720
-    batch_size: 256
-    gamma: 0.999
-    device: cuda:0
-    action_noise_schedule: linear
-    noise_sigma: 0.1
-    noise_scale: 1
-    noise_dt: 1
-    validation_episodes_interval: 5
-    # early_stopping_steps: 10
-    # early_stopping_threshold: 0.05
-
-  markets_config:
-    EOM:
-      operator: EOM_operator
-      product_type: energy
-      products:
-        - duration: 1h
-          count: 1
-          first_delivery: 1h
-      opening_frequency: 1h
-      opening_duration: 1h
-      volume_unit: MWh
-      maximum_bid_volume: 100000
-      maximum_bid_price: 3000
-      minimum_bid_price: -500
-      price_unit: EUR/MWh
-      market_mechanism: pay_as_clear
+# SPDX-FileCopyrightText: ASSUME Developers
+#
+# SPDX-License-Identifier: AGPL-3.0-or-later
+
+base_case_2019:
+  simulation_id: example_03a_with_storage_2
+  start_date: 2019-03-01 00:00
+  end_date: 2019-05-30 00:00
+  time_step: 1h
+  save_frequency_hours: null
+
+  learning_config:
+    learning_mode: true
+    continue_learning: false
+    trained_policies_save_path: null
+    trained_policies_load_path: learned_strategies\example_03a_with_storage\avg_reward_eval_policies
+    max_bid_price: 100
+    algorithm: matd3
+    learning_rate: 0.001
+    learning_rate_schedule: linear
+    training_episodes: 100
+    episodes_collecting_initial_experience: 5
+    train_freq: 720h
+    gradient_steps: 720
+    batch_size: 256
+    gamma: 0.999
+    device: cuda:0
+    action_noise_schedule: linear
+    noise_sigma: 0.1
+    noise_scale: 1
+    noise_dt: 1
+    validation_episodes_interval: 5
+    # early_stopping_steps: 10
+    # early_stopping_threshold: 0.05
+
+  markets_config:
+    EOM:
+      operator: EOM_operator
+      product_type: energy
+      products:
+        - duration: 1h
+          count: 1
+          first_delivery: 1h
+      opening_frequency: 1h
+      opening_duration: 1h
+      volume_unit: MWh
+      maximum_bid_volume: 100000
+      maximum_bid_price: 3000
+      minimum_bid_price: -500
+      price_unit: EUR/MWh
+      market_mechanism: pay_as_clear