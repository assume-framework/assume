# SPDX-FileCopyrightText: ASSUME Developers
#
# SPDX-License-Identifier: AGPL-3.0-or-later

base:
  start_date: 2019-03-01 00:00
  end_date: 2019-03-02 00:00
  time_step: 1h
  save_frequency_hours: null
<<<<<<< HEAD
  learning_mode: true
=======

>>>>>>> 975fa0b1
  learning_config:
    learning_mode: true
    continue_learning: false
    trained_policies_save_path: null
    trained_policies_load_path: null
    max_bid_price: 100
    algorithm: matd3
    learning_rate: 0.001
    training_episodes: 100
    episodes_collecting_initial_experience: 5
    train_freq: 100h
    gradient_steps: 10
    batch_size: 128
    gamma: 0.99
    device: cpu
    action_noise_schedule: linear
    noise_sigma: 0.1
    noise_scale: 1
    noise_dt: 1
    validation_episodes_interval: 5
  markets_config:
    EOM:
      operator: EOM_operator
      product_type: energy
      products:
      - duration: 1h
        count: 1
        first_delivery: 1h
      opening_frequency: 1h
      opening_duration: 1h
      volume_unit: MWh
      maximum_bid_volume: 100000
      maximum_bid_price: 3000
      minimum_bid_price: -500
      price_unit: EUR/MWh
      market_mechanism: pay_as_clear
base_dispatch:
  start_date: 2019-03-01 00:00
  end_date: 2019-03-02 00:00
  time_step: 1h
  save_frequency_hours: null
  learning_mode: false
  learning_config:
    continue_learning: false
    trained_policies_save_path: learned_strategies/base_dispatch/last_policies
    trained_policies_load_path: learned_strategies/base_dispatch/avg_reward_eval_policies
    max_bid_price: 100
    algorithm: matd3
    learning_rate: 0.001
    training_episodes: 0
    episodes_collecting_initial_experience: 0
    train_freq: 100h
    gradient_steps: 10
    batch_size: 128
    gamma: 0.99
    device: cpu
    action_noise_schedule: linear
    noise_sigma: 0.1
    noise_scale: 1
    noise_dt: 1
    validation_episodes_interval: 5
  markets_config:
    EOM:
      operator: EOM_operator
      product_type: energy
      products:
      - duration: 1h
        count: 1
        first_delivery: 1h
      opening_frequency: 1h
      opening_duration: 1h
      volume_unit: MWh
      maximum_bid_volume: 100000
      maximum_bid_price: 3000
      minimum_bid_price: -500
      price_unit: EUR/MWh
      market_mechanism: pay_as_clear<|MERGE_RESOLUTION|>--- conflicted
+++ resolved
@@ -7,11 +7,7 @@
   end_date: 2019-03-02 00:00
   time_step: 1h
   save_frequency_hours: null
-<<<<<<< HEAD
-  learning_mode: true
-=======
 
->>>>>>> 975fa0b1
   learning_config:
     learning_mode: true
     continue_learning: false
