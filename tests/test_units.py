# SPDX-FileCopyrightText: ASSUME Developers
#
# SPDX-License-Identifier: AGPL-3.0-or-later

from datetime import datetime

import pandas as pd

from assume.common.base import SupportsMinMax, SupportsMinMaxCharge


def test_minmax():
    mm = SupportsMinMax("Test", "TestOperator", "TestTechnology", {}, None, "empty")
    mm.ramp_down = 200
    mm.ramp_up = 400
    mm.max_power = 1000
    mm.min_power = 200
<<<<<<< HEAD
    mm.index = pd.date_range("2022-01-01", periods=24, freq="H")
=======
    mm.index = pd.date_range("2022-01-01", periods=24, freq="h")
>>>>>>> 54a17af3

    # stay turned off
    assert mm.calculate_ramp(op_time=1, previous_power=0, power=0, current_power=0) == 0
    # ramp up only possible to min_power
    assert (
        mm.calculate_ramp(op_time=1, previous_power=0, power=190, current_power=0)
        == 200
    )
    # ramp up 400
    assert (
        mm.calculate_ramp(op_time=1, previous_power=0, power=1200, current_power=0)
        == 400
    )
    # should not ramp up, if max_power already sold
    assert (
        mm.calculate_ramp(op_time=1, previous_power=0, power=800, current_power=400)
        == 0
    )
    # ramp up to 800
    assert (
        mm.calculate_ramp(op_time=1, previous_power=400, power=1200, current_power=0)
        == 800
    )
    # ramp up to max_power
    assert (
        mm.calculate_ramp(op_time=1, previous_power=800, power=1200, current_power=0)
        == mm.max_power
    )
    # can't sell more if already sold
    assert (
        mm.calculate_ramp(op_time=1, previous_power=800, power=1200, current_power=1000)
        == 0
    )

    # reduce output
    assert (
        mm.calculate_ramp(op_time=1, previous_power=1000, power=800, current_power=0)
        == 800
    )
    # use float
    assert (
        mm.calculate_ramp(op_time=1, previous_power=800, power=753.2, current_power=0)
        == 753.2
    )
    # check ramp down constraint
    assert (
        mm.calculate_ramp(op_time=1, previous_power=800, power=500, current_power=0)
        == 600
    )

    assert (
        mm.calculate_ramp(op_time=1, previous_power=800, power=500, current_power=0)
        == 600
    )
    # check min_operating_time contraint
    mm.min_operating_time = 2
    mm.outputs["energy"][mm.index[0]] = 0
    mm.outputs["energy"][mm.index[1]] = 200
    op_time = mm.get_operation_time(mm.index[2])

    assert op_time == 1
    assert (
        mm.calculate_ramp(op_time=op_time, previous_power=200, power=0, current_power=0)
        == 200
    )
    assert (
        mm.calculate_ramp(
            op_time=op_time, previous_power=200, power=400, current_power=0
        )
        == 400
    )

    # check min_down_time contraint
    mm.min_down_time = 2
    mm.outputs["energy"][mm.index[2]] = 0
    op_time = mm.get_operation_time(mm.index[3])

    assert op_time == -1
    assert (
        mm.calculate_ramp(op_time=op_time, previous_power=0, power=400, current_power=0)
        == 0
    )
    assert (
        mm.calculate_ramp(op_time=op_time, previous_power=0, power=0, current_power=0)
        == 0
    )


def test_minmaxcharge():
    mmc = SupportsMinMaxCharge(
        "Test", "TestOperator", "TestTechnology", {}, None, "empty"
    )

    mmc.ramp_down_charge = 100
    mmc.ramp_down_discharge = 100
    mmc.ramp_up_charge = 100
    mmc.ramp_up_discharge = 100
    mmc.max_power_charge = 1000
    mmc.max_power_discharge = 1000
    mmc.min_power_charge = 0
    mmc.min_power_discharge = 0

    # stay turned off
    assert (
        mmc.calculate_ramp_charge(previous_power=0, power_charge=0, current_power=0)
        == 0
    )

    # stay turned off
    assert (
        mmc.calculate_ramp_discharge(
            previous_power=0, power_discharge=0, current_power=0
        )
        == 0
    )


def test_minmax_operationtime():
    mm = SupportsMinMax("Test", "TestOperator", "TestTechnology", {}, None, "empty")
    mm.index = pd.date_range(
        start=datetime(2023, 7, 1),
        end=datetime(2023, 7, 2),
        freq="1h",
    )
    mm.outputs["energy"] += 500
    mm.min_down_time = 4
    mm.min_operating_time = 4
    runtime = mm.get_operation_time(datetime(2023, 7, 2))
    assert runtime > 0

    mm.outputs["energy"][-4:] = 0
    runtime = mm.get_operation_time(datetime(2023, 7, 2))
    assert runtime == -3

    mm.outputs["energy"][-2:] = 1000
    runtime = mm.get_operation_time(datetime(2023, 7, 2))
    assert runtime == 1

    mm.outputs["energy"][:] = 400
    mm.outputs["energy"][-1:] = 0
    runtime = mm.get_operation_time(datetime(2023, 7, 2))
    assert runtime == 4<|MERGE_RESOLUTION|>--- conflicted
+++ resolved
@@ -15,11 +15,7 @@
     mm.ramp_up = 400
     mm.max_power = 1000
     mm.min_power = 200
-<<<<<<< HEAD
-    mm.index = pd.date_range("2022-01-01", periods=24, freq="H")
-=======
     mm.index = pd.date_range("2022-01-01", periods=24, freq="h")
->>>>>>> 54a17af3
 
     # stay turned off
     assert mm.calculate_ramp(op_time=1, previous_power=0, power=0, current_power=0) == 0
