--- conflicted
+++ resolved
@@ -63,15 +63,11 @@
 
 async def test_simple_market_mechanism():
     for name, role in clearing_mechanisms.items():
-<<<<<<< HEAD
-        if "complex" in name or "nodal_pricing" in name or "redispatch" in name:
-=======
         skip = False
-        for skip_name in ["complex", "redispatch", "contract"]:
+        for skip_name in ["complex", "nodal_pricing", "redispatch", "contract"]:
             if skip_name in name:
                 skip = True
         if skip:
->>>>>>> af020451
             continue
 
         print(name)
