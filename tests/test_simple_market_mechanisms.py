from datetime import datetime, timedelta

from dateutil import rrule as rr
from dateutil.relativedelta import relativedelta as rd

from assume.common.market_objects import MarketConfig, MarketProduct
from assume.common.utils import get_available_products
from assume.markets.clearing_algorithms import PayAsClearRole, clearing_mechanisms

from .utils import create_orderbook, extend_orderbook

simple_dayahead_auction_config = MarketConfig(
    "simple_dayahead_auction",
    market_products=[MarketProduct(rd(hours=+1), 1, rd(hours=1))],
    additional_fields=["node_id"],
    opening_hours=rr.rrule(
        rr.HOURLY,
        dtstart=datetime(2005, 6, 1),
        cache=True,
    ),
    opening_duration=timedelta(hours=1),
    volume_unit="MW",
    volume_tick=0.1,
    price_unit="€/MW",
    market_mechanism="pay_as_clear",
)


def test_market():
    next_opening = simple_dayahead_auction_config.opening_hours.after(datetime.now())
    products = get_available_products(
        simple_dayahead_auction_config.market_products, next_opening
    )
    assert len(products) == 1

    print(products)

    """
    Create Orderbook with constant order volumes and prices:
        - dem1: volume = -1000, price = 3000
        - gen1: volume = 1000, price = 100
        - gen2: volume = 900, price = 50
    """
    orderbook = extend_orderbook(products, -1000, 3000)
    orderbook = extend_orderbook(products, 1000, 100, orderbook)
    orderbook = extend_orderbook(products, 900, 50, orderbook)

    mr = PayAsClearRole(simple_dayahead_auction_config)
    accepted, rejected, meta = mr.clear(orderbook, products)
    assert meta[0]["demand_volume"] > 0
    assert meta[0]["price"] > 0
    import pandas as pd

    print(pd.DataFrame(mr.all_orders))
    print(pd.DataFrame(accepted))
    print(meta)


def test_simple_market_mechanism():
    import copy

    for name, role in clearing_mechanisms.items():
        if "complex" in name:
            continue

        print(name)
        market_config = copy.copy(simple_dayahead_auction_config)
        market_config.market_mechanism = name
        next_opening = market_config.opening_hours.after(datetime.now())
        products = get_available_products(market_config.market_products, next_opening)
        assert len(products) == 1
        order = {
            "start_time": products[0][0],
            "end_time": products[0][1],
            "only_hours": products[0][2],
        }

        orderbook = create_orderbook(order, node_ids=[0, 1, 2])
        mr = role(simple_dayahead_auction_config)
        accepted, rejected, meta = mr.clear(orderbook, products)
        assert meta[0]["supply_volume"] > 0
        assert meta[0]["price"] > 0
        # import pandas as pd
        # print(pd.DataFrame(mr.all_orders))
        # print(pd.DataFrame(clearing_result))
        # print(meta)

    # return mr.all_orders, meta


def test_market_pay_as_clear():
    next_opening = simple_dayahead_auction_config.opening_hours.after(datetime.now())
    products = get_available_products(
        simple_dayahead_auction_config.market_products, next_opening
    )
    assert len(products) == 1

    """
    Create Orderbook with constant order volumes and prices:
        - dem1: volume = -1000, price = 3000
        - gen1: volume = 1000, price = 100
        - gen2: volume = 900, price = 50
    """
    orderbook = extend_orderbook(products, -400, 3000)
    orderbook = extend_orderbook(products, -100, 3000, orderbook)
    orderbook = extend_orderbook(products, 300, 100, orderbook)
    orderbook = extend_orderbook(products, 200, 50, orderbook)

    mr = PayAsClearRole(simple_dayahead_auction_config)
    accepted, rejected, meta = mr.clear(orderbook, products)
    assert meta[0]["demand_volume"] > 0
    assert meta[0]["price"] > 0
    assert len(accepted) == 4
<<<<<<< HEAD
    assert len(rejected) == 0
=======
    assert len(rejected) == 0
    assert meta[0]["supply_volume"] == 500
    assert meta[0]["demand_volume"] == 500
    assert meta[0]["price"] == 100
    for bid in accepted:
        assert bid["volume"] == bid["accepted_volume"]


def test_market_pay_as_clears_single_demand():
    next_opening = simple_dayahead_auction_config.opening_hours.after(datetime.now())
    products = get_available_products(
        simple_dayahead_auction_config.market_products, next_opening
    )
    assert len(products) == 1

    """
    Create Orderbook with constant order volumes and prices:
        - dem1: volume = -1000, price = 3000
        - gen1: volume = 1000, price = 100
        - gen2: volume = 900, price = 50
    """
    orderbook = extend_orderbook(products, -700, 3000)
    orderbook = extend_orderbook(products, 300, 100, orderbook)
    orderbook = extend_orderbook(products, 200, 50, orderbook)

    mr = PayAsClearRole(simple_dayahead_auction_config)
    accepted, rejected, meta = mr.clear(orderbook, products)
    assert meta[0]["demand_volume"] > 0
    assert meta[0]["price"] > 0
    assert len(accepted) == 3
    assert len(rejected) == 0
    assert meta[0]["supply_volume"] == 500
    assert meta[0]["demand_volume"] == 500
    assert meta[0]["price"] == 100
    assert accepted[0]["volume"] == -700
    assert accepted[0]["accepted_volume"] == -500


def test_market_pay_as_clears_single_demand_more_generation():
    next_opening = simple_dayahead_auction_config.opening_hours.after(datetime.now())
    products = get_available_products(
        simple_dayahead_auction_config.market_products, next_opening
    )
    assert len(products) == 1

    """
    Create Orderbook with constant order volumes and prices:
        - dem1: volume = -1000, price = 3000
        - gen1: volume = 1000, price = 100
        - gen2: volume = 900, price = 50
    """
    orderbook = extend_orderbook(products, -400, 3000)
    orderbook = extend_orderbook(products, 300, 100, orderbook)
    orderbook = extend_orderbook(products, 200, 50, orderbook)
    orderbook = extend_orderbook(products, 230, 60, orderbook)

    mr = PayAsClearRole(simple_dayahead_auction_config)
    accepted, rejected, meta = mr.clear(orderbook, products)
    assert meta[0]["demand_volume"] > 0
    assert meta[0]["price"] > 0
    assert len(accepted) == 3
    assert len(rejected) == 1
    assert meta[0]["supply_volume"] == 400
    assert meta[0]["demand_volume"] == 400
    assert meta[0]["price"] == 60
    assert accepted[0]["volume"] == -400
    assert accepted[0]["accepted_volume"] == -400
>>>>>>> 948b53a0
<|MERGE_RESOLUTION|>--- conflicted
+++ resolved
@@ -111,9 +111,6 @@
     assert meta[0]["demand_volume"] > 0
     assert meta[0]["price"] > 0
     assert len(accepted) == 4
-<<<<<<< HEAD
-    assert len(rejected) == 0
-=======
     assert len(rejected) == 0
     assert meta[0]["supply_volume"] == 500
     assert meta[0]["demand_volume"] == 500
@@ -180,5 +177,4 @@
     assert meta[0]["demand_volume"] == 400
     assert meta[0]["price"] == 60
     assert accepted[0]["volume"] == -400
-    assert accepted[0]["accepted_volume"] == -400
->>>>>>> 948b53a0
+    assert accepted[0]["accepted_volume"] == -400