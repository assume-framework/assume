import math
from datetime import datetime, timedelta

from dateutil import rrule as rr
from dateutil.relativedelta import relativedelta as rd

from assume.common.market_objects import MarketConfig, MarketProduct
from assume.common.utils import get_available_products
from assume.markets import MarketRole, clearing_mechanisms

from .utils import extend_orderbook

simple_dayahead_auction_config = MarketConfig(
    "simple_dayahead_auction",
    market_products=[MarketProduct(rd(hours=+1), 1, rd(hours=1))],
    additional_fields=["node_id"],
    opening_hours=rr.rrule(
        rr.HOURLY,
        dtstart=datetime(2005, 6, 1),
        cache=True,
    ),
    opening_duration=timedelta(hours=1),
    volume_unit="MW",
    volume_tick=0.1,
    price_unit="€/MW",
    market_mechanism="pay_as_clear",
)


def test_complex_clearing():
    import copy

    market_config = copy.copy(simple_dayahead_auction_config)

    market_config.market_mechanism = clearing_mechanisms["pay_as_clear_complex"]
    h = 24
    market_config.market_products = [MarketProduct(rd(hours=+1), h, rd(hours=1))]
    market_config.additional_fields = [
        "bid_type",
    ]
    mr = MarketRole(market_config)
    next_opening = market_config.opening_hours.after(datetime.now())
    products = get_available_products(market_config.market_products, next_opening)
    assert len(products) == h

    """
    Create Orderbook with constant order volumes and prices:
        - dem1: volume = -1000, price = 3000
        - gen1: volume = 1000, price = 100
        - gen2: volume = 900, price = 50
    """
    orderbook = []
    orderbook = extend_orderbook(products, -1000, 3000, orderbook)
    orderbook = extend_orderbook(products, 1000, 100, orderbook)
    orderbook = extend_orderbook(products, 900, 50, orderbook)

    mr.all_orders = orderbook
    accepted_orders, rejected_orders, meta = market_config.market_mechanism(
        mr, products
    )

    assert meta[0]["supply_volume"] == 1000
    assert meta[0]["demand_volume"] == -1000
    assert meta[0]["price"] == 100
    assert rejected_orders == []
    assert accepted_orders[0]["agent_id"] == "dem1"
    assert accepted_orders[0]["accepted_volume"] == -1000
    assert accepted_orders[1]["agent_id"] == f"gen{h+1}"
    assert accepted_orders[1]["accepted_volume"] == 100
    assert accepted_orders[2]["agent_id"] == f"gen{2*h+1}"
    assert accepted_orders[2]["volume"] == 900


def test_complex_clearing_BB():
    import copy

    market_config = copy.copy(simple_dayahead_auction_config)

    market_config.market_mechanism = clearing_mechanisms["pay_as_clear_complex"]
    market_config.market_products = [MarketProduct(rd(hours=+1), 2, rd(hours=1))]
    market_config.additional_fields = [
        "bid_type",
        "min_acceptance_ratio",
    ]
    mr = MarketRole(market_config)
    next_opening = market_config.opening_hours.after(datetime.now())
    products = get_available_products(market_config.market_products, next_opening)
    assert len(products) == 2

    """
    Create Orderbook with constant order volumes and prices:
        - dem1: volume = -1000, price = 3000
        - gen1: volume = 1000, price = 100
        - gen2: volume = 1000, price = 50
        - block_gen3: volume = 100, price = 75
    """
    orderbook = []
    orderbook = extend_orderbook(
        products,
        volume=-1000,
        price=3000,
        orderbook=orderbook,
    )
    orderbook = extend_orderbook(products, 1000, 100, orderbook)
    orderbook = extend_orderbook(products, 1000, 50, orderbook)
    orderbook = extend_orderbook(
        products, 100, 75, orderbook, bid_type="BB", min_acceptance_ratio=1
    )

    mr.all_orders = orderbook.copy()
    accepted_orders, rejected_orders, meta = market_config.market_mechanism(
        mr, products
    )

    assert meta[0]["price"] == 50
    assert rejected_orders[1]["agent_id"] == "block_gen7"
<<<<<<< HEAD
    assert math.isclose(rejected_orders[1]["accepted_volume"][products[0][0]], 0)
=======
    assert rejected_orders[1]["accepted_volume"] == {
        products[0][0]: 0,
        products[1][0]: 0,
    }
>>>>>>> 0dd588a4
    assert mr.all_orders == []

    # change the price of the block order to be in-the-money
    orderbook[6]["price"] = 45

    mr.all_orders = orderbook.copy()
    accepted_orders, rejected_orders, meta = market_config.market_mechanism(
        mr, products
    )

    assert meta[0]["price"] == 50
    assert accepted_orders[2]["agent_id"] == "block_gen7"
<<<<<<< HEAD
    assert math.isclose(accepted_orders[2]["accepted_volume"][products[0][0]], 100)
=======
    assert accepted_orders[2]["accepted_volume"][products[0][0]] == 100
>>>>>>> 0dd588a4
    assert mr.all_orders == []

    # change price of simple bid to lower the mcp for one hour
    orderbook[2]["price"] = 41

    mr.all_orders = orderbook.copy()
    accepted_orders, rejected_orders, meta = market_config.market_mechanism(
        mr, products
    )

    assert meta[0]["price"] == 41
    assert meta[1]["price"] == 50
    # block bid should be accepted, because surplus is 91-90=1
    assert accepted_orders[2]["agent_id"] == "block_gen7"
<<<<<<< HEAD
    assert math.isclose(accepted_orders[2]["accepted_volume"][products[0][0]], 100)
    assert math.isclose(accepted_orders[2]["accepted_price"][products[0][0]], 41)
=======
    assert accepted_orders[2]["accepted_volume"][products[0][0]] == 100
    assert accepted_orders[2]["accepted_price"][products[0][0]] == 41
>>>>>>> 0dd588a4
    assert mr.all_orders == []

    # change price of simple bid to lower the mcp for one hour even more
    orderbook[2]["price"] = 39

    mr.all_orders = orderbook.copy()
    accepted_orders, rejected_orders, meta = market_config.market_mechanism(
        mr, products
    )

    assert meta[0]["price"] == 39
    assert meta[1]["price"] == 50
    # block bid should be rejected, because surplus is 89-90=-1
    assert rejected_orders[1]["agent_id"] == "block_gen7"
<<<<<<< HEAD
    assert math.isclose(rejected_orders[1]["accepted_volume"][products[0][0]], 0)
=======
    assert rejected_orders[1]["accepted_volume"] == {
        products[0][0]: 0,
        products[1][0]: 0,
    }
>>>>>>> 0dd588a4
    assert mr.all_orders == []

    # change price of simple bid to see equilibrium case
    orderbook[2]["price"] = 40

    mr.all_orders = orderbook.copy()
    accepted_orders, rejected_orders, meta = market_config.market_mechanism(
        mr, products
    )

<<<<<<< HEAD
    assert math.isclose(meta[0]["price"], 40)
    assert math.isclose(meta[1]["price"], 50)
    # block bid should be rejected, because surplus for block is 90-90=0
    # and general surplus through introduction of block is also 0
    assert rejected_orders[1]["agent_id"] == "block_gen7"
    assert math.isclose(rejected_orders[1]["accepted_volume"][products[0][0]], 0)
=======
    assert meta[0]["price"] == 40
    assert meta[1]["price"] == 50
    # block bid should be accepted, because surplus for block is 90-90=0
    # and general surplus through introduction of block > 0
    assert accepted_orders[2]["agent_id"] == "block_gen7"
    assert accepted_orders[2]["accepted_volume"][products[0][0]] == 100
    assert accepted_orders[2]["accepted_price"][products[0][0]] == 40
>>>>>>> 0dd588a4
    assert mr.all_orders == []

    # introducing profile block order by increasing the volume for the hour with a higher mcp
    orderbook[6]["volume"][products[1][0]] = 900

    mr.all_orders = orderbook.copy()
    accepted_orders, rejected_orders, meta = market_config.market_mechanism(
        mr, products
    )
    assert meta[0]["price"] == 40
    assert meta[1]["price"] == 50
    # block bid should be accepted, because surplus is (40-45)*100+(50-45)*900=4000
    assert accepted_orders[2]["agent_id"] == "block_gen7"
<<<<<<< HEAD
    assert math.isclose(accepted_orders[2]["accepted_volume"][products[0][0]], 100)
    assert math.isclose(accepted_orders[2]["accepted_price"][products[0][0]], 40)
    assert math.isclose(accepted_orders[2]["accepted_volume"][products[1][0]], 900)
    assert math.isclose(accepted_orders[2]["accepted_price"][products[1][0]], 50)
    assert mr.all_orders == []

    # what happens, if the block bid volume is higher than total demand?
    # -> opimization fails!
    # orderbook[3]["volume"][products[1][0]] = 1100

    # mr.all_orders = orderbook
    # accepted_orders, rejected_orders, meta = market_config.market_mechanism(
    #     mr, products
    # )
=======
    assert accepted_orders[2]["accepted_volume"][products[0][0]] == 100
    assert accepted_orders[2]["accepted_price"][products[0][0]] == 40
    assert accepted_orders[2]["accepted_volume"][products[1][0]] == 900
    assert accepted_orders[2]["accepted_price"][products[1][0]] == 50
    assert mr.all_orders == []
>>>>>>> 0dd588a4


if __name__ == "__main__":
    pass
    # from assume.common.utils import plot_orderbook
    # clearing_result, meta = test_market_mechanism()
    # only works with per node clearing
    # fig, ax = plot_orderbook(clearing_result, meta)
    # fig.show()<|MERGE_RESOLUTION|>--- conflicted
+++ resolved
@@ -114,14 +114,10 @@
 
     assert meta[0]["price"] == 50
     assert rejected_orders[1]["agent_id"] == "block_gen7"
-<<<<<<< HEAD
-    assert math.isclose(rejected_orders[1]["accepted_volume"][products[0][0]], 0)
-=======
     assert rejected_orders[1]["accepted_volume"] == {
         products[0][0]: 0,
         products[1][0]: 0,
     }
->>>>>>> 0dd588a4
     assert mr.all_orders == []
 
     # change the price of the block order to be in-the-money
@@ -134,11 +130,7 @@
 
     assert meta[0]["price"] == 50
     assert accepted_orders[2]["agent_id"] == "block_gen7"
-<<<<<<< HEAD
-    assert math.isclose(accepted_orders[2]["accepted_volume"][products[0][0]], 100)
-=======
-    assert accepted_orders[2]["accepted_volume"][products[0][0]] == 100
->>>>>>> 0dd588a4
+    assert accepted_orders[2]["accepted_volume"][products[0][0]] == 100
     assert mr.all_orders == []
 
     # change price of simple bid to lower the mcp for one hour
@@ -153,13 +145,8 @@
     assert meta[1]["price"] == 50
     # block bid should be accepted, because surplus is 91-90=1
     assert accepted_orders[2]["agent_id"] == "block_gen7"
-<<<<<<< HEAD
-    assert math.isclose(accepted_orders[2]["accepted_volume"][products[0][0]], 100)
-    assert math.isclose(accepted_orders[2]["accepted_price"][products[0][0]], 41)
-=======
     assert accepted_orders[2]["accepted_volume"][products[0][0]] == 100
     assert accepted_orders[2]["accepted_price"][products[0][0]] == 41
->>>>>>> 0dd588a4
     assert mr.all_orders == []
 
     # change price of simple bid to lower the mcp for one hour even more
@@ -174,14 +161,10 @@
     assert meta[1]["price"] == 50
     # block bid should be rejected, because surplus is 89-90=-1
     assert rejected_orders[1]["agent_id"] == "block_gen7"
-<<<<<<< HEAD
-    assert math.isclose(rejected_orders[1]["accepted_volume"][products[0][0]], 0)
-=======
     assert rejected_orders[1]["accepted_volume"] == {
         products[0][0]: 0,
         products[1][0]: 0,
     }
->>>>>>> 0dd588a4
     assert mr.all_orders == []
 
     # change price of simple bid to see equilibrium case
@@ -192,14 +175,6 @@
         mr, products
     )
 
-<<<<<<< HEAD
-    assert math.isclose(meta[0]["price"], 40)
-    assert math.isclose(meta[1]["price"], 50)
-    # block bid should be rejected, because surplus for block is 90-90=0
-    # and general surplus through introduction of block is also 0
-    assert rejected_orders[1]["agent_id"] == "block_gen7"
-    assert math.isclose(rejected_orders[1]["accepted_volume"][products[0][0]], 0)
-=======
     assert meta[0]["price"] == 40
     assert meta[1]["price"] == 50
     # block bid should be accepted, because surplus for block is 90-90=0
@@ -207,7 +182,6 @@
     assert accepted_orders[2]["agent_id"] == "block_gen7"
     assert accepted_orders[2]["accepted_volume"][products[0][0]] == 100
     assert accepted_orders[2]["accepted_price"][products[0][0]] == 40
->>>>>>> 0dd588a4
     assert mr.all_orders == []
 
     # introducing profile block order by increasing the volume for the hour with a higher mcp
@@ -221,28 +195,11 @@
     assert meta[1]["price"] == 50
     # block bid should be accepted, because surplus is (40-45)*100+(50-45)*900=4000
     assert accepted_orders[2]["agent_id"] == "block_gen7"
-<<<<<<< HEAD
-    assert math.isclose(accepted_orders[2]["accepted_volume"][products[0][0]], 100)
-    assert math.isclose(accepted_orders[2]["accepted_price"][products[0][0]], 40)
-    assert math.isclose(accepted_orders[2]["accepted_volume"][products[1][0]], 900)
-    assert math.isclose(accepted_orders[2]["accepted_price"][products[1][0]], 50)
-    assert mr.all_orders == []
-
-    # what happens, if the block bid volume is higher than total demand?
-    # -> opimization fails!
-    # orderbook[3]["volume"][products[1][0]] = 1100
-
-    # mr.all_orders = orderbook
-    # accepted_orders, rejected_orders, meta = market_config.market_mechanism(
-    #     mr, products
-    # )
-=======
     assert accepted_orders[2]["accepted_volume"][products[0][0]] == 100
     assert accepted_orders[2]["accepted_price"][products[0][0]] == 40
     assert accepted_orders[2]["accepted_volume"][products[1][0]] == 900
     assert accepted_orders[2]["accepted_price"][products[1][0]] == 50
     assert mr.all_orders == []
->>>>>>> 0dd588a4
 
 
 if __name__ == "__main__":
