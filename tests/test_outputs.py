# SPDX-FileCopyrightText: ASSUME Developers
#
# SPDX-License-Identifier: AGPL-3.0-or-later

import os
from datetime import datetime

import numpy as np
from sqlalchemy import create_engine

from assume.common.outputs import WriteOutput

os.makedirs("./examples/local_db", exist_ok=True)
DB_URI = "sqlite:///./examples/local_db/test_outputs.db"


def test_output_market_orders():
    engine = create_engine(DB_URI)
    start = datetime(2020, 1, 1)
    end = datetime(2020, 1, 2)
    output_writer = WriteOutput("test_sim", start, end, engine)
    assert len(output_writer.write_buffers.keys()) == 0
    meta = {"sender_id": None}
    content = {
        "context": "write_results",
        "type": "market_orders",
        "sender": "CRM_pos",
        "data": [],
    }
    output_writer.handle_output_message(content, meta)
    assert len(output_writer.write_buffers["market_orders"]) == 0

    orderbook = [
        {
            "start_time": start,
            "end_time": end,
            "volume": 120,
            "price": 120,
            "agent_addr": "gen1",
            "only_hours": None,
        },
        {
            "start_time": start,
            "end_time": end,
            "volume": 80,
            "price": 58,
            "agent_addr": "gen1",
            "only_hours": None,
        },
        {
            "start_time": start,
            "end_time": end,
            "volume": 100,
            "price": 53,
            "agent_addr": "gen1",
            "only_hours": None,
        },
        {
            "start_time": start,
            "end_time": end,
            "volume": -180,
            "price": 70,
            "agent_addr": "dem1",
            "only_hours": None,
        },
    ]

    content = {
        "context": "write_results",
        "type": "market_orders",
        "sender": "CRM_pos",
        "data": orderbook,
    }
    output_writer.handle_output_message(content, meta)
    assert len(output_writer.write_buffers["market_orders"]) == 1


def test_output_market_results():
    engine = create_engine(DB_URI)
    start = datetime(2020, 1, 1)
    end = datetime(2020, 1, 2)
    output_writer = WriteOutput("test_sim", start, end, engine)
    assert len(output_writer.write_buffers.keys()) == 0
    meta = {"sender_id": None}
    content = {
        "context": "write_results",
        "type": "market_meta",
        "sender": "CRM_pos",
        "data": [
            {
                "supply_volume": 0,
                "demand_volume": 0,
                "demand_volume_energy": 0.0,
                "supply_volume_energy": 0.0,
                "price": 0.0,
                "max_price": 0,
                "min_price": 0,
                "node": None,
                "product_start": datetime(2019, 1, 1, 2),
                "product_end": datetime(2019, 1, 1, 6),
                "only_hours": None,
                "market_id": "CRM_pos",
                "time": 1546302600,
            }
        ],
    }
    output_writer.handle_output_message(content, meta)
<<<<<<< HEAD
    assert len(output_writer.buffers["market_results"]) == 1, "market_results"
=======
    assert len(output_writer.write_buffers["market_meta"]) == 1, "market_meta"
>>>>>>> 12dd6466


def test_output_market_dispatch():
    engine = create_engine(DB_URI)
    start = datetime(2020, 1, 1)
    end = datetime(2020, 1, 2)
    output_writer = WriteOutput("test_sim", start, end, engine)
    assert len(output_writer.write_buffers.keys()) == 0
    meta = {"sender_id": None}
    content = {"context": "write_results", "type": "market_dispatch", "data": []}
    output_writer.handle_output_message(content, meta)
    # empty dfs are discarded
    assert len(output_writer.write_buffers["market_dispatch"]) == 0, "market_dispatch"

    content = {
        "context": "write_results",
        "type": "market_dispatch",
        "data": [[start, 90, "EOM", "TestUnit"]],
    }
    output_writer.handle_output_message(content, meta)
<<<<<<< HEAD
    assert len(output_writer.buffers["market_dispatch"]) == 1, "market_dispatch"
=======
    assert len(output_writer.write_buffers["market_dispatch"]) == 1, "market_dispatch"
>>>>>>> 12dd6466


def test_output_unit_dispatch():
    engine = create_engine(DB_URI)
    start = datetime(2020, 1, 1)
    end = datetime(2020, 1, 2)
    output_writer = WriteOutput("test_sim", start, end, engine)
    assert len(output_writer.write_buffers.keys()) == 0
    meta = {"sender_id": None}
    content = {
        "context": "write_results",
        "type": "unit_dispatch",
        "data": [
            {
                "power": np.array([0.0, 1000.0]),
                "energy_cashflow": np.array([0.0, 45050.0]),
                "time": [datetime(2022, 1, 1, 0), datetime(2022, 1, 1, 1)],
                "unit": "Unit 2",
            }
        ],
    }

    output_writer.handle_output_message(content, meta)
<<<<<<< HEAD
    assert len(output_writer.buffers["unit_dispatch"]) == 1, "unit_dispatch"
=======
    assert len(output_writer.write_buffers["unit_dispatch"]) == 1, "unit_dispatch"
>>>>>>> 12dd6466


def test_output_write_flows():
    engine = create_engine(DB_URI)
    start = datetime(2020, 1, 1)
    end = datetime(2020, 1, 2)
    output_writer = WriteOutput("test_sim", start, end, engine)
    assert len(output_writer.write_buffers.keys()) == 0
    meta = {"sender_id": None}
    content = {
        "context": "write_results",
        "type": "grid_flows",
        "data": {(datetime(2019, 1, 1, 0, 0), "north_south_example"): 0.0},
    }

    output_writer.handle_output_message(content, meta)
    assert len(output_writer.write_buffers["grid_flows"]) == 1, "grid_flows"<|MERGE_RESOLUTION|>--- conflicted
+++ resolved
@@ -105,11 +105,7 @@
         ],
     }
     output_writer.handle_output_message(content, meta)
-<<<<<<< HEAD
-    assert len(output_writer.buffers["market_results"]) == 1, "market_results"
-=======
     assert len(output_writer.write_buffers["market_meta"]) == 1, "market_meta"
->>>>>>> 12dd6466
 
 
 def test_output_market_dispatch():
@@ -130,11 +126,7 @@
         "data": [[start, 90, "EOM", "TestUnit"]],
     }
     output_writer.handle_output_message(content, meta)
-<<<<<<< HEAD
-    assert len(output_writer.buffers["market_dispatch"]) == 1, "market_dispatch"
-=======
     assert len(output_writer.write_buffers["market_dispatch"]) == 1, "market_dispatch"
->>>>>>> 12dd6466
 
 
 def test_output_unit_dispatch():
@@ -158,11 +150,7 @@
     }
 
     output_writer.handle_output_message(content, meta)
-<<<<<<< HEAD
-    assert len(output_writer.buffers["unit_dispatch"]) == 1, "unit_dispatch"
-=======
     assert len(output_writer.write_buffers["unit_dispatch"]) == 1, "unit_dispatch"
->>>>>>> 12dd6466
 
 
 def test_output_write_flows():
