# SPDX-FileCopyrightText: ASSUME Developers
#
# SPDX-License-Identifier: AGPL-3.0-or-later

import pandas as pd
import pyomo.environ as pyo
import pytest

from assume.common.fast_pandas import FastSeries
from assume.common.forecasts import NaiveForecast
from assume.strategies.naive_strategies import (
    NaiveDASteelplantStrategy,
    NaiveRedispatchSteelplantStrategy,
)
from assume.units.steel_plant import SteelPlant


@pytest.fixture
def dsm_components():
    return {
        "electrolyser": {
            "max_power": 100,
            "min_power": 0,
            "ramp_up": 100,
            "ramp_down": 100,
            "min_operating_time": 0,
            "min_down_time": 0,
            "efficiency": 1,
        },
        "dri_plant": {
            "specific_hydrogen_consumption": 1,
            "specific_natural_gas_consumption": 1,
            "specific_electricity_consumption": 1,
            "specific_iron_ore_consumption": 1,
            "max_power": 100,
            "min_power": 0,
            "fuel_type": "hydrogen",
            "ramp_up": 100,
            "ramp_down": 100,
            "min_operating_time": 0,
            "min_down_time": 0,
        },
        "eaf": {
            "max_power": 100,
            "min_power": 0,
            "specific_electricity_consumption": 1,
            "specific_dri_demand": 1,
            "specific_lime_demand": 1,
            "lime_co2_factor": 0.1,
            "ramp_up": 100,
            "ramp_down": 100,
            "min_operating_time": 0,
            "min_down_time": 0,
        },
    }


def create_steel_plant(dsm_components, flexibility_measure):
    """Helper function to create a SteelPlant with a specific flexibility measure."""
    index = pd.date_range("2023-01-01", periods=24, freq="h")
    forecast = NaiveForecast(
        index,
        price_EOM=[50] * 24,
        fuel_price_natural_gas=[30] * 24,
        co2_price=[20] * 24,
        east_congestion_severity=[0.5] * 8 + [0.9] * 8 + [0.2] * 8,
        south_renewable_utilisation=[0.1 * i for i in range(24)],
    )

    bidding_strategies = {
        "EOM": NaiveDASteelplantStrategy(),
        "RD": NaiveRedispatchSteelplantStrategy(),
    }

    return SteelPlant(
        id=f"test_steel_plant_{flexibility_measure}",
        unit_operator="test_operator",
        objective="min_variable_cost",
        flexibility_measure=flexibility_measure,
        bidding_strategies=bidding_strategies,
<<<<<<< HEAD
        index=index,
        node="south",
=======
        index=forecast.index,
>>>>>>> b9cf60e5
        components=dsm_components,
        forecaster=forecast,
        demand=1000,
        technology="steel_plant",
        cost_tolerance=10,
        congestion_threshold=0.8,
        peak_load_cap=95,
    )


@pytest.fixture
def steel_plant_cost_based(dsm_components):
    """Fixture for cost-based load shifting."""
    return create_steel_plant(dsm_components, "cost_based_load_shift")


<<<<<<< HEAD
@pytest.fixture
def steel_plant_congestion(dsm_components):
    """Fixture for congestion management flexibility."""
    return create_steel_plant(dsm_components, "congestion_management_flexibility")

=======
def test_determine_optimal_operation_without_flex(steel_plant):
    steel_plant.determine_optimal_operation_without_flex()
    assert steel_plant.opt_power_requirement is not None
    assert isinstance(steel_plant.opt_power_requirement, FastSeries)
>>>>>>> b9cf60e5

@pytest.fixture
def steel_plant_peak_shifting(dsm_components):
    """Fixture for peak load shifting."""
    return create_steel_plant(dsm_components, "peak_load_shifting")


@pytest.fixture
def steel_plant_renewable_utilisation(dsm_components):
    """Fixture for renewable utilisation flexibility."""
    return create_steel_plant(dsm_components, "renewable_utilisation")


# Test cases
def test_initialize_components(steel_plant_cost_based):
    """Verify components are properly initialized."""
    assert "electrolyser" in steel_plant_cost_based.model.dsm_blocks.keys()
    assert "dri_plant" in steel_plant_cost_based.model.dsm_blocks.keys()
    assert "eaf" in steel_plant_cost_based.model.dsm_blocks.keys()


def test_determine_optimal_operation_without_flex(steel_plant_cost_based):
    """Test optimal operation without flexibility for cost-based load shifting."""
    steel_plant_cost_based.determine_optimal_operation_without_flex()
    assert steel_plant_cost_based.opt_power_requirement is not None
    assert isinstance(steel_plant_cost_based.opt_power_requirement, pd.Series)


def test_congestion_management_flexibility(steel_plant_congestion):
    """
    Test congestion management flexibility measure.
    """
    steel_plant_congestion.determine_optimal_operation_with_flex()

    # Calculate the congestion indicator
    congestion_indicator = {
        t: int(
            steel_plant_congestion.congestion_signal.iloc[t]
            > steel_plant_congestion.congestion_threshold
        )
        for t in range(len(steel_plant_congestion.index))
    }

    instance = steel_plant_congestion.model.create_instance()
    instance = steel_plant_congestion.switch_to_flex(instance)

    # Set the congestion_indicator in the instance
    instance.congestion_indicator = pyo.Param(
        instance.time_steps,
        initialize=congestion_indicator,
        within=pyo.Binary,
    )

    # Solve the instance
    steel_plant_congestion.solver.solve(instance, tee=False)

    # Calculate adjusted total power input
    adjusted_total_power_input = [
        instance.total_power_input[t].value
        + instance.load_shift_pos[t].value
        - instance.load_shift_neg[t].value
        for t in instance.time_steps
    ]

    # Assert load shifting respects congestion indicator
    for t in instance.time_steps:
        if instance.congestion_indicator[t] == 1:  # Congestion period
            assert (
                adjusted_total_power_input[t] <= instance.total_power_input[t].value
            ), f"Load shift not aligned with congestion signal at time {t}"


def test_peak_load_shifting(steel_plant_peak_shifting):
    """
    Test peak load shifting flexibility measure.
    """
    steel_plant_peak_shifting.determine_optimal_operation_with_flex()

    # Calculate the peak load cap value
    max_load = steel_plant_peak_shifting.opt_power_requirement.max()
    peak_load_cap_value = max_load * (steel_plant_peak_shifting.peak_load_cap / 100)
    peak_indicator = {
        t: int(
            steel_plant_peak_shifting.opt_power_requirement.iloc[t]
            > peak_load_cap_value
        )
        for t in range(len(steel_plant_peak_shifting.opt_power_requirement))
    }

    instance = steel_plant_peak_shifting.model.create_instance()
    instance = steel_plant_peak_shifting.switch_to_flex(instance)

    # Set the peak_load_cap_value and peak_indicator in the instance
    instance.peak_load_cap_value = pyo.Param(
        initialize=peak_load_cap_value,
        within=pyo.NonNegativeReals,
    )
    instance.peak_indicator = pyo.Param(
        instance.time_steps,
        initialize=peak_indicator,
        within=pyo.Binary,
    )

    # Solve the instance
    steel_plant_peak_shifting.solver.solve(instance, tee=False)

    # Calculate adjusted total power input
    adjusted_total_power_input = [
        instance.total_power_input[t].value
        + instance.load_shift_pos[t].value
        - instance.load_shift_neg[t].value
        for t in instance.time_steps
    ]

    # Assert load shifting respects peak load cap
    for t in instance.time_steps:
        if instance.peak_indicator[t] == 1:
            assert (
                adjusted_total_power_input[t] <= instance.peak_load_cap_value
            ), f"Peak load exceeded at time {t}"


def test_renewable_utilisation(steel_plant_renewable_utilisation):
    """
    Tests the renewable utilisation flexibility measure by ensuring that the load increase aligns
    with the renewable signal intensity and does not exceed allowable thresholds.
    """
    # Set the flexibility measure to renewable utilisation
    steel_plant_renewable_utilisation.flexibility_measure = "renewable_utilisation"
    steel_plant_renewable_utilisation.determine_optimal_operation_with_flex()

    # Normalization of renewable_utilisation_signal
    min_signal = steel_plant_renewable_utilisation.renewable_utilisation_signal.min()
    max_signal = steel_plant_renewable_utilisation.renewable_utilisation_signal.max()

    if max_signal - min_signal > 0:
        renewable_signal_normalised = (
            steel_plant_renewable_utilisation.renewable_utilisation_signal - min_signal
        ) / (max_signal - min_signal)
    else:
        renewable_signal_normalised = pd.Series(
            1,
            index=steel_plant_renewable_utilisation.renewable_utilisation_signal.index,
        )

    # Map normalized renewable signals to a dictionary for Pyomo parameters
    renewable_signal_dict = {
        t: renewable_signal_normalised.iloc[t]
        for t in range(len(renewable_signal_normalised))
    }

    instance = steel_plant_renewable_utilisation.model.create_instance()
    instance = steel_plant_renewable_utilisation.switch_to_flex(instance)

    # Set the normalized renewable signal in the instance
    instance.renewable_signal = pyo.Param(
        instance.time_steps,
        initialize=renewable_signal_dict,
        within=pyo.NonNegativeReals,
    )

    # Solve the instance
    steel_plant_renewable_utilisation.solver.solve(instance, tee=False)

    # Calculate adjusted total power input
    adjusted_total_power_input = [
        instance.total_power_input[t].value
        + instance.load_shift_pos[t].value
        - instance.load_shift_neg[t].value
        for t in instance.time_steps
    ]

    # Assert load shifting respects renewable signal intensity
    for t in instance.time_steps:
        assert (
            adjusted_total_power_input[t]
            <= instance.total_power_input[t].value + instance.renewable_signal[t]
        ), f"Load shift exceeds renewable intensity signal at time {t}"


@pytest.fixture
def steel_plant_without_electrolyser(dsm_components) -> SteelPlant:
    index = pd.date_range("2023-01-01", periods=24, freq="h")
    forecast = NaiveForecast(
        index,
        price_EOM=[50] * 24,
        fuel_price_natural_gas=[30] * 24,
        co2_price=[20] * 24,
    )

    dsm_components.pop("electrolyser", None)
    return SteelPlant(
        id="test_steel_plant_no_electrolyser",
        unit_operator="test_operator",
        objective="min_variable_cost",
        flexibility_measure="cost_based_load_shift",
        bidding_strategies={
            "EOM": NaiveDASteelplantStrategy(),
            "RD": NaiveRedispatchSteelplantStrategy(),
        },
        index=index,
        node="south",
        components=dsm_components,
        forecaster=forecast,
        demand=1000,
        technology="steel_plant",
    )

<<<<<<< HEAD

# --- Initialization Tests ---
def test_handle_missing_components():
    with pytest.raises(
        ValueError, match="Component dri_plant is required for the steel plant unit."
    ):
        _ = SteelPlant(
            id="test_steel_plant",
            unit_operator="test_operator",
            objective="min_variable_cost",
            flexibility_measure="cost_based_load_shift",
            bidding_strategies={},
            index=pd.date_range("2023-01-01", periods=24, freq="h"),
            node="south",
            components={},
            forecaster=None,
            demand=1000,
            technology="steel_plant",
        )
=======
def test_determine_optimal_operation_with_flex(steel_plant):
    # Ensure that the optimal operation without flexibility is determined first
    steel_plant.determine_optimal_operation_without_flex()
    assert steel_plant.opt_power_requirement is not None
    assert isinstance(steel_plant.opt_power_requirement, FastSeries)

    steel_plant.determine_optimal_operation_with_flex()
    assert steel_plant.flex_power_requirement is not None
    assert isinstance(steel_plant.flex_power_requirement, FastSeries)
>>>>>>> b9cf60e5


def test_handle_missing_electrolyser(steel_plant_without_electrolyser):
    steel_plant_without_electrolyser.determine_optimal_operation_without_flex()
    instance = steel_plant_without_electrolyser.model.create_instance()
    instance = steel_plant_without_electrolyser.switch_to_opt(instance)
    steel_plant_without_electrolyser.solver.solve(instance, tee=False)

    # Verify no electrolyser-related constraints
    for t in instance.time_steps:
        assert "electrolyser" not in instance.dsm_blocks


# --- Objective Handling ---
@pytest.fixture
def reset_objectives(steel_plant):
    """
    Helper to reset objectives in the model.
    """

    def _reset(instance):
        if hasattr(instance, "obj_rule_opt"):
            instance.obj_rule_opt.deactivate()
        if hasattr(instance, "obj_rule_flex"):
            instance.obj_rule_flex.deactivate()

    return _reset


if __name__ == "__main__":
    pytest.main(["-s", __file__])<|MERGE_RESOLUTION|>--- conflicted
+++ resolved
@@ -78,12 +78,8 @@
         objective="min_variable_cost",
         flexibility_measure=flexibility_measure,
         bidding_strategies=bidding_strategies,
-<<<<<<< HEAD
-        index=index,
+        index=forecast.index,
         node="south",
-=======
-        index=forecast.index,
->>>>>>> b9cf60e5
         components=dsm_components,
         forecaster=forecast,
         demand=1000,
@@ -100,18 +96,11 @@
     return create_steel_plant(dsm_components, "cost_based_load_shift")
 
 
-<<<<<<< HEAD
 @pytest.fixture
 def steel_plant_congestion(dsm_components):
     """Fixture for congestion management flexibility."""
     return create_steel_plant(dsm_components, "congestion_management_flexibility")
 
-=======
-def test_determine_optimal_operation_without_flex(steel_plant):
-    steel_plant.determine_optimal_operation_without_flex()
-    assert steel_plant.opt_power_requirement is not None
-    assert isinstance(steel_plant.opt_power_requirement, FastSeries)
->>>>>>> b9cf60e5
 
 @pytest.fixture
 def steel_plant_peak_shifting(dsm_components):
@@ -139,6 +128,11 @@
     assert steel_plant_cost_based.opt_power_requirement is not None
     assert isinstance(steel_plant_cost_based.opt_power_requirement, pd.Series)
 
+
+def test_determine_optimal_operation_without_flex(steel_plant):
+    steel_plant.determine_optimal_operation_without_flex()
+    assert steel_plant.opt_power_requirement is not None
+    assert isinstance(steel_plant.opt_power_requirement, FastSeries)
 
 def test_congestion_management_flexibility(steel_plant_congestion):
     """
@@ -320,7 +314,6 @@
         technology="steel_plant",
     )
 
-<<<<<<< HEAD
 
 # --- Initialization Tests ---
 def test_handle_missing_components():
@@ -340,17 +333,6 @@
             demand=1000,
             technology="steel_plant",
         )
-=======
-def test_determine_optimal_operation_with_flex(steel_plant):
-    # Ensure that the optimal operation without flexibility is determined first
-    steel_plant.determine_optimal_operation_without_flex()
-    assert steel_plant.opt_power_requirement is not None
-    assert isinstance(steel_plant.opt_power_requirement, FastSeries)
-
-    steel_plant.determine_optimal_operation_with_flex()
-    assert steel_plant.flex_power_requirement is not None
-    assert isinstance(steel_plant.flex_power_requirement, FastSeries)
->>>>>>> b9cf60e5
 
 
 def test_handle_missing_electrolyser(steel_plant_without_electrolyser):
