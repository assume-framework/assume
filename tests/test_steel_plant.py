# SPDX-FileCopyrightText: ASSUME Developers
#
# SPDX-License-Identifier: AGPL-3.0-or-later

import pandas as pd
import pyomo.environ as pyo
import pytest

from assume.common.fast_pandas import FastSeries
from assume.common.forecasts import NaiveForecast
from assume.strategies.naive_strategies import (
    NaiveDADSMStrategy,
    NaiveRedispatchDSMStrategy,
)
from assume.units.steel_plant import SteelPlant


@pytest.fixture
def dsm_components():
    return {
        "electrolyser": {
            "max_power": 100,
            "min_power": 0,
            "ramp_up": 100,
            "ramp_down": 100,
            "min_operating_time": 0,
            "min_down_time": 0,
            "efficiency": 1,
        },
        "dri_plant": {
            "specific_hydrogen_consumption": 1,
            "specific_natural_gas_consumption": 1,
            "specific_electricity_consumption": 1,
            "specific_iron_ore_consumption": 1,
            "max_power": 100,
            "min_power": 0,
            "fuel_type": "hydrogen",
            "ramp_up": 100,
            "ramp_down": 100,
            "min_operating_time": 0,
            "min_down_time": 0,
        },
        "eaf": {
            "max_power": 100,
            "min_power": 0,
            "specific_electricity_consumption": 1,
            "specific_dri_demand": 1,
            "specific_lime_demand": 1,
            "lime_co2_factor": 0.1,
            "ramp_up": 100,
            "ramp_down": 100,
            "min_operating_time": 0,
            "min_down_time": 0,
        },
    }


def create_steel_plant(dsm_components, flexibility_measure):
    """Helper function to create a SteelPlant with a specific flexibility measure."""
    index = pd.date_range("2023-01-01", periods=24, freq="h")
    forecast = NaiveForecast(
        index,
        price_EOM=[50] * 24,
        fuel_price_natural_gas=[30] * 24,
        co2_price=[20] * 24,
        east_congestion_severity=[0.5] * 8 + [0.9] * 8 + [0.2] * 8,
        south_renewable_utilisation=[0.1 * i for i in range(24)],
    )

    bidding_strategies = {
        "EOM": NaiveDADSMStrategy(),
        "RD": NaiveRedispatchDSMStrategy(),
    }

    return SteelPlant(
        id=f"test_steel_plant_{flexibility_measure}",
        unit_operator="test_operator",
        objective="min_variable_cost",
        flexibility_measure=flexibility_measure,
        bidding_strategies=bidding_strategies,
<<<<<<< HEAD
        index=forecast.index,
=======
>>>>>>> 15e95853
        node="south",
        components=dsm_components,
        forecaster=forecast,
        demand=1000,
        technology="steel_plant",
        cost_tolerance=10,
        congestion_threshold=0.8,
        peak_load_cap=95,
    )


@pytest.fixture
def steel_plant_cost_based(dsm_components):
    """Fixture for cost-based load shifting."""
    return create_steel_plant(dsm_components, "cost_based_load_shift")


@pytest.fixture
def steel_plant_congestion(dsm_components):
    """Fixture for congestion management flexibility."""
    return create_steel_plant(dsm_components, "congestion_management_flexibility")


@pytest.fixture
def steel_plant_peak_shifting(dsm_components):
    """Fixture for peak load shifting."""
    return create_steel_plant(dsm_components, "peak_load_shifting")


@pytest.fixture
def steel_plant_renewable_utilisation(dsm_components):
    """Fixture for renewable utilisation flexibility."""
    return create_steel_plant(dsm_components, "renewable_utilisation")


# Test cases
def test_initialize_components(steel_plant_cost_based):
    """Verify components are properly initialized."""
    assert "electrolyser" in steel_plant_cost_based.model.dsm_blocks.keys()
    assert "dri_plant" in steel_plant_cost_based.model.dsm_blocks.keys()
    assert "eaf" in steel_plant_cost_based.model.dsm_blocks.keys()


def test_determine_optimal_operation_without_flex(steel_plant_cost_based):
    """Test optimal operation without flexibility for cost-based load shifting."""
    steel_plant_cost_based.determine_optimal_operation_without_flex()
    assert steel_plant_cost_based.opt_power_requirement is not None
    assert isinstance(steel_plant_cost_based.opt_power_requirement, FastSeries)


def test_congestion_management_flexibility(steel_plant_congestion):
    """
    Test congestion management flexibility measure.
    """
    steel_plant_congestion.determine_optimal_operation_with_flex()

    # Calculate the congestion indicator
    congestion_indicator = {
        t: int(
            steel_plant_congestion.congestion_signal.iloc[t]
            > steel_plant_congestion.congestion_threshold
        )
        for t in range(len(steel_plant_congestion.index))
    }

    instance = steel_plant_congestion.model.create_instance()
    instance = steel_plant_congestion.switch_to_flex(instance)

    # Set the congestion_indicator in the instance
    instance.congestion_indicator = pyo.Param(
        instance.time_steps,
        initialize=congestion_indicator,
        within=pyo.Binary,
    )

    # Solve the instance
    steel_plant_congestion.solver.solve(instance, tee=False)

    # Calculate adjusted total power input
    adjusted_total_power_input = [
        instance.total_power_input[t].value
        + instance.load_shift_pos[t].value
        - instance.load_shift_neg[t].value
        for t in instance.time_steps
    ]

    # Assert load shifting respects congestion indicator
    for t in instance.time_steps:
        if instance.congestion_indicator[t] == 1:  # Congestion period
            assert (
                adjusted_total_power_input[t] <= instance.total_power_input[t].value
            ), f"Load shift not aligned with congestion signal at time {t}"


def test_peak_load_shifting(steel_plant_peak_shifting):
    """
    Test peak load shifting flexibility measure.
    """
    steel_plant_peak_shifting.determine_optimal_operation_with_flex()

    # Calculate the peak load cap value
    max_load = steel_plant_peak_shifting.opt_power_requirement.max()
    peak_load_cap_value = max_load * (steel_plant_peak_shifting.peak_load_cap / 100)
    peak_indicator = {
        t: int(
            steel_plant_peak_shifting.opt_power_requirement.iloc[t]
            > peak_load_cap_value
        )
        for t in range(len(steel_plant_peak_shifting.opt_power_requirement))
    }

    instance = steel_plant_peak_shifting.model.create_instance()
    instance = steel_plant_peak_shifting.switch_to_flex(instance)

    # Set the peak_load_cap_value and peak_indicator in the instance
    instance.peak_load_cap_value = pyo.Param(
        initialize=peak_load_cap_value,
        within=pyo.NonNegativeReals,
    )
    instance.peak_indicator = pyo.Param(
        instance.time_steps,
        initialize=peak_indicator,
        within=pyo.Binary,
    )

    # Solve the instance
    steel_plant_peak_shifting.solver.solve(instance, tee=False)

    # Calculate adjusted total power input
    adjusted_total_power_input = [
        instance.total_power_input[t].value
        + instance.load_shift_pos[t].value
        - instance.load_shift_neg[t].value
        for t in instance.time_steps
    ]

    # Assert load shifting respects peak load cap
    for t in instance.time_steps:
        if instance.peak_indicator[t] == 1:
            assert (
                adjusted_total_power_input[t] <= instance.peak_load_cap_value
            ), f"Peak load exceeded at time {t}"


def test_renewable_utilisation(steel_plant_renewable_utilisation):
    """
    Tests the renewable utilisation flexibility measure by ensuring that the load increase aligns
    with the renewable signal intensity and does not exceed allowable thresholds.
    """
    # Set the flexibility measure to renewable utilisation
    steel_plant_renewable_utilisation.flexibility_measure = "renewable_utilisation"
    steel_plant_renewable_utilisation.determine_optimal_operation_with_flex()

    # Normalization of renewable_utilisation_signal
    min_signal = steel_plant_renewable_utilisation.renewable_utilisation_signal.min()
    max_signal = steel_plant_renewable_utilisation.renewable_utilisation_signal.max()

    if max_signal - min_signal > 0:
        renewable_signal_normalised = (
            steel_plant_renewable_utilisation.renewable_utilisation_signal - min_signal
        ) / (max_signal - min_signal)
    else:
        renewable_signal_normalised = FastSeries(
            index=steel_plant_renewable_utilisation.renewable_utilisation_signal.index,
            value=1,
        )

    # Map normalized renewable signals to a dictionary for Pyomo parameters
    renewable_signal_dict = {
        t: renewable_signal_normalised.iloc[t]
        for t in range(len(renewable_signal_normalised))
    }

    instance = steel_plant_renewable_utilisation.model.create_instance()
    instance = steel_plant_renewable_utilisation.switch_to_flex(instance)

    # Set the normalized renewable signal in the instance
    instance.renewable_signal = pyo.Param(
        instance.time_steps,
        initialize=renewable_signal_dict,
        within=pyo.NonNegativeReals,
    )

    # Solve the instance
    steel_plant_renewable_utilisation.solver.solve(instance, tee=False)

    # Calculate adjusted total power input
    adjusted_total_power_input = [
        instance.total_power_input[t].value
        + instance.load_shift_pos[t].value
        - instance.load_shift_neg[t].value
        for t in instance.time_steps
    ]

    # Assert load shifting respects renewable signal intensity
    for t in instance.time_steps:
        assert (
            adjusted_total_power_input[1] <= instance.total_power_input[1].value
        ), f"Load shift exceeds renewable intensity signal at time {t}"


@pytest.fixture
def steel_plant_without_electrolyser(dsm_components) -> SteelPlant:
    index = pd.date_range("2023-01-01", periods=24, freq="h")
    forecast = NaiveForecast(
        index,
        price_EOM=[50] * 24,
        fuel_price_natural_gas=[30] * 24,
        co2_price=[20] * 24,
    )

    dsm_components.pop("electrolyser", None)
    return SteelPlant(
        id="test_steel_plant_no_electrolyser",
        unit_operator="test_operator",
        objective="min_variable_cost",
        flexibility_measure="cost_based_load_shift",
        bidding_strategies={
            "EOM": NaiveDADSMStrategy(),
            "RD": NaiveRedispatchDSMStrategy(),
        },
<<<<<<< HEAD
        index=index,
=======
>>>>>>> 15e95853
        node="south",
        components=dsm_components,
        forecaster=forecast,
        demand=1000,
        technology="steel_plant",
    )


# --- Initialization Tests ---
def test_handle_missing_components():
    index = pd.date_range("2023-01-01", periods=24, freq="h")
    forecast = NaiveForecast(
        index,
        price_EOM=[50] * 24,
        fuel_price_natural_gas=[30] * 24,
        co2_price=[20] * 24,
    )
    with pytest.raises(
        ValueError, match="Component dri_plant is required for the steel plant unit."
    ):
        _ = SteelPlant(
            id="test_steel_plant",
            unit_operator="test_operator",
            objective="min_variable_cost",
            flexibility_measure="cost_based_load_shift",
            bidding_strategies={},
<<<<<<< HEAD
            index=pd.date_range("2023-01-01", periods=24, freq="h"),
=======
>>>>>>> 15e95853
            node="south",
            components={},
            forecaster=forecast,
            demand=1000,
            technology="steel_plant",
        )


def test_handle_missing_electrolyser(steel_plant_without_electrolyser):
    steel_plant_without_electrolyser.determine_optimal_operation_without_flex()
    instance = steel_plant_without_electrolyser.model.create_instance()
    instance = steel_plant_without_electrolyser.switch_to_opt(instance)
    steel_plant_without_electrolyser.solver.solve(instance, tee=False)

    # Verify no electrolyser-related constraints
    for t in instance.time_steps:
        assert "electrolyser" not in instance.dsm_blocks


# --- Objective Handling ---
@pytest.fixture
def reset_objectives(create_steel):
    """
    Helper to reset objectives in the model.
    """

    def _reset(instance):
        if hasattr(instance, "obj_rule_opt"):
            instance.obj_rule_opt.deactivate()
        if hasattr(instance, "obj_rule_flex"):
            instance.obj_rule_flex.deactivate()

    return _reset


if __name__ == "__main__":
    pytest.main(["-s", __file__])<|MERGE_RESOLUTION|>--- conflicted
+++ resolved
@@ -78,10 +78,6 @@
         objective="min_variable_cost",
         flexibility_measure=flexibility_measure,
         bidding_strategies=bidding_strategies,
-<<<<<<< HEAD
-        index=forecast.index,
-=======
->>>>>>> 15e95853
         node="south",
         components=dsm_components,
         forecaster=forecast,
@@ -303,10 +299,6 @@
             "EOM": NaiveDADSMStrategy(),
             "RD": NaiveRedispatchDSMStrategy(),
         },
-<<<<<<< HEAD
-        index=index,
-=======
->>>>>>> 15e95853
         node="south",
         components=dsm_components,
         forecaster=forecast,
@@ -333,10 +325,6 @@
             objective="min_variable_cost",
             flexibility_measure="cost_based_load_shift",
             bidding_strategies={},
-<<<<<<< HEAD
-            index=pd.date_range("2023-01-01", periods=24, freq="h"),
-=======
->>>>>>> 15e95853
             node="south",
             components={},
             forecaster=forecast,
