--- conflicted
+++ resolved
@@ -3,18 +3,14 @@
 # SPDX-License-Identifier: AGPL-3.0-or-later
 
 import pandas as pd
+import pyomo.environ as pyo
 import pytest
 
 from assume.common.fast_pandas import FastSeries
 from assume.common.forecasts import NaiveForecast
 from assume.strategies.naive_strategies import (
-<<<<<<< HEAD
-    NaiveDSMStrategy,
-    NaiveRedispatchSteelplantStrategy,
-=======
     NaiveDADSMStrategy,
     NaiveRedispatchDSMStrategy,
->>>>>>> be4b849c
 )
 from assume.units.steel_plant import SteelPlant
 
@@ -67,16 +63,13 @@
         price_EOM=[50] * 24,
         fuel_price_natural_gas=[30] * 24,
         co2_price=[20] * 24,
+        east_congestion_severity=[0.5] * 8 + [0.9] * 8 + [0.2] * 8,
+        south_renewable_utilisation=[0.1 * i for i in range(24)],
     )
 
     bidding_strategies = {
-<<<<<<< HEAD
-        "EOM": NaiveDSMStrategy(),
-        "RD": NaiveRedispatchSteelplantStrategy(),
-=======
         "EOM": NaiveDADSMStrategy(),
         "RD": NaiveRedispatchDSMStrategy(),
->>>>>>> be4b849c
     }
 
     return SteelPlant(
@@ -85,19 +78,15 @@
         objective="min_variable_cost",
         flexibility_measure=flexibility_measure,
         bidding_strategies=bidding_strategies,
-<<<<<<< HEAD
-        index=index,
+        index=forecast.index,
         node="south",
-=======
->>>>>>> be4b849c
         components=dsm_components,
         forecaster=forecast,
         demand=1000,
         technology="steel_plant",
-<<<<<<< HEAD
         cost_tolerance=10,
-=======
->>>>>>> be4b849c
+        congestion_threshold=0.8,
+        peak_load_cap=95,
     )
 
 
@@ -107,17 +96,10 @@
     return create_steel_plant(dsm_components, "cost_based_load_shift")
 
 
-<<<<<<< HEAD
 @pytest.fixture
 def steel_plant_congestion(dsm_components):
     """Fixture for congestion management flexibility."""
     return create_steel_plant(dsm_components, "congestion_management_flexibility")
-=======
-def test_determine_optimal_operation_without_flex(steel_plant):
-    steel_plant.determine_optimal_operation_without_flex()
-    assert steel_plant.opt_power_requirement is not None
-    assert isinstance(steel_plant.opt_power_requirement, FastSeries)
->>>>>>> be4b849c
 
 
 @pytest.fixture
@@ -132,7 +114,6 @@
     return create_steel_plant(dsm_components, "renewable_utilisation")
 
 
-<<<<<<< HEAD
 # Test cases
 def test_initialize_components(steel_plant_cost_based):
     """Verify components are properly initialized."""
@@ -145,52 +126,159 @@
     """Test optimal operation without flexibility for cost-based load shifting."""
     steel_plant_cost_based.determine_optimal_operation_without_flex()
     assert steel_plant_cost_based.opt_power_requirement is not None
-    assert isinstance(steel_plant_cost_based.opt_power_requirement, pd.Series)
-
-=======
-    total_steel_output = sum(
-        instance.dsm_blocks["eaf"].steel_output[t].value for t in instance.time_steps
-    )
-    assert (
-        total_steel_output == instance.steel_demand
-    ), f"Total steel output {total_steel_output} does not match steel demand {instance.steel_demand}"
-
-
-def test_ramping_constraints(steel_plant):
-    steel_plant.determine_optimal_operation_without_flex()
-    instance = steel_plant.model.create_instance()
-    instance = steel_plant.switch_to_opt(instance)
-    steel_plant.solver.solve(instance, tee=False)
-
-    # Loop through time steps to check that the electrolyser ramp constraints hold
-    for t in list(instance.time_steps)[1:]:
-        # Current and previous power values for electrolyser
-        power_prev = instance.dsm_blocks["electrolyser"].power_in[t - 1].value
-        power_curr = instance.dsm_blocks["electrolyser"].power_in[t].value
-
-        # Access ramp constraints using dot notation
-        ramp_up = steel_plant.components["electrolyser"].ramp_up
-        ramp_down = steel_plant.components["electrolyser"].ramp_down
-
-        # Verify ramping constraints
+    assert isinstance(steel_plant_cost_based.opt_power_requirement, FastSeries)
+
+
+def test_congestion_management_flexibility(steel_plant_congestion):
+    """
+    Test congestion management flexibility measure.
+    """
+    steel_plant_congestion.determine_optimal_operation_with_flex()
+
+    # Calculate the congestion indicator
+    congestion_indicator = {
+        t: int(
+            steel_plant_congestion.congestion_signal.iloc[t]
+            > steel_plant_congestion.congestion_threshold
+        )
+        for t in range(len(steel_plant_congestion.index))
+    }
+
+    instance = steel_plant_congestion.model.create_instance()
+    instance = steel_plant_congestion.switch_to_flex(instance)
+
+    # Set the congestion_indicator in the instance
+    instance.congestion_indicator = pyo.Param(
+        instance.time_steps,
+        initialize=congestion_indicator,
+        within=pyo.Binary,
+    )
+
+    # Solve the instance
+    steel_plant_congestion.solver.solve(instance, tee=False)
+
+    # Calculate adjusted total power input
+    adjusted_total_power_input = [
+        instance.total_power_input[t].value
+        + instance.load_shift_pos[t].value
+        - instance.load_shift_neg[t].value
+        for t in instance.time_steps
+    ]
+
+    # Assert load shifting respects congestion indicator
+    for t in instance.time_steps:
+        if instance.congestion_indicator[t] == 1:  # Congestion period
+            assert (
+                adjusted_total_power_input[t] <= instance.total_power_input[t].value
+            ), f"Load shift not aligned with congestion signal at time {t}"
+
+
+def test_peak_load_shifting(steel_plant_peak_shifting):
+    """
+    Test peak load shifting flexibility measure.
+    """
+    steel_plant_peak_shifting.determine_optimal_operation_with_flex()
+
+    # Calculate the peak load cap value
+    max_load = steel_plant_peak_shifting.opt_power_requirement.max()
+    peak_load_cap_value = max_load * (steel_plant_peak_shifting.peak_load_cap / 100)
+    peak_indicator = {
+        t: int(
+            steel_plant_peak_shifting.opt_power_requirement.iloc[t]
+            > peak_load_cap_value
+        )
+        for t in range(len(steel_plant_peak_shifting.opt_power_requirement))
+    }
+
+    instance = steel_plant_peak_shifting.model.create_instance()
+    instance = steel_plant_peak_shifting.switch_to_flex(instance)
+
+    # Set the peak_load_cap_value and peak_indicator in the instance
+    instance.peak_load_cap_value = pyo.Param(
+        initialize=peak_load_cap_value,
+        within=pyo.NonNegativeReals,
+    )
+    instance.peak_indicator = pyo.Param(
+        instance.time_steps,
+        initialize=peak_indicator,
+        within=pyo.Binary,
+    )
+
+    # Solve the instance
+    steel_plant_peak_shifting.solver.solve(instance, tee=False)
+
+    # Calculate adjusted total power input
+    adjusted_total_power_input = [
+        instance.total_power_input[t].value
+        + instance.load_shift_pos[t].value
+        - instance.load_shift_neg[t].value
+        for t in instance.time_steps
+    ]
+
+    # Assert load shifting respects peak load cap
+    for t in instance.time_steps:
+        if instance.peak_indicator[t] == 1:
+            assert (
+                adjusted_total_power_input[t] <= instance.peak_load_cap_value
+            ), f"Peak load exceeded at time {t}"
+
+
+def test_renewable_utilisation(steel_plant_renewable_utilisation):
+    """
+    Tests the renewable utilisation flexibility measure by ensuring that the load increase aligns
+    with the renewable signal intensity and does not exceed allowable thresholds.
+    """
+    # Set the flexibility measure to renewable utilisation
+    steel_plant_renewable_utilisation.flexibility_measure = "renewable_utilisation"
+    steel_plant_renewable_utilisation.determine_optimal_operation_with_flex()
+
+    # Normalization of renewable_utilisation_signal
+    min_signal = steel_plant_renewable_utilisation.renewable_utilisation_signal.min()
+    max_signal = steel_plant_renewable_utilisation.renewable_utilisation_signal.max()
+
+    if max_signal - min_signal > 0:
+        renewable_signal_normalised = (
+            steel_plant_renewable_utilisation.renewable_utilisation_signal - min_signal
+        ) / (max_signal - min_signal)
+    else:
+        renewable_signal_normalised = FastSeries(
+            index=steel_plant_renewable_utilisation.renewable_utilisation_signal.index,
+            value=1,
+        )
+
+    # Map normalized renewable signals to a dictionary for Pyomo parameters
+    renewable_signal_dict = {
+        t: renewable_signal_normalised.iloc[t]
+        for t in range(len(renewable_signal_normalised))
+    }
+
+    instance = steel_plant_renewable_utilisation.model.create_instance()
+    instance = steel_plant_renewable_utilisation.switch_to_flex(instance)
+
+    # Set the normalized renewable signal in the instance
+    instance.renewable_signal = pyo.Param(
+        instance.time_steps,
+        initialize=renewable_signal_dict,
+        within=pyo.NonNegativeReals,
+    )
+
+    # Solve the instance
+    steel_plant_renewable_utilisation.solver.solve(instance, tee=False)
+
+    # Calculate adjusted total power input
+    adjusted_total_power_input = [
+        instance.total_power_input[t].value
+        + instance.load_shift_pos[t].value
+        - instance.load_shift_neg[t].value
+        for t in instance.time_steps
+    ]
+
+    # Assert load shifting respects renewable signal intensity
+    for t in instance.time_steps:
         assert (
-            power_curr - power_prev <= ramp_up
-        ), f"Electrolyser ramp-up constraint violated at time {t}"
-        assert (
-            power_prev - power_curr <= ramp_down
-        ), f"Electrolyser ramp-down constraint violated at time {t}"
-
-
-def test_determine_optimal_operation_with_flex(steel_plant):
-    # Ensure that the optimal operation without flexibility is determined first
-    steel_plant.determine_optimal_operation_without_flex()
-    assert steel_plant.opt_power_requirement is not None
-    assert isinstance(steel_plant.opt_power_requirement, FastSeries)
-
-    steel_plant.determine_optimal_operation_with_flex()
-    assert steel_plant.flex_power_requirement is not None
-    assert isinstance(steel_plant.flex_power_requirement, FastSeries)
->>>>>>> be4b849c
+            adjusted_total_power_input[1] <= instance.total_power_input[1].value
+        ), f"Load shift exceeds renewable intensity signal at time {t}"
+
 
 @pytest.fixture
 def steel_plant_without_electrolyser(dsm_components) -> SteelPlant:
@@ -209,8 +297,8 @@
         objective="min_variable_cost",
         flexibility_measure="cost_based_load_shift",
         bidding_strategies={
-            "EOM": NaiveDSMStrategy(),
-            "RD": NaiveRedispatchSteelplantStrategy(),
+            "EOM": NaiveDADSMStrategy(),
+            "RD": NaiveRedispatchDSMStrategy(),
         },
         index=index,
         node="south",
@@ -223,6 +311,13 @@
 
 # --- Initialization Tests ---
 def test_handle_missing_components():
+    index = pd.date_range("2023-01-01", periods=24, freq="h")
+    forecast = NaiveForecast(
+        index,
+        price_EOM=[50] * 24,
+        fuel_price_natural_gas=[30] * 24,
+        co2_price=[20] * 24,
+    )
     with pytest.raises(
         ValueError, match="Component dri_plant is required for the steel plant unit."
     ):
@@ -235,7 +330,7 @@
             index=pd.date_range("2023-01-01", periods=24, freq="h"),
             node="south",
             components={},
-            forecaster=None,
+            forecaster=forecast,
             demand=1000,
             technology="steel_plant",
         )
@@ -254,7 +349,7 @@
 
 # --- Objective Handling ---
 @pytest.fixture
-def reset_objectives(steel_plant):
+def reset_objectives(create_steel):
     """
     Helper to reset objectives in the model.
     """
@@ -268,63 +363,5 @@
     return _reset
 
 
-# New fixture without electrolyser to test line 89
-@pytest.fixture
-def steel_plant_without_electrolyser(dsm_components) -> SteelPlant:
-    index = pd.date_range("2023-01-01", periods=24, freq="h")
-    forecast = NaiveForecast(
-        index,
-        price_EOM=[50] * 24,
-        fuel_price_natural_gas=[30] * 24,
-        co2_price=[20] * 24,
-    )
-
-    # Remove 'electrolyser' from the components to trigger line 89
-    dsm_components_without_electrolyser = dsm_components.copy()
-    dsm_components_without_electrolyser.pop("electrolyser", None)
-
-    bidding_strategies = {
-        "EOM": NaiveDADSMStrategy(),
-        "RD": NaiveRedispatchDSMStrategy(),
-    }
-    return SteelPlant(
-        id="test_steel_plant_without_electrolyser",
-        unit_operator="test_operator",
-        objective="min_variable_cost",
-        flexibility_measure="max_load_shift",
-        bidding_strategies=bidding_strategies,
-        components=dsm_components_without_electrolyser,
-        forecaster=forecast,
-        demand=1000,
-        technology="steel_plant",
-    )
-
-
-def test_handle_missing_electrolyser(steel_plant_without_electrolyser):
-    # This should raise an error because 'electrolyser' is required for steel plant
-    steel_plant_without_electrolyser.determine_optimal_operation_without_flex()
-    instance = steel_plant_without_electrolyser.model.create_instance()
-    instance = steel_plant_without_electrolyser.switch_to_opt(instance)
-    steel_plant_without_electrolyser.solver.solve(instance, tee=False)
-
-    # Loop through time steps to check that the electrolyser ramp constraints hold
-    for t in list(instance.time_steps)[1:]:
-        # Current and previous power values for electrolyser
-        power_prev = instance.dsm_blocks["dri_plant"].power_in[t - 1].value
-        power_curr = instance.dsm_blocks["dri_plant"].power_in[t].value
-
-        # Access ramp constraints using dot notation
-        ramp_up = steel_plant_without_electrolyser.components["dri_plant"].ramp_up
-        ramp_down = steel_plant_without_electrolyser.components["dri_plant"].ramp_down
-
-        # Verify ramping constraints
-        assert (
-            power_curr - power_prev <= ramp_up
-        ), f"Dri plant ramp-up constraint violated at time {t}"
-        assert (
-            power_prev - power_curr <= ramp_down
-        ), f"Dri plant ramp-down constraint violated at time {t}"
-
-
 if __name__ == "__main__":
     pytest.main(["-s", __file__])