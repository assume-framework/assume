--- conflicted
+++ resolved
@@ -28,54 +28,27 @@
     """
     Fixture to create a Storage unit instance with example parameters.
     """
-<<<<<<< HEAD
-    # Define the learning configuration for the StorageRLStrategy
-    config = {
-        "obs_dim": 50,
-        "act_dim": 2,
-=======
     # Define the learning configuration for the StorageEnergyLearningStrategy
     learning_config: LearningConfig = {
         "obs_dim": 50,
         "act_dim": 2,
-        "algorithm": "matd3",
-        "learning_mode": True,
-        "training_episodes": 3,
->>>>>>> 4dabb22e
         "unit_id": "test_storage",
         "max_demand": 1000,
-<<<<<<< HEAD
-        "learning_config": LearningConfig(
-            algorithm="matd3",
-            learning_mode=True,
-            training_episodes=3,
-            max_bid_price=100,
-        ),
-=======
         "evaluation_mode": False,
         "continue_learning": False,
         "trained_policies_save_path": "not required",
->>>>>>> 4dabb22e
     }
 
     index = pd.date_range("2023-06-30 22:00:00", periods=48, freq="h")
     ff = UnitForecaster(index, market_prices={"test_market": 50})
-<<<<<<< HEAD
-    learning_role = Learning(config["learning_config"], index[0], index[-1])
-=======
     learning_role = Learning(learning_config, index[0], index[-1])
->>>>>>> 4dabb22e
     return Storage(
         id="test_storage",
         unit_operator="test_operator",
         technology="storage",
         bidding_strategies={
             "test_market": StorageEnergyLearningStrategy(
-<<<<<<< HEAD
-                learning_role=learning_role, **config
-=======
                 learning_role=learning_role, **learning_config
->>>>>>> 4dabb22e
             )
         },
         max_power_charge=-500,  # Negative for charging
