--- conflicted
+++ resolved
@@ -47,11 +47,7 @@
         id="test_storage",
         unit_operator="test_operator",
         technology="storage",
-<<<<<<< HEAD
-        bidding_strategies={"EOM": StorageEnergyLearningStrategy(**learning_config)},
-=======
-        bidding_strategies={"test_market": StorageRLStrategy(**learning_config)},
->>>>>>> 770c0b2e
+        bidding_strategies={"test_market": StorageEnergyLearningStrategy(**learning_config)},
         max_power_charge=-500,  # Negative for charging
         max_power_discharge=500,
         max_soc=1000,
@@ -183,13 +179,8 @@
         (start, start + pd.Timedelta(hours=1), None) for start in product_index
     ]
 
-<<<<<<< HEAD
     # Instantiate the StorageEnergyLearningStrategy
-    strategy = storage_unit.bidding_strategies["EOM"]
-=======
-    # Instantiate the StorageRLStrategy
     strategy = storage_unit.bidding_strategies["test_market"]
->>>>>>> 770c0b2e
 
     # Define the 'buy' action: [-0.3] -> price=30, direction='buy'
     buy_action = [-0.3]
@@ -280,13 +271,8 @@
         (start, start + pd.Timedelta(hours=1), None) for start in product_index
     ]
 
-<<<<<<< HEAD
     # Instantiate the StorageEnergyLearningStrategy
-    strategy = storage_unit.bidding_strategies["EOM"]
-=======
-    # Instantiate the StorageRLStrategy
     strategy = storage_unit.bidding_strategies["test_market"]
->>>>>>> 770c0b2e
 
     # Define sequence of actions over 3 hours: [charge, sell, sell]
     # Format: [normalized_price (-1, 1), direction indicated by sign (negative: buy bid, positive: sell bid)]
