# SPDX-FileCopyrightText: ASSUME Developers
#
# SPDX-License-Identifier: AGPL-3.0-or-later

from datetime import datetime

import pandas as pd
import pytest

from assume.common.base import LearningConfig
from assume.common.forecaster import PowerplantForecaster

try:
    from assume.reinforcement_learning import Learning
    from assume.strategies.learning_strategies import (
        EnergyLearningSingleBidStrategy,
        EnergyLearningStrategy,
    )

except ImportError:
    EnergyLearningStrategy = None
    EnergyLearningSingleBidStrategy = None

from assume.units import PowerPlant

start = datetime(2023, 7, 1)
end = datetime(2023, 7, 2)


@pytest.fixture
def power_plant() -> PowerPlant:
    # Create a PowerPlant instance with some example parameters
    index = pd.date_range("2023-06-30 22:00:00", periods=48, freq="h")
    ff = PowerplantForecaster(
        index,
        fuel_prices={"lignite": 10, "co2": 10},
        residual_load={"EOM": 0},
    )
<<<<<<< HEAD
    config = {
=======
    learning_config: LearningConfig = {
        "algorithm": "matd3",
        "learning_mode": True,
        "evaluation_mode": False,
        "continue_learning": False,
        "trained_policies_save_path": "not required",
        "training_episodes": 3,
>>>>>>> 4dabb22e
        "unit_id": "test_pp",
        "learning_config": LearningConfig(
            algorithm="matd3",
            learning_mode=True,
            training_episodes=3,
        ),
    }
<<<<<<< HEAD
    learning_role = Learning(config["learning_config"], start, end)
=======
    learning_role = Learning(learning_config, start, end)
>>>>>>> 4dabb22e

    return PowerPlant(
        id="test_pp",
        unit_operator="test_operator",
        technology="coal",
        index=ff.index,
        max_power=1000,
        min_power=200,
        efficiency=0.5,
        additional_cost=10,
        bidding_strategies={
<<<<<<< HEAD
            "EOM": EnergyLearningStrategy(learning_role=learning_role, **config)
=======
            "EOM": EnergyLearningStrategy(
                learning_role=learning_role, **learning_config
            )
>>>>>>> 4dabb22e
        },
        fuel_type="lignite",
        emission_factor=0.5,
        forecaster=ff,
    )


@pytest.mark.require_learning
@pytest.mark.parametrize(
    "strategy_class, obs_dim, act_dim, unique_obs_dim, actor_architecture, expected_bid_count, expected_volumes",
    [
        (EnergyLearningStrategy, 38, 2, 2, "mlp", 2, [200, 800]),
        (EnergyLearningStrategy, 38, 2, 2, "lstm", 2, [200, 800]),
        (EnergyLearningSingleBidStrategy, 74, 1, 2, "mlp", 1, [1000]),
    ],
)
def test_learning_strategies_parametrized(
    mock_market_config,
    power_plant,
    strategy_class,
    obs_dim,
    act_dim,
    unique_obs_dim,
    actor_architecture,
    expected_bid_count,
    expected_volumes,
):
    product_index = pd.date_range("2023-07-01", periods=1, freq="h")
    mc = mock_market_config
    mc.product_type = "energy_eom"
    product_tuples = [
        (start, start + pd.Timedelta(hours=1), None) for start in product_index
    ]
    # Build LearningConfig dynamically
    config = {
        "unit_id": power_plant.id,
<<<<<<< HEAD
        "learning_config": LearningConfig(
            algorithm="matd3",
            actor_architecture=actor_architecture,
            learning_mode=True,
            training_episodes=3,
        ),
=======
        "evaluation_mode": False,
        "continue_learning": False,
        "trained_policies_save_path": "not required",
>>>>>>> 4dabb22e
    }

<<<<<<< HEAD
    learning_role = Learning(config["learning_config"], start, end)
    # Override the strategy
    power_plant.bidding_strategies[mc.market_id] = strategy_class(
        learning_role=learning_role, **config
=======
    learning_role = Learning(learning_config, start, end)
    # Override the strategy
    power_plant.bidding_strategies[mc.market_id] = strategy_class(
        learning_role=learning_role, **learning_config
>>>>>>> 4dabb22e
    )
    strategy = power_plant.bidding_strategies[mc.market_id]

    # Check if observation dimension is set accordingly and follows current default structure
    first_observation = strategy.create_observation(
        power_plant,
        mc.market_id,
        product_index[0],
        product_index[0] + pd.Timedelta(hours=1),
    )
    assert len(first_observation) == obs_dim
    assert (
        strategy.unique_obs_dim + strategy.foresight * strategy.num_timeseries_obs_dim
        == obs_dim
    )

    bids = strategy.calculate_bids(power_plant, mc, product_tuples=product_tuples)

    assert len(bids) == expected_bid_count
    for bid, expected_volume in zip(bids, expected_volumes):
        assert bid["volume"] == expected_volume

    for order in bids:
        order["accepted_price"] = 50
        order["accepted_volume"] = order["volume"]

    strategy.calculate_reward(power_plant, mc, orderbook=bids)

    # Fetch reward, profit, regret from learning_role cache instead of outputs
    # Get the latest timestamp used for reward cache
    learning_role = strategy.learning_role
    reward_cache = learning_role.all_rewards
    profit_cache = learning_role.all_profits
    regret_cache = learning_role.all_regrets

    # Use the last timestamp (should be the one just written)
    last_ts = sorted(reward_cache.keys())[-1]
    unit_id = (
        power_plant.id
        if power_plant.id in reward_cache[last_ts]
        else list(reward_cache[last_ts].keys())[0]
    )

    reward = reward_cache[last_ts][unit_id][0]
    profit = profit_cache[last_ts][unit_id][0]
    regret = regret_cache[last_ts][unit_id][0]
    costs = power_plant.outputs["total_costs"].loc[product_index]

    assert reward == 0.1
    assert profit == 10000.0
    assert regret == 0.0
    assert costs[0] == 40000.0  # Assumes hot_start_cost = 20000 by default<|MERGE_RESOLUTION|>--- conflicted
+++ resolved
@@ -36,17 +36,7 @@
         fuel_prices={"lignite": 10, "co2": 10},
         residual_load={"EOM": 0},
     )
-<<<<<<< HEAD
     config = {
-=======
-    learning_config: LearningConfig = {
-        "algorithm": "matd3",
-        "learning_mode": True,
-        "evaluation_mode": False,
-        "continue_learning": False,
-        "trained_policies_save_path": "not required",
-        "training_episodes": 3,
->>>>>>> 4dabb22e
         "unit_id": "test_pp",
         "learning_config": LearningConfig(
             algorithm="matd3",
@@ -54,11 +44,7 @@
             training_episodes=3,
         ),
     }
-<<<<<<< HEAD
     learning_role = Learning(config["learning_config"], start, end)
-=======
-    learning_role = Learning(learning_config, start, end)
->>>>>>> 4dabb22e
 
     return PowerPlant(
         id="test_pp",
@@ -70,13 +56,7 @@
         efficiency=0.5,
         additional_cost=10,
         bidding_strategies={
-<<<<<<< HEAD
             "EOM": EnergyLearningStrategy(learning_role=learning_role, **config)
-=======
-            "EOM": EnergyLearningStrategy(
-                learning_role=learning_role, **learning_config
-            )
->>>>>>> 4dabb22e
         },
         fuel_type="lignite",
         emission_factor=0.5,
@@ -113,31 +93,18 @@
     # Build LearningConfig dynamically
     config = {
         "unit_id": power_plant.id,
-<<<<<<< HEAD
         "learning_config": LearningConfig(
             algorithm="matd3",
             actor_architecture=actor_architecture,
             learning_mode=True,
             training_episodes=3,
         ),
-=======
-        "evaluation_mode": False,
-        "continue_learning": False,
-        "trained_policies_save_path": "not required",
->>>>>>> 4dabb22e
     }
 
-<<<<<<< HEAD
     learning_role = Learning(config["learning_config"], start, end)
     # Override the strategy
-    power_plant.bidding_strategies[mc.market_id] = strategy_class(
+        learning_role=learning_role, **learning_config
         learning_role=learning_role, **config
-=======
-    learning_role = Learning(learning_config, start, end)
-    # Override the strategy
-    power_plant.bidding_strategies[mc.market_id] = strategy_class(
-        learning_role=learning_role, **learning_config
->>>>>>> 4dabb22e
     )
     strategy = power_plant.bidding_strategies[mc.market_id]
 
