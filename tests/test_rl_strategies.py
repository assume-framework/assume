# SPDX-FileCopyrightText: ASSUME Developers
#
# SPDX-License-Identifier: AGPL-3.0-or-later

from datetime import datetime

import pandas as pd
import pytest

try:
    from assume.reinforcement_learning.learning_role import LearningConfig
    from assume.strategies.learning_strategies import (
        RLStrategy,
        RLStrategyDAM,
        RLStrategySingleBid,
    )

except ImportError:
    RLStrategy = None
    RLStrategySingleBid = None
    RLStrategyDAM = None

from assume.common.forecasts import NaiveForecast
from assume.units import PowerPlant

start = datetime(2023, 7, 1)
end = datetime(2023, 7, 2)


@pytest.fixture
def power_plant() -> PowerPlant:
    # Create a PowerPlant instance with some example parameters
    index = pd.date_range("2023-06-30 22:00:00", periods=48, freq="h")
    ff = NaiveForecast(index, availability=1, fuel_price=10, co2_price=10)
    learning_config: LearningConfig = {
        "algorithm": "matd3",
        "learning_mode": True,
        "training_episodes": 3,
        "unit_id": "test_pp",
    }

    return PowerPlant(
        id="test_pp",
        unit_operator="test_operator",
        technology="coal",
        index=ff.index,
        max_power=1000,
        min_power=200,
        efficiency=0.5,
        additional_cost=10,
        bidding_strategies={"EOM": RLStrategy(**learning_config)},
        fuel_type="lignite",
        emission_factor=0.5,
        forecaster=ff,
    )


@pytest.mark.require_learning
@pytest.mark.parametrize(
    "strategy_class, obs_dim, act_dim, actor_architecture, expected_bid_count, expected_volumes, products",
    [
<<<<<<< HEAD
        (RLStrategy, 38, 2, "mlp", 2, [200, 800], 1),
        (RLStrategy, 38, 2, "lstm", 2, [200, 800], 1),
        (RLStrategySingleBid, 74, 1, "mlp", 1, [1000], 1),
        (RLStrategyDAM, 74, 24, "mlp", 24, [1000] * 24, 24),
=======
        (RLStrategy, 38, 2, "mlp", 2, [200, 800]),
        (RLStrategy, 38, 2, "lstm", 2, [200, 800]),
        (RLStrategySingleBid, 74, 1, "mlp", 1, [1000]),
>>>>>>> 0b27f872
    ],
)
def test_learning_strategies_parametrized(
    mock_market_config,
    power_plant,
    strategy_class,
    obs_dim,
    act_dim,
    actor_architecture,
    expected_bid_count,
    expected_volumes,
    products,
):
    product_index = pd.date_range("2023-07-01", periods=products, freq="h")
    mc = mock_market_config
    mc.product_type = "energy_eom"
    product_tuples = [
        (start, start + pd.Timedelta(hours=1), None) for start in product_index
    ]

    # Build learning config dynamically
    learning_config: LearningConfig = {
<<<<<<< HEAD
        "obs_dim": obs_dim,
        "act_dim": act_dim,
=======
>>>>>>> 0b27f872
        "algorithm": "matd3",
        "learning_mode": True,
        "training_episodes": 3,
        "unit_id": power_plant.id,
    }
    if actor_architecture != "mlp":
        learning_config["actor_architecture"] = actor_architecture

    # Override the strategy
    power_plant.bidding_strategies[mc.market_id] = strategy_class(**learning_config)
    strategy = power_plant.bidding_strategies[mc.market_id]

    # Check if observation dimension is set accordingly and follows current default structure
    first_observation = strategy.create_observation(
        power_plant, mc.market_id, product_index[0]
    )
    assert len(first_observation) == obs_dim
    assert (
        strategy.unique_obs_dim + strategy.foresight * strategy.num_timeseries_obs_dim
        == obs_dim
    )

    bids = strategy.calculate_bids(power_plant, mc, product_tuples=product_tuples)

    assert len(bids) == expected_bid_count
    for bid, expected_volume in zip(bids, expected_volumes):
        assert bid["volume"] == expected_volume

    for order in bids:
        order["accepted_price"] = 50
        order["accepted_volume"] = order["volume"]

    strategy.calculate_reward(power_plant, mc, orderbook=bids)
    reward = power_plant.outputs["reward"].loc[product_index]
    profit = power_plant.outputs["profit"].loc[product_index]
    regret = power_plant.outputs["regret"].loc[product_index]
    costs = power_plant.outputs["total_costs"].loc[product_index]

    assert reward[0] == 0.01
    assert profit[0] == 10000.0
    assert regret[0] == 0.0
    assert costs[0] == 40000.0  # Assumes hot_start_cost = 20000 by default<|MERGE_RESOLUTION|>--- conflicted
+++ resolved
@@ -59,16 +59,10 @@
 @pytest.mark.parametrize(
     "strategy_class, obs_dim, act_dim, actor_architecture, expected_bid_count, expected_volumes, products",
     [
-<<<<<<< HEAD
         (RLStrategy, 38, 2, "mlp", 2, [200, 800], 1),
         (RLStrategy, 38, 2, "lstm", 2, [200, 800], 1),
         (RLStrategySingleBid, 74, 1, "mlp", 1, [1000], 1),
         (RLStrategyDAM, 74, 24, "mlp", 24, [1000] * 24, 24),
-=======
-        (RLStrategy, 38, 2, "mlp", 2, [200, 800]),
-        (RLStrategy, 38, 2, "lstm", 2, [200, 800]),
-        (RLStrategySingleBid, 74, 1, "mlp", 1, [1000]),
->>>>>>> 0b27f872
     ],
 )
 def test_learning_strategies_parametrized(
@@ -91,11 +85,6 @@
 
     # Build learning config dynamically
     learning_config: LearningConfig = {
-<<<<<<< HEAD
-        "obs_dim": obs_dim,
-        "act_dim": act_dim,
-=======
->>>>>>> 0b27f872
         "algorithm": "matd3",
         "learning_mode": True,
         "training_episodes": 3,
@@ -135,6 +124,6 @@
     costs = power_plant.outputs["total_costs"].loc[product_index]
 
     assert reward[0] == 0.01
-    assert profit[0] == 10000.0
+    assert profit[0] == 1000.0
     assert regret[0] == 0.0
     assert costs[0] == 40000.0  # Assumes hot_start_cost = 20000 by default