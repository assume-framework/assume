# SPDX-FileCopyrightText: ASSUME Developers
#
# SPDX-License-Identifier: AGPL-3.0-or-later

from datetime import datetime, timedelta
from unittest.mock import patch

import pandas as pd
import pytest
from dateutil import rrule as rr

from assume.common.market_objects import MarketConfig, MarketProduct
from assume.common.utils import (
    aggregate_step_amount,
    get_available_products,
    get_products_index,
    initializer,
    plot_orderbook,
    separate_orders,
    visualize_orderbook,
)
from assume.scenario.loader_csv import convert_to_rrule_freq, make_market_config

from .utils import create_orderbook


def test_convert_rrule():
    freq, interval = convert_to_rrule_freq("1h")
    assert freq == rr.HOURLY
    assert interval == 1

    with pytest.raises(ValueError):
        freq, interval = convert_to_rrule_freq("h")

    freq, interval = convert_to_rrule_freq("99d")
    assert freq == rr.DAILY
    assert interval == 99


def test_make_market_config():
    market_id = "Test"
    start = datetime(2020, 1, 1)
    end = datetime(2020, 12, 2)
    mc = MarketConfig(
        market_id=market_id,
        opening_hours=rr.rrule(rr.HOURLY, dtstart=start, until=end),
        opening_duration=pd.Timedelta(hours=1),
        market_mechanism="pay_as_clear",
        market_products=[
            MarketProduct(pd.Timedelta(hours=1), 1, pd.Timedelta(hours=1))
        ],
    )
    market_params = {
        "market_id": "EOM",
        "operator": "EOM_operator",
        "product_type": "energy",
        "products": [{"duration": "1h", "count": 1, "first_delivery": "1h"}],
        "opening_frequency": "1h",
        "opening_duration": "1h",
        "volume_unit": "MW",
        "maximum_bid_volume": 2000,
        "maximum_bid_price": 3000,
        "minimum_bid_price": -500,
        "price_unit": "€/MWh",
        "market_mechanism": "pay_as_clear",
    }
    mconfig = make_market_config(market_id, market_params, start, end)
    assert str(mc.opening_hours) == str(mconfig.opening_hours)
    mc.opening_hours = mconfig.opening_hours
    assert mc == mconfig


def test_available_products():
    start = datetime(2020, 1, 1)
    market_products = [
        MarketProduct(timedelta(hours=1), 1, timedelta(hours=1)),
        MarketProduct(timedelta(hours=2), 1, timedelta(hours=1)),
    ]

    products = get_available_products(market_products, start)
    assert len(products) == 2

    assert products[0] == (start + timedelta(hours=1), start + timedelta(hours=2), None)
    assert products[1] == (start + timedelta(hours=1), start + timedelta(hours=3), None)

    market_products = [
        MarketProduct(timedelta(hours=1), 24, timedelta(hours=1)),
    ]

    products = get_available_products(market_products, start)

    i = 0
    for prod in products:
        assert prod[0] == start + timedelta(hours=(1 + i)), "start {i}"
        assert prod[1] == start + timedelta(hours=(2 + i)), "end {i}"
        assert prod[2] is None, "only_hour {i}"
        i += 1


def test_aggregate_step_amount():
    start = datetime(2020, 1, 1)
    end = datetime(2020, 12, 2)
    step_func = aggregate_step_amount(
        [],
        start,
        end,
    )
    assert step_func == []

    orderbook = [
        {
            "start_time": start,
            "end_time": end,
            "volume": 120,
            "price": 120,
            "agent_id": "gen1",
            "only_hours": None,
            "accepted_volume": 0,
        },
        {
            "start_time": start,
            "end_time": end,
            "volume": 80,
            "price": 58,
            "agent_id": "gen1",
            "only_hours": None,
            "accepted_volume": 0,
        },
        {
            "start_time": start,
            "end_time": end,
            "volume": 100,
            "price": 53,
            "agent_id": "gen1",
            "only_hours": None,
            "accepted_volume": 0,
        },
        {
            "start_time": start,
            "end_time": end,
            "volume": -180,
            "price": 70,
            "agent_id": "dem1",
            "only_hours": None,
            "accepted_volume": 0,
        },
    ]

    step_func = aggregate_step_amount(orderbook, start, end)
    assert step_func


def test_initializer():
    class Test:
        @initializer
        def __init__(self, test: str, test2: str = "test2str"):
            pass

    t = Test("teststr")
    assert t.test == "teststr"
    assert t.test2 == "test2str"


def test_sep_block_orders():
    start = datetime(2020, 1, 1)
    end = datetime(2020, 1, 2)
    index = pd.date_range(start, end - pd.Timedelta("1h"), freq="1h")
    orderbook = [
        {
            "start_time": start,
            "end_time": end,
            "volume": {i: 50 for i in index},
            "price": 120,
            "agent_id": "block1",
            "only_hours": None,
            "accepted_volume": {i: 0 for i in index},
            "accepted_price": {i: None for i in index},
            "bid_type": "BB",
            "bid_id": "block1_1",
        },
        {
            "start_time": start,
            "end_time": end,
            "volume": 60,
            "price": {i: 110 for i in index},
            "agent_id": "block1",
            "only_hours": None,
            "accepted_volume": {i: 0 for i in index},
            "accepted_price": {i: None for i in index},
            "bid_type": "BB",
        },
        {
            "start_time": start,
            "end_time": end,
            "volume": 80,
            "price": 58,
            "agent_id": "gen1",
            "only_hours": None,
            "accepted_volume": 0,
            "accepted_price": None,
            "bid_type": "SB",
            "bid_id": "gen1_1",
        },
    ]
    index = pd.date_range(start, end - pd.Timedelta("1h"), freq="4h")
    orderbook.append(
        {
            "start_time": start,
            "end_time": end,
            "volume": 50,
            "price": {i: 110 for i in index},
            "agent_id": "mpb1",
            "only_hours": None,
            "accepted_volume": {i: 0 for i in index},
            "accepted_price": {i: None for i in index},
            "bid_type": "MPB",
            "bid_id": "mpb1_1",
        },
    )
    assert len(orderbook) == 4
    orderbook = separate_orders(orderbook)
    assert len(orderbook) == 55
    for order in orderbook:
        assert True not in [isinstance(order[key], dict) for key in order.keys()]


def test_get_products_index():
    index_1 = pd.date_range(
<<<<<<< HEAD
        start=datetime(2020, 1, 1, 0), end=datetime(2020, 1, 1, 5), freq="1H"
    )
    index_2 = pd.date_range(
        start=datetime(2020, 1, 1, 0), end=datetime(2020, 1, 1, 7), freq="1H"
=======
        start=datetime(2020, 1, 1, 0), end=datetime(2020, 1, 1, 5), freq="1h"
    )
    index_2 = pd.date_range(
        start=datetime(2020, 1, 1, 0), end=datetime(2020, 1, 1, 7), freq="1h"
>>>>>>> 7380ef58
    )
    orderbook = [
        {
            "start_time": datetime(2020, 1, 1, 0),
            "end_time": datetime(2020, 1, 1, 5),
            "volume": {i: 50 for i in index_1},
            "price": 120,
            "agent_id": "block1",
            "only_hours": None,
            "accepted_volume": {i: 0 for i in index_1},
            "accepted_price": {i: None for i in index_1},
            "bid_type": "BB",
            "bid_id": "block1_1",
        },
        {
            "start_time": datetime(2020, 1, 1, 0),
            "end_time": datetime(2020, 1, 1, 7),
            "volume": 60,
            "price": {i: 110 for i in index_2},
            "agent_id": "block1",
            "only_hours": None,
            "accepted_volume": {i: 0 for i in index_2},
            "accepted_price": {i: None for i in index_2},
            "bid_type": "BB",
        },
        {
            "start_time": datetime(2020, 1, 1, 23),
            "end_time": datetime(2020, 1, 2, 0),
            "volume": 80,
            "price": 58,
            "agent_id": "gen1",
            "only_hours": None,
            "accepted_volume": 0,
            "accepted_price": None,
            "bid_type": "SB",
            "bid_id": "gen1_1",
        },
    ]
    assert len(orderbook) == 3
    products_index = get_products_index(orderbook)
    assert len(products_index) == 24


@patch("matplotlib.pyplot.show")
def test_plot_function(mock_pyplot):
    plot_orderbook([], [])


@patch("matplotlib.pyplot.show")
def test_plot_function(mock_pyplot):
    orderbook = create_orderbook()
    i = -1
    for o in orderbook:
        o["link"] = i
        o["block_id"] = i + 1
        i += 1
    visualize_orderbook(orderbook)


if __name__ == "__main__":
    test_convert_rrule()
    test_available_products()
    test_plot_function()
    test_make_market_config()
    test_initializer()
    test_sep_block_orders()
    test_aggregate_step_amount()<|MERGE_RESOLUTION|>--- conflicted
+++ resolved
@@ -226,17 +226,10 @@
 
 def test_get_products_index():
     index_1 = pd.date_range(
-<<<<<<< HEAD
-        start=datetime(2020, 1, 1, 0), end=datetime(2020, 1, 1, 5), freq="1H"
-    )
-    index_2 = pd.date_range(
-        start=datetime(2020, 1, 1, 0), end=datetime(2020, 1, 1, 7), freq="1H"
-=======
         start=datetime(2020, 1, 1, 0), end=datetime(2020, 1, 1, 5), freq="1h"
     )
     index_2 = pd.date_range(
         start=datetime(2020, 1, 1, 0), end=datetime(2020, 1, 1, 7), freq="1h"
->>>>>>> 7380ef58
     )
     orderbook = [
         {
