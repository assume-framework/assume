# SPDX-FileCopyrightText: ASSUME Developers
#
# SPDX-License-Identifier: AGPL-3.0-or-later

name: assume-doc
channels:
  - conda-forge
dependencies:
- python>=3.10,<3.12
- pip
- ipykernel
- pandas
- numpy
- tqdm
- SQLAlchemy
- pytorch
<<<<<<< HEAD
- pyomo<=6.6.1
=======
- pyomo
- pypsa
>>>>>>> 83cbc212

- pip:
  - .[oeds]
  - sphinx<7
  - sphinx-book-theme
  - nbsphinx
  - nbsphinx_link
  - git+https://github.com/maurerle/sphinxcontrib-mermaid@maurerle<|MERGE_RESOLUTION|>--- conflicted
+++ resolved
@@ -6,7 +6,7 @@
 channels:
   - conda-forge
 dependencies:
-- python>=3.10,<3.12
+- python>=3.11
 - pip
 - ipykernel
 - pandas
@@ -14,12 +14,8 @@
 - tqdm
 - SQLAlchemy
 - pytorch
-<<<<<<< HEAD
-- pyomo<=6.6.1
-=======
 - pyomo
 - pypsa
->>>>>>> 83cbc212
 
 - pip:
   - .[oeds]
